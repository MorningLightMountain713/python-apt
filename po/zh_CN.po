# SOME DESCRIPTIVE TITLE.
# Copyright (C) YEAR THE PACKAGE'S COPYRIGHT HOLDER
# This file is distributed under the same license as the PACKAGE package.
# Funda Wang <fundawang@linux.net.cn>, 2005.
#
msgid ""
msgstr ""
"Project-Id-Version: update-manager HEAD\n"
"Report-Msgid-Bugs-To: \n"
<<<<<<< HEAD
"POT-Creation-Date: 2009-07-19 15:59+0200\n"
"PO-Revision-Date: 2006-10-16 04:00+0000\n"
"Last-Translator: catinsnow <catinsnow@gmail.com>\n"
=======
"POT-Creation-Date: 2009-09-04 09:06+0000\n"
"PO-Revision-Date: 2009-09-06 03:14+0000\n"
"Last-Translator: Feng Chao <rainofchaos@gmail.com>\n"
>>>>>>> 71aad7e2
"Language-Team: zh_CN <i18n-translation@lists.linux.net.cn>\n"
"MIME-Version: 1.0\n"
"Content-Type: text/plain; charset=UTF-8\n"
"Content-Transfer-Encoding: 8bit\n"
"Plural-Forms: nplurals=1; plural=0\n"

#. ChangelogURI
#: ../data/templates/Ubuntu.info.in.h:4
#, no-c-format
msgid "http://changelogs.ubuntu.com/changelogs/pool/%s/%s/%s/%s_%s/changelog"
msgstr "http://changelogs.ubuntu.com/changelogs/pool/%s/%s/%s/%s_%s/changelog"

#. Description
<<<<<<< HEAD
#: ../data/templates/Ubuntu.info.in:13
#, fuzzy
msgid "Ubuntu 9.10 'Karmic Koala'"
msgstr "Ubuntu 4.10 'Warty Warthog'"

#. Description
#: ../data/templates/Ubuntu.info.in:31
#, fuzzy
msgid "Cdrom with Ubuntu 9.10 'Karmic Koala'"
msgstr "Ubuntu 4.10 'Warty Warthog'光盘"

#. Description
#: ../data/templates/Ubuntu.info.in:74
#, fuzzy
msgid "Ubuntu 9.04 'Jaunty Jackalope'"
msgstr "Ubuntu 4.10 'Warty Warthog'"

#. Description
#: ../data/templates/Ubuntu.info.in:92
#, fuzzy
msgid "Cdrom with Ubuntu 9.04 'Jaunty Jackalope'"
msgstr "Ubuntu 4.10 'Warty Warthog'光盘"

#. Description
#: ../data/templates/Ubuntu.info.in:135
#, fuzzy
msgid "Ubuntu 8.10 'Intrepid Ibex'"
msgstr "Ubuntu 5.04 'Hoary Hedgehog'"

#. Description
#: ../data/templates/Ubuntu.info.in:153
#, fuzzy
msgid "Cdrom with Ubuntu 8.10 'Intrepid Ibex'"
msgstr "Ubuntu 5.04 'Hoary Hedgehog'光盘"

#. Description
#: ../data/templates/Ubuntu.info.in:197
#, fuzzy
=======
#: ../data/templates/Ubuntu.info.in:8
>>>>>>> 71aad7e2
msgid "Ubuntu 8.04 'Hardy Heron'"
msgstr "Ubuntu 8.04‘Hardy Heron’"

#. Description
<<<<<<< HEAD
#: ../data/templates/Ubuntu.info.in:215
#, fuzzy
=======
#: ../data/templates/Ubuntu.info.in:25
>>>>>>> 71aad7e2
msgid "Cdrom with Ubuntu 8.04 'Hardy Heron'"
msgstr "已插入 Ubuntu 8.04 'Hardy Heron' 光盘的光驱"

#. Description
<<<<<<< HEAD
#: ../data/templates/Ubuntu.info.in:252
#, fuzzy
=======
#: ../data/templates/Ubuntu.info.in:60
>>>>>>> 71aad7e2
msgid "Ubuntu 7.10 'Gutsy Gibbon'"
msgstr "Ubuntu 7.10‘Gutsy Gibbon’"

#. Description
<<<<<<< HEAD
#: ../data/templates/Ubuntu.info.in:270
#, fuzzy
=======
#: ../data/templates/Ubuntu.info.in:77
>>>>>>> 71aad7e2
msgid "Cdrom with Ubuntu 7.10 'Gutsy Gibbon'"
msgstr "Ubuntu 7.10‘Gutsy Gibbon’光盘"

#. Description
<<<<<<< HEAD
#: ../data/templates/Ubuntu.info.in:305
#, fuzzy
=======
#: ../data/templates/Ubuntu.info.in:112
>>>>>>> 71aad7e2
msgid "Ubuntu 7.04 'Feisty Fawn'"
msgstr "Ubuntu 7.04‘(Feisty Fawn)’"

#. Description
<<<<<<< HEAD
#: ../data/templates/Ubuntu.info.in:323
#, fuzzy
=======
#: ../data/templates/Ubuntu.info.in:129
>>>>>>> 71aad7e2
msgid "Cdrom with Ubuntu 7.04 'Feisty Fawn'"
msgstr "已插入 Ubuntu 7.04 'Feisty Fawn' 光盘的光驱"

#. Description
#: ../data/templates/Ubuntu.info.in:357
msgid "Ubuntu 6.10 'Edgy Eft'"
msgstr "Ubuntu 6.10 'Edgy Eft'"

#. CompDescription
<<<<<<< HEAD
#: ../data/templates/Ubuntu.info.in:362
#, fuzzy
msgid "Community-maintained"
msgstr "社区维护(Universe)"
=======
#: ../data/templates/Ubuntu.info.in:168
msgid "Community-maintained"
msgstr "社区维护"
>>>>>>> 71aad7e2

#. CompDescription
#: ../data/templates/Ubuntu.info.in:368
msgid "Restricted software"
msgstr "受限软件"

#. Description
#: ../data/templates/Ubuntu.info.in:375
msgid "Cdrom with Ubuntu 6.10 'Edgy Eft'"
msgstr "Ubuntu 6.10 'Edgy Eft' 光盘"

#. Description
#: ../data/templates/Ubuntu.info.in:409
msgid "Ubuntu 6.06 LTS 'Dapper Drake'"
msgstr "Ubuntu 6.06 LTS 'Dapper Drake'"

#. CompDescriptionLong
<<<<<<< HEAD
#: ../data/templates/Ubuntu.info.in:412
#, fuzzy
=======
#: ../data/templates/Ubuntu.info.in:217
>>>>>>> 71aad7e2
msgid "Canonical-supported Open Source software"
msgstr "Canonical 支持的开源软件"

#. CompDescription
<<<<<<< HEAD
#: ../data/templates/Ubuntu.info.in:414
#, fuzzy
=======
#: ../data/templates/Ubuntu.info.in:219
>>>>>>> 71aad7e2
msgid "Community-maintained (universe)"
msgstr "社区维护 (universe)"

#. CompDescriptionLong
<<<<<<< HEAD
#: ../data/templates/Ubuntu.info.in:415
#, fuzzy
=======
#: ../data/templates/Ubuntu.info.in:220
>>>>>>> 71aad7e2
msgid "Community-maintained Open Source software"
msgstr "社区维护的开源软件"

#. CompDescription
#: ../data/templates/Ubuntu.info.in:417
msgid "Non-free drivers"
msgstr "非开源或私有驱动"

#. CompDescriptionLong
#: ../data/templates/Ubuntu.info.in:418
msgid "Proprietary drivers for devices"
msgstr "设备的专有驱动"

#. CompDescription
#: ../data/templates/Ubuntu.info.in:420
msgid "Restricted software (Multiverse)"
msgstr "受限软件(Multiverse)"

#. CompDescriptionLong
#: ../data/templates/Ubuntu.info.in:421
msgid "Software restricted by copyright or legal issues"
msgstr "有版权和合法性问题的的软件"

#. Description
#: ../data/templates/Ubuntu.info.in:427
msgid "Cdrom with Ubuntu 6.06 LTS 'Dapper Drake'"
msgstr "Ubuntu 6.06 LTS 'Dapper Drake' 光盘"

#. Description
#: ../data/templates/Ubuntu.info.in:439
msgid "Important security updates"
msgstr "重要安全更新"

#. Description
#: ../data/templates/Ubuntu.info.in:444
msgid "Recommended updates"
msgstr "推荐更新"

#. Description
<<<<<<< HEAD
#: ../data/templates/Ubuntu.info.in:449
#, fuzzy
=======
#: ../data/templates/Ubuntu.info.in:253
>>>>>>> 71aad7e2
msgid "Pre-released updates"
msgstr "提前释放出的更新"

#. Description
<<<<<<< HEAD
#: ../data/templates/Ubuntu.info.in:454
#, fuzzy
=======
#: ../data/templates/Ubuntu.info.in:258
>>>>>>> 71aad7e2
msgid "Unsupported updates"
msgstr "不支持的更新"

#. Description
#: ../data/templates/Ubuntu.info.in:461
msgid "Ubuntu 5.10 'Breezy Badger'"
msgstr "Ubuntu 5.10 'Breezy Badger'"

#. Description
#: ../data/templates/Ubuntu.info.in:475
msgid "Cdrom with Ubuntu 5.10 'Breezy Badger'"
msgstr "Ubuntu 5.10 'Breezy Badger' 光盘"

#. Description
#: ../data/templates/Ubuntu.info.in:487
msgid "Ubuntu 5.10 Security Updates"
msgstr "Ubuntu 5.10 安全更新"

#. Description
#: ../data/templates/Ubuntu.info.in:492
msgid "Ubuntu 5.10 Updates"
msgstr "Ubuntu 5.10 更新"

#. Description
#: ../data/templates/Ubuntu.info.in:497
msgid "Ubuntu 5.10 Backports"
msgstr "Ubuntu 5.10 移植"

#. Description
#: ../data/templates/Ubuntu.info.in:504
msgid "Ubuntu 5.04 'Hoary Hedgehog'"
msgstr "Ubuntu 5.04 'Hoary Hedgehog'"

#. Description
#: ../data/templates/Ubuntu.info.in:518
msgid "Cdrom with Ubuntu 5.04 'Hoary Hedgehog'"
msgstr "Ubuntu 5.04 'Hoary Hedgehog'光盘"

#. CompDescription
#: ../data/templates/Ubuntu.info.in:521 ../data/templates/Debian.info.in:148
msgid "Officially supported"
msgstr "官方支持"

#. Description
#: ../data/templates/Ubuntu.info.in:530
msgid "Ubuntu 5.04 Security Updates"
msgstr "Ubuntu 5.04 安全更新"

#. Description
<<<<<<< HEAD
#: ../data/templates/Ubuntu.info.in:535
#, fuzzy
=======
#: ../data/templates/Ubuntu.info.in:337
>>>>>>> 71aad7e2
msgid "Ubuntu 5.04 Updates"
msgstr "Ubuntu 5.10 更新"

#. Description
#: ../data/templates/Ubuntu.info.in:540
msgid "Ubuntu 5.04 Backports"
msgstr "Ubuntu 5.04 Backports"

#. Description
#: ../data/templates/Ubuntu.info.in:546
msgid "Ubuntu 4.10 'Warty Warthog'"
msgstr "Ubuntu 4.10 'Warty Warthog'"

#. CompDescription
<<<<<<< HEAD
#: ../data/templates/Ubuntu.info.in:552
#, fuzzy
=======
#: ../data/templates/Ubuntu.info.in:354
>>>>>>> 71aad7e2
msgid "Community-maintained (Universe)"
msgstr "社区维护 (Universe)"

#. CompDescription
#: ../data/templates/Ubuntu.info.in:554
msgid "Non-free (Multiverse)"
msgstr "非自由"

#. Description
#: ../data/templates/Ubuntu.info.in:560
msgid "Cdrom with Ubuntu 4.10 'Warty Warthog'"
msgstr "Ubuntu 4.10 'Warty Warthog'光盘"

#. CompDescription
#: ../data/templates/Ubuntu.info.in:563
msgid "No longer officially supported"
msgstr "官方不再支持"

#. CompDescription
#: ../data/templates/Ubuntu.info.in:565
msgid "Restricted copyright"
msgstr "版权受限"

#. Description
#: ../data/templates/Ubuntu.info.in:572
msgid "Ubuntu 4.10 Security Updates"
msgstr "Ubuntu 4.10 安全更新"

#. Description
#: ../data/templates/Ubuntu.info.in:577
msgid "Ubuntu 4.10 Updates"
msgstr "Ubuntu 4.10 更新"

#. Description
#: ../data/templates/Ubuntu.info.in:582
msgid "Ubuntu 4.10 Backports"
msgstr "Ubuntu 4.10 Backports"

#. ChangelogURI
#: ../data/templates/Debian.info.in.h:4
#, no-c-format
msgid "http://packages.debian.org/changelogs/pool/%s/%s/%s/%s_%s/changelog"
msgstr "http://packages.debian.org/changelogs/pool/%s/%s/%s/%s_%s/changelog"

#. Description
#: ../data/templates/Debian.info.in:8
#, fuzzy
msgid "Debian 6.0 'Squeeze' "
msgstr "Debian 3.1 \"Sarge\""

#. Description
#: ../data/templates/Debian.info.in:33
#, fuzzy
msgid "Debian 5.0 'Lenny' "
msgstr "Debian 3.1 \"Sarge\""

#. Description
#: ../data/templates/Debian.info.in:58
#, fuzzy
msgid "Debian 4.0 'Etch'"
msgstr "Debian 3.1 \"Sarge\""

#. Description
#: ../data/templates/Debian.info.in:83
#, fuzzy
msgid "Debian 3.1 'Sarge'"
msgstr "Debian 3.1 \"Sarge\""

#. Description
#: ../data/templates/Debian.info.in:94
msgid "Proposed updates"
msgstr "建议更新"

#. Description
<<<<<<< HEAD
#: ../data/templates/Debian.info.in:101
#, fuzzy
=======
#: ../data/templates/Debian.info.in:47
>>>>>>> 71aad7e2
msgid "Security updates"
msgstr "安全更新"

#. Description
#: ../data/templates/Debian.info.in:108
msgid "Debian current stable release"
msgstr "当前稳定的 Debian 发布"

#. Description
<<<<<<< HEAD
#: ../data/templates/Debian.info.in:121
#, fuzzy
=======
#: ../data/templates/Debian.info.in:67
>>>>>>> 71aad7e2
msgid "Debian testing"
msgstr "Debian testing"

#. Description
#: ../data/templates/Debian.info.in:146
#, fuzzy
msgid "Debian 'Sid' (unstable)"
msgstr "Debian \"Sid\" (非稳定)"

#. CompDescription
#: ../data/templates/Debian.info.in:150
msgid "DFSG-compatible Software with Non-Free Dependencies"
msgstr "带有非自由依赖关系的DFSG兼容软件"

#. CompDescription
#: ../data/templates/Debian.info.in:152
msgid "Non-DFSG-compatible Software"
msgstr "非DFSG兼容软件"

#. TRANSLATORS: %s is a country
#: ../aptsources/distro.py:208 ../aptsources/distro.py:423
#, python-format
msgid "Server for %s"
msgstr "%s 的服务器"

#. More than one server is used. Since we don't handle this case
#. in the user interface we set "custom servers" to true and
#. append a list of all used servers
#: ../aptsources/distro.py:226 ../aptsources/distro.py:232
#: ../aptsources/distro.py:248
msgid "Main server"
msgstr "主服务器"

#: ../aptsources/distro.py:252
msgid "Custom servers"
msgstr "自定义服务器"
<<<<<<< HEAD

#: ../apt/progress/gtk2.py:259
#, fuzzy, python-format
msgid "Downloading file %(current)li of %(total)li with %(speed)s/s"
msgstr "正在下载文件 %li/%li 速度是 %s/s"

#: ../apt/progress/gtk2.py:265
#, fuzzy, python-format
msgid "Downloading file %(current)li of %(total)li"
msgstr "正在下载文件 %li/%li 速度是 %s/s"

#. Setup some child widgets
#: ../apt/progress/gtk2.py:285
msgid "Details"
msgstr "详细信息"

#: ../apt/progress/gtk2.py:367
#, fuzzy
msgid "Starting..."
msgstr "设置"

#: ../apt/progress/gtk2.py:373
msgid "Complete"
msgstr ""

#: ../apt/package.py:301
#, python-format
msgid "Invalid unicode in description for '%s' (%s). Please report."
msgstr ""

#: ../apt/package.py:937 ../apt/package.py:1043
msgid "The list of changes is not available"
msgstr "变动列表尚不可用。"

#: ../apt/package.py:1047
#, python-format
msgid ""
"The list of changes is not available yet.\n"
"\n"
"Please use http://launchpad.net/ubuntu/+source/%s/%s/+changelog\n"
"until the changes become available or try again later."
msgstr ""

#: ../apt/package.py:1053
#, fuzzy
msgid ""
"Failed to download the list of changes. \n"
"Please check your Internet connection."
msgstr "无法下载更新列表。请检查您的网络连接。"

#: ../apt/debfile.py:56
#, python-format
msgid "This is not a valid DEB archive, missing '%s' member"
msgstr ""

#: ../apt/debfile.py:81
#, python-format
msgid "List of files for '%s'could not be read"
msgstr ""

#: ../apt/debfile.py:149
#, python-format
msgid "Dependency is not satisfiable: %s\n"
msgstr ""

#: ../apt/debfile.py:173
#, python-format
msgid "Conflicts with the installed package '%s'"
msgstr ""

#: ../apt/debfile.py:319
#, python-format
msgid "Wrong architecture '%s'"
msgstr ""

#. the deb is older than the installed
#: ../apt/debfile.py:325
msgid "A later version is already installed"
msgstr ""

#: ../apt/debfile.py:345
msgid "Failed to satisfy all dependencies (broken cache)"
msgstr ""

#: ../apt/debfile.py:376
#, fuzzy, python-format
msgid "Cannot install '%s'"
msgstr "无法安装'%s'"

#: ../apt/debfile.py:484
#, python-format
msgid "Install Build-Dependencies for source package '%s' that builds %s\n"
msgstr ""

#: ../apt/debfile.py:494
#, fuzzy
msgid "An essential package would be removed"
msgstr "一个必要的软件包会被删除"

#: ../apt/progress/text.py:81
#, python-format
msgid "%c%s... Done"
msgstr ""

#: ../apt/progress/text.py:118
msgid "Hit "
msgstr ""

#: ../apt/progress/text.py:126
msgid "Ign "
msgstr ""

#: ../apt/progress/text.py:128
msgid "Err "
msgstr ""

#: ../apt/progress/text.py:138
msgid "Get:"
msgstr ""

#: ../apt/progress/text.py:198
msgid " [Working]"
msgstr ""

#: ../apt/progress/text.py:208
#, python-format
msgid ""
"Media change: please insert the disc labeled\n"
" '%s'\n"
"in the drive '%s' and press enter\n"
msgstr ""

#. Trick for getting a translation from apt
#: ../apt/progress/text.py:216
#, python-format
msgid "Fetched %sB in %s (%sB/s)\n"
msgstr ""

#: ../apt/progress/text.py:229
msgid "Please provide a name for this Disc, such as 'Debian 2.1r1 Disk 1'"
msgstr ""

#: ../apt/progress/text.py:241
msgid "Please insert a Disc in the drive and press enter"
msgstr ""

#: ../apt/cache.py:96
msgid "Building data structures"
msgstr ""
=======
>>>>>>> 71aad7e2
<|MERGE_RESOLUTION|>--- conflicted
+++ resolved
@@ -7,15 +7,9 @@
 msgstr ""
 "Project-Id-Version: update-manager HEAD\n"
 "Report-Msgid-Bugs-To: \n"
-<<<<<<< HEAD
-"POT-Creation-Date: 2009-07-19 15:59+0200\n"
-"PO-Revision-Date: 2006-10-16 04:00+0000\n"
-"Last-Translator: catinsnow <catinsnow@gmail.com>\n"
-=======
 "POT-Creation-Date: 2009-09-04 09:06+0000\n"
 "PO-Revision-Date: 2009-09-06 03:14+0000\n"
 "Last-Translator: Feng Chao <rainofchaos@gmail.com>\n"
->>>>>>> 71aad7e2
 "Language-Team: zh_CN <i18n-translation@lists.linux.net.cn>\n"
 "MIME-Version: 1.0\n"
 "Content-Type: text/plain; charset=UTF-8\n"
@@ -29,165 +23,77 @@
 msgstr "http://changelogs.ubuntu.com/changelogs/pool/%s/%s/%s/%s_%s/changelog"
 
 #. Description
-<<<<<<< HEAD
-#: ../data/templates/Ubuntu.info.in:13
-#, fuzzy
-msgid "Ubuntu 9.10 'Karmic Koala'"
-msgstr "Ubuntu 4.10 'Warty Warthog'"
-
-#. Description
-#: ../data/templates/Ubuntu.info.in:31
-#, fuzzy
-msgid "Cdrom with Ubuntu 9.10 'Karmic Koala'"
-msgstr "Ubuntu 4.10 'Warty Warthog'光盘"
-
-#. Description
-#: ../data/templates/Ubuntu.info.in:74
-#, fuzzy
-msgid "Ubuntu 9.04 'Jaunty Jackalope'"
-msgstr "Ubuntu 4.10 'Warty Warthog'"
-
-#. Description
-#: ../data/templates/Ubuntu.info.in:92
-#, fuzzy
-msgid "Cdrom with Ubuntu 9.04 'Jaunty Jackalope'"
-msgstr "Ubuntu 4.10 'Warty Warthog'光盘"
-
-#. Description
-#: ../data/templates/Ubuntu.info.in:135
-#, fuzzy
-msgid "Ubuntu 8.10 'Intrepid Ibex'"
-msgstr "Ubuntu 5.04 'Hoary Hedgehog'"
-
-#. Description
-#: ../data/templates/Ubuntu.info.in:153
-#, fuzzy
-msgid "Cdrom with Ubuntu 8.10 'Intrepid Ibex'"
-msgstr "Ubuntu 5.04 'Hoary Hedgehog'光盘"
-
-#. Description
-#: ../data/templates/Ubuntu.info.in:197
-#, fuzzy
-=======
 #: ../data/templates/Ubuntu.info.in:8
->>>>>>> 71aad7e2
 msgid "Ubuntu 8.04 'Hardy Heron'"
 msgstr "Ubuntu 8.04‘Hardy Heron’"
 
 #. Description
-<<<<<<< HEAD
-#: ../data/templates/Ubuntu.info.in:215
-#, fuzzy
-=======
 #: ../data/templates/Ubuntu.info.in:25
->>>>>>> 71aad7e2
 msgid "Cdrom with Ubuntu 8.04 'Hardy Heron'"
 msgstr "已插入 Ubuntu 8.04 'Hardy Heron' 光盘的光驱"
 
 #. Description
-<<<<<<< HEAD
-#: ../data/templates/Ubuntu.info.in:252
-#, fuzzy
-=======
 #: ../data/templates/Ubuntu.info.in:60
->>>>>>> 71aad7e2
 msgid "Ubuntu 7.10 'Gutsy Gibbon'"
 msgstr "Ubuntu 7.10‘Gutsy Gibbon’"
 
 #. Description
-<<<<<<< HEAD
-#: ../data/templates/Ubuntu.info.in:270
-#, fuzzy
-=======
 #: ../data/templates/Ubuntu.info.in:77
->>>>>>> 71aad7e2
 msgid "Cdrom with Ubuntu 7.10 'Gutsy Gibbon'"
 msgstr "Ubuntu 7.10‘Gutsy Gibbon’光盘"
 
 #. Description
-<<<<<<< HEAD
-#: ../data/templates/Ubuntu.info.in:305
-#, fuzzy
-=======
 #: ../data/templates/Ubuntu.info.in:112
->>>>>>> 71aad7e2
 msgid "Ubuntu 7.04 'Feisty Fawn'"
 msgstr "Ubuntu 7.04‘(Feisty Fawn)’"
 
 #. Description
-<<<<<<< HEAD
-#: ../data/templates/Ubuntu.info.in:323
-#, fuzzy
-=======
 #: ../data/templates/Ubuntu.info.in:129
->>>>>>> 71aad7e2
 msgid "Cdrom with Ubuntu 7.04 'Feisty Fawn'"
 msgstr "已插入 Ubuntu 7.04 'Feisty Fawn' 光盘的光驱"
 
 #. Description
-#: ../data/templates/Ubuntu.info.in:357
+#: ../data/templates/Ubuntu.info.in:163
 msgid "Ubuntu 6.10 'Edgy Eft'"
 msgstr "Ubuntu 6.10 'Edgy Eft'"
 
 #. CompDescription
-<<<<<<< HEAD
-#: ../data/templates/Ubuntu.info.in:362
-#, fuzzy
-msgid "Community-maintained"
-msgstr "社区维护(Universe)"
-=======
 #: ../data/templates/Ubuntu.info.in:168
 msgid "Community-maintained"
 msgstr "社区维护"
->>>>>>> 71aad7e2
-
-#. CompDescription
-#: ../data/templates/Ubuntu.info.in:368
+
+#. CompDescription
+#: ../data/templates/Ubuntu.info.in:174
 msgid "Restricted software"
 msgstr "受限软件"
 
 #. Description
-#: ../data/templates/Ubuntu.info.in:375
+#: ../data/templates/Ubuntu.info.in:180
 msgid "Cdrom with Ubuntu 6.10 'Edgy Eft'"
 msgstr "Ubuntu 6.10 'Edgy Eft' 光盘"
 
 #. Description
-#: ../data/templates/Ubuntu.info.in:409
+#: ../data/templates/Ubuntu.info.in:214
 msgid "Ubuntu 6.06 LTS 'Dapper Drake'"
 msgstr "Ubuntu 6.06 LTS 'Dapper Drake'"
 
 #. CompDescriptionLong
-<<<<<<< HEAD
-#: ../data/templates/Ubuntu.info.in:412
-#, fuzzy
-=======
 #: ../data/templates/Ubuntu.info.in:217
->>>>>>> 71aad7e2
 msgid "Canonical-supported Open Source software"
 msgstr "Canonical 支持的开源软件"
 
 #. CompDescription
-<<<<<<< HEAD
-#: ../data/templates/Ubuntu.info.in:414
-#, fuzzy
-=======
 #: ../data/templates/Ubuntu.info.in:219
->>>>>>> 71aad7e2
 msgid "Community-maintained (universe)"
 msgstr "社区维护 (universe)"
 
 #. CompDescriptionLong
-<<<<<<< HEAD
-#: ../data/templates/Ubuntu.info.in:415
-#, fuzzy
-=======
 #: ../data/templates/Ubuntu.info.in:220
->>>>>>> 71aad7e2
 msgid "Community-maintained Open Source software"
 msgstr "社区维护的开源软件"
 
 #. CompDescription
-#: ../data/templates/Ubuntu.info.in:417
+#: ../data/templates/Ubuntu.info.in:222
 msgid "Non-free drivers"
 msgstr "非开源或私有驱动"
 
@@ -197,157 +103,137 @@
 msgstr "设备的专有驱动"
 
 #. CompDescription
-#: ../data/templates/Ubuntu.info.in:420
+#: ../data/templates/Ubuntu.info.in:225
 msgid "Restricted software (Multiverse)"
 msgstr "受限软件(Multiverse)"
 
 #. CompDescriptionLong
-#: ../data/templates/Ubuntu.info.in:421
+#: ../data/templates/Ubuntu.info.in:226
 msgid "Software restricted by copyright or legal issues"
 msgstr "有版权和合法性问题的的软件"
 
 #. Description
-#: ../data/templates/Ubuntu.info.in:427
+#: ../data/templates/Ubuntu.info.in:231
 msgid "Cdrom with Ubuntu 6.06 LTS 'Dapper Drake'"
 msgstr "Ubuntu 6.06 LTS 'Dapper Drake' 光盘"
 
 #. Description
-#: ../data/templates/Ubuntu.info.in:439
+#: ../data/templates/Ubuntu.info.in:243
 msgid "Important security updates"
 msgstr "重要安全更新"
 
 #. Description
-#: ../data/templates/Ubuntu.info.in:444
+#: ../data/templates/Ubuntu.info.in:248
 msgid "Recommended updates"
 msgstr "推荐更新"
 
 #. Description
-<<<<<<< HEAD
-#: ../data/templates/Ubuntu.info.in:449
-#, fuzzy
-=======
 #: ../data/templates/Ubuntu.info.in:253
->>>>>>> 71aad7e2
 msgid "Pre-released updates"
 msgstr "提前释放出的更新"
 
 #. Description
-<<<<<<< HEAD
-#: ../data/templates/Ubuntu.info.in:454
-#, fuzzy
-=======
 #: ../data/templates/Ubuntu.info.in:258
->>>>>>> 71aad7e2
 msgid "Unsupported updates"
 msgstr "不支持的更新"
 
 #. Description
-#: ../data/templates/Ubuntu.info.in:461
+#: ../data/templates/Ubuntu.info.in:265
 msgid "Ubuntu 5.10 'Breezy Badger'"
 msgstr "Ubuntu 5.10 'Breezy Badger'"
 
 #. Description
-#: ../data/templates/Ubuntu.info.in:475
+#: ../data/templates/Ubuntu.info.in:278
 msgid "Cdrom with Ubuntu 5.10 'Breezy Badger'"
 msgstr "Ubuntu 5.10 'Breezy Badger' 光盘"
 
 #. Description
-#: ../data/templates/Ubuntu.info.in:487
+#: ../data/templates/Ubuntu.info.in:290
 msgid "Ubuntu 5.10 Security Updates"
 msgstr "Ubuntu 5.10 安全更新"
 
 #. Description
-#: ../data/templates/Ubuntu.info.in:492
+#: ../data/templates/Ubuntu.info.in:295
 msgid "Ubuntu 5.10 Updates"
 msgstr "Ubuntu 5.10 更新"
 
 #. Description
-#: ../data/templates/Ubuntu.info.in:497
+#: ../data/templates/Ubuntu.info.in:300
 msgid "Ubuntu 5.10 Backports"
 msgstr "Ubuntu 5.10 移植"
 
 #. Description
-#: ../data/templates/Ubuntu.info.in:504
+#: ../data/templates/Ubuntu.info.in:307
 msgid "Ubuntu 5.04 'Hoary Hedgehog'"
 msgstr "Ubuntu 5.04 'Hoary Hedgehog'"
 
 #. Description
-#: ../data/templates/Ubuntu.info.in:518
+#: ../data/templates/Ubuntu.info.in:320
 msgid "Cdrom with Ubuntu 5.04 'Hoary Hedgehog'"
 msgstr "Ubuntu 5.04 'Hoary Hedgehog'光盘"
 
 #. CompDescription
-#: ../data/templates/Ubuntu.info.in:521 ../data/templates/Debian.info.in:148
+#: ../data/templates/Ubuntu.info.in:323 ../data/templates/Debian.info.in:94
 msgid "Officially supported"
 msgstr "官方支持"
 
 #. Description
-#: ../data/templates/Ubuntu.info.in:530
+#: ../data/templates/Ubuntu.info.in:332
 msgid "Ubuntu 5.04 Security Updates"
 msgstr "Ubuntu 5.04 安全更新"
 
 #. Description
-<<<<<<< HEAD
-#: ../data/templates/Ubuntu.info.in:535
-#, fuzzy
-=======
 #: ../data/templates/Ubuntu.info.in:337
->>>>>>> 71aad7e2
 msgid "Ubuntu 5.04 Updates"
 msgstr "Ubuntu 5.10 更新"
 
 #. Description
-#: ../data/templates/Ubuntu.info.in:540
+#: ../data/templates/Ubuntu.info.in:342
 msgid "Ubuntu 5.04 Backports"
 msgstr "Ubuntu 5.04 Backports"
 
 #. Description
-#: ../data/templates/Ubuntu.info.in:546
+#: ../data/templates/Ubuntu.info.in:348
 msgid "Ubuntu 4.10 'Warty Warthog'"
 msgstr "Ubuntu 4.10 'Warty Warthog'"
 
 #. CompDescription
-<<<<<<< HEAD
-#: ../data/templates/Ubuntu.info.in:552
-#, fuzzy
-=======
 #: ../data/templates/Ubuntu.info.in:354
->>>>>>> 71aad7e2
 msgid "Community-maintained (Universe)"
 msgstr "社区维护 (Universe)"
 
 #. CompDescription
-#: ../data/templates/Ubuntu.info.in:554
+#: ../data/templates/Ubuntu.info.in:356
 msgid "Non-free (Multiverse)"
 msgstr "非自由"
 
 #. Description
-#: ../data/templates/Ubuntu.info.in:560
+#: ../data/templates/Ubuntu.info.in:361
 msgid "Cdrom with Ubuntu 4.10 'Warty Warthog'"
 msgstr "Ubuntu 4.10 'Warty Warthog'光盘"
 
 #. CompDescription
-#: ../data/templates/Ubuntu.info.in:563
+#: ../data/templates/Ubuntu.info.in:364
 msgid "No longer officially supported"
 msgstr "官方不再支持"
 
 #. CompDescription
-#: ../data/templates/Ubuntu.info.in:565
+#: ../data/templates/Ubuntu.info.in:366
 msgid "Restricted copyright"
 msgstr "版权受限"
 
 #. Description
-#: ../data/templates/Ubuntu.info.in:572
+#: ../data/templates/Ubuntu.info.in:373
 msgid "Ubuntu 4.10 Security Updates"
 msgstr "Ubuntu 4.10 安全更新"
 
 #. Description
-#: ../data/templates/Ubuntu.info.in:577
+#: ../data/templates/Ubuntu.info.in:378
 msgid "Ubuntu 4.10 Updates"
 msgstr "Ubuntu 4.10 更新"
 
 #. Description
-#: ../data/templates/Ubuntu.info.in:582
+#: ../data/templates/Ubuntu.info.in:383
 msgid "Ubuntu 4.10 Backports"
 msgstr "Ubuntu 4.10 Backports"
 
@@ -359,76 +245,53 @@
 
 #. Description
 #: ../data/templates/Debian.info.in:8
-#, fuzzy
-msgid "Debian 6.0 'Squeeze' "
-msgstr "Debian 3.1 \"Sarge\""
-
-#. Description
-#: ../data/templates/Debian.info.in:33
-#, fuzzy
-msgid "Debian 5.0 'Lenny' "
-msgstr "Debian 3.1 \"Sarge\""
-
-#. Description
-#: ../data/templates/Debian.info.in:58
-#, fuzzy
-msgid "Debian 4.0 'Etch'"
-msgstr "Debian 3.1 \"Sarge\""
-
-#. Description
-#: ../data/templates/Debian.info.in:83
+msgid "Debian 4.0 'Etch' "
+msgstr ""
+
+#. Description
+#: ../data/templates/Debian.info.in:31
 #, fuzzy
 msgid "Debian 3.1 'Sarge'"
 msgstr "Debian 3.1 \"Sarge\""
 
 #. Description
-#: ../data/templates/Debian.info.in:94
+#: ../data/templates/Debian.info.in:42
 msgid "Proposed updates"
 msgstr "建议更新"
 
 #. Description
-<<<<<<< HEAD
-#: ../data/templates/Debian.info.in:101
-#, fuzzy
-=======
 #: ../data/templates/Debian.info.in:47
->>>>>>> 71aad7e2
 msgid "Security updates"
 msgstr "安全更新"
 
 #. Description
-#: ../data/templates/Debian.info.in:108
+#: ../data/templates/Debian.info.in:54
 msgid "Debian current stable release"
 msgstr "当前稳定的 Debian 发布"
 
 #. Description
-<<<<<<< HEAD
-#: ../data/templates/Debian.info.in:121
-#, fuzzy
-=======
 #: ../data/templates/Debian.info.in:67
->>>>>>> 71aad7e2
 msgid "Debian testing"
 msgstr "Debian testing"
 
 #. Description
-#: ../data/templates/Debian.info.in:146
+#: ../data/templates/Debian.info.in:92
 #, fuzzy
 msgid "Debian 'Sid' (unstable)"
 msgstr "Debian \"Sid\" (非稳定)"
 
 #. CompDescription
-#: ../data/templates/Debian.info.in:150
+#: ../data/templates/Debian.info.in:96
 msgid "DFSG-compatible Software with Non-Free Dependencies"
 msgstr "带有非自由依赖关系的DFSG兼容软件"
 
 #. CompDescription
-#: ../data/templates/Debian.info.in:152
+#: ../data/templates/Debian.info.in:98
 msgid "Non-DFSG-compatible Software"
 msgstr "非DFSG兼容软件"
 
 #. TRANSLATORS: %s is a country
-#: ../aptsources/distro.py:208 ../aptsources/distro.py:423
+#: ../aptsources/distro.py:194 ../aptsources/distro.py:401
 #, python-format
 msgid "Server for %s"
 msgstr "%s 的服务器"
@@ -436,163 +299,11 @@
 #. More than one server is used. Since we don't handle this case
 #. in the user interface we set "custom servers" to true and
 #. append a list of all used servers
-#: ../aptsources/distro.py:226 ../aptsources/distro.py:232
-#: ../aptsources/distro.py:248
+#: ../aptsources/distro.py:213 ../aptsources/distro.py:218
+#: ../aptsources/distro.py:232
 msgid "Main server"
 msgstr "主服务器"
 
-#: ../aptsources/distro.py:252
+#: ../aptsources/distro.py:235
 msgid "Custom servers"
 msgstr "自定义服务器"
-<<<<<<< HEAD
-
-#: ../apt/progress/gtk2.py:259
-#, fuzzy, python-format
-msgid "Downloading file %(current)li of %(total)li with %(speed)s/s"
-msgstr "正在下载文件 %li/%li 速度是 %s/s"
-
-#: ../apt/progress/gtk2.py:265
-#, fuzzy, python-format
-msgid "Downloading file %(current)li of %(total)li"
-msgstr "正在下载文件 %li/%li 速度是 %s/s"
-
-#. Setup some child widgets
-#: ../apt/progress/gtk2.py:285
-msgid "Details"
-msgstr "详细信息"
-
-#: ../apt/progress/gtk2.py:367
-#, fuzzy
-msgid "Starting..."
-msgstr "设置"
-
-#: ../apt/progress/gtk2.py:373
-msgid "Complete"
-msgstr ""
-
-#: ../apt/package.py:301
-#, python-format
-msgid "Invalid unicode in description for '%s' (%s). Please report."
-msgstr ""
-
-#: ../apt/package.py:937 ../apt/package.py:1043
-msgid "The list of changes is not available"
-msgstr "变动列表尚不可用。"
-
-#: ../apt/package.py:1047
-#, python-format
-msgid ""
-"The list of changes is not available yet.\n"
-"\n"
-"Please use http://launchpad.net/ubuntu/+source/%s/%s/+changelog\n"
-"until the changes become available or try again later."
-msgstr ""
-
-#: ../apt/package.py:1053
-#, fuzzy
-msgid ""
-"Failed to download the list of changes. \n"
-"Please check your Internet connection."
-msgstr "无法下载更新列表。请检查您的网络连接。"
-
-#: ../apt/debfile.py:56
-#, python-format
-msgid "This is not a valid DEB archive, missing '%s' member"
-msgstr ""
-
-#: ../apt/debfile.py:81
-#, python-format
-msgid "List of files for '%s'could not be read"
-msgstr ""
-
-#: ../apt/debfile.py:149
-#, python-format
-msgid "Dependency is not satisfiable: %s\n"
-msgstr ""
-
-#: ../apt/debfile.py:173
-#, python-format
-msgid "Conflicts with the installed package '%s'"
-msgstr ""
-
-#: ../apt/debfile.py:319
-#, python-format
-msgid "Wrong architecture '%s'"
-msgstr ""
-
-#. the deb is older than the installed
-#: ../apt/debfile.py:325
-msgid "A later version is already installed"
-msgstr ""
-
-#: ../apt/debfile.py:345
-msgid "Failed to satisfy all dependencies (broken cache)"
-msgstr ""
-
-#: ../apt/debfile.py:376
-#, fuzzy, python-format
-msgid "Cannot install '%s'"
-msgstr "无法安装'%s'"
-
-#: ../apt/debfile.py:484
-#, python-format
-msgid "Install Build-Dependencies for source package '%s' that builds %s\n"
-msgstr ""
-
-#: ../apt/debfile.py:494
-#, fuzzy
-msgid "An essential package would be removed"
-msgstr "一个必要的软件包会被删除"
-
-#: ../apt/progress/text.py:81
-#, python-format
-msgid "%c%s... Done"
-msgstr ""
-
-#: ../apt/progress/text.py:118
-msgid "Hit "
-msgstr ""
-
-#: ../apt/progress/text.py:126
-msgid "Ign "
-msgstr ""
-
-#: ../apt/progress/text.py:128
-msgid "Err "
-msgstr ""
-
-#: ../apt/progress/text.py:138
-msgid "Get:"
-msgstr ""
-
-#: ../apt/progress/text.py:198
-msgid " [Working]"
-msgstr ""
-
-#: ../apt/progress/text.py:208
-#, python-format
-msgid ""
-"Media change: please insert the disc labeled\n"
-" '%s'\n"
-"in the drive '%s' and press enter\n"
-msgstr ""
-
-#. Trick for getting a translation from apt
-#: ../apt/progress/text.py:216
-#, python-format
-msgid "Fetched %sB in %s (%sB/s)\n"
-msgstr ""
-
-#: ../apt/progress/text.py:229
-msgid "Please provide a name for this Disc, such as 'Debian 2.1r1 Disk 1'"
-msgstr ""
-
-#: ../apt/progress/text.py:241
-msgid "Please insert a Disc in the drive and press enter"
-msgstr ""
-
-#: ../apt/cache.py:96
-msgid "Building data structures"
-msgstr ""
-=======
->>>>>>> 71aad7e2
