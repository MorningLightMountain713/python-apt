--- conflicted
+++ resolved
@@ -480,14 +480,10 @@
     def candidateInstalledSize(self, UseCandidate=True):
         """Return the size of the candidate installed package."""
         ver = self._depcache.GetCandidateVer(self._pkg)
-<<<<<<< HEAD
-=======
         if ver:
             return ver.Size
         else:
             return None
-    candidateInstalledSize = property(candidateInstalledSize)
->>>>>>> c906abf5
 
     @property
     def installedSize(self):
