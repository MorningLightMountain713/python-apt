# progress.py - progress reporting classes
#
#  Copyright (c) 2005-2009 Canonical
#
#  Author: Michael Vogt <michael.vogt@ubuntu.com>
#
#  This program is free software; you can redistribute it and/or
#  modify it under the terms of the GNU General Public License as
#  published by the Free Software Foundation; either version 2 of the
#  License, or (at your option) any later version.
#
#  This program is distributed in the hope that it will be useful,
#  but WITHOUT ANY WARRANTY; without even the implied warranty of
#  MERCHANTABILITY or FITNESS FOR A PARTICULAR PURPOSE.  See the
#  GNU General Public License for more details.
#
#  You should have received a copy of the GNU General Public License
#  along with this program; if not, write to the Free Software
#  Foundation, Inc., 59 Temple Place, Suite 330, Boston, MA 02111-1307
#  USA
"""progress reporting classes.

This module provides classes for progress reporting. They can be used with
e.g., for reporting progress on the cache opening process, the cache update
progress, or the package install progress.
"""

import errno
import fcntl
import os
import re
import select
import sys

import apt_pkg
from apt.deprecation import AttributeDeprecatedBy, function_deprecated_by


__all__ = ('CdromProgress', 'DpkgInstallProgress', 'DumbInstallProgress',
          'FetchProgress', 'InstallProgress', 'OpProgress', 'OpTextProgress',
          'TextFetchProgress')


class OpProgress(object):
    """Abstract class to implement reporting on cache opening.

    Subclass this class to implement simple Operation progress reporting.
    """

    def __init__(self):
        self.op = None
        self.sub_op = None

    def update(self, percent):
        """Called periodically to update the user interface."""

    def done(self):
        """Called once an operation has been completed."""

    if apt_pkg._COMPAT_0_7:
        subOp = AttributeDeprecatedBy('sub_op')


class OpTextProgress(OpProgress):
    """A simple text based cache open reporting class."""

    def __init__(self):
        OpProgress.__init__(self)

    def update(self, percent):
        """Called periodically to update the user interface."""
        sys.stdout.write("\r%s: %.2i  " % (self.sub_op, percent))
        sys.stdout.flush()

    def done(self):
        """Called once an operation has been completed."""
        sys.stdout.write("\r%s: Done\n" % self.op)


class FetchProgress(object):
    """Report the download/fetching progress.

    Subclass this class to implement fetch progress reporting
    """

    # download status constants
    dl_done = 0
    dl_queued = 1
    dl_failed = 2
    dl_hit = 3
    dl_ignored = 4
    dl_status_str = {dl_done: "Done",
                   dl_queued: "Queued",
                   dl_failed: "Failed",
                   dl_hit: "Hit",
                   dl_ignored: "Ignored"}

    def __init__(self):
        self.eta = 0.0
        self.percent = 0.0
        # Make checking easier
        self.current_bytes = 0
        self.current_items = 0
        self.total_bytes = 0
        self.total_items = 0
        self.current_cps = 0

    def start(self):
        """Called when the fetching starts."""

    def stop(self):
        """Called when all files have been fetched."""

    def update_status(self, uri, descr, short_descr, status):
        """Called when the status of an item changes.

        This happens eg. when the downloads fails or is completed.
        """
    def update_status_full(self, uri, descr, short_descr, status, file_size, 
                           partial_size):
        """Called when the status of an item changes.

        This happens eg. when the downloads fails or is completed. This
        version include information on current filesize and partial size
        """

    def pulse(self):
        """Called periodically to update the user interface.

        Return True to continue or False to cancel.
        """
        self.percent = (((self.current_bytes + self.current_items) * 100.0) /
                        float(self.total_bytes + self.total_items))
        if self.current_cps > 0:
            self.eta = ((self.total_bytes - self.current_bytes) /
                        float(self.current_cps))
        return True

<<<<<<< HEAD
    def media_change(self, medium, drive):
=======
    def pulse_items(self, items):
        """Called periodically to update the user interface.
        This function includes details about the items being fetched
        Return True to continue or False to cancel.

        """
        self.percent = (((self.currentBytes + self.currentItems) * 100.0) /
                        float(self.totalBytes + self.totalItems))
        if self.currentCPS > 0:
            self.eta = ((self.totalBytes - self.currentBytes) /
                        float(self.currentCPS))
        return True

    def mediaChange(self, medium, drive):
>>>>>>> 1b5b026c
        """react to media change events."""

    if apt_pkg._COMPAT_0_7:
        dlDone = AttributeDeprecatedBy('dl_done')
        dlQueued = AttributeDeprecatedBy('dl_queued')
        dlFailed = AttributeDeprecatedBy('dl_failed')
        dlHit = AttributeDeprecatedBy('dl_hit')
        dlIgnored = AttributeDeprecatedBy('dl_ignored')
        dlStatusStr = AttributeDeprecatedBy('dl_status_str')
        currentBytes = AttributeDeprecatedBy('current_bytes')
        currentItems = AttributeDeprecatedBy('current_items')
        totalBytes = AttributeDeprecatedBy('total_bytes')
        totalItems = AttributeDeprecatedBy('total_items')
        currentCPS = AttributeDeprecatedBy('current_cps')
        updateStatus = function_deprecated_by(update_status)
        mediaChange = function_deprecated_by(media_change)


class TextFetchProgress(FetchProgress):
    """ Ready to use progress object for terminal windows """

    def __init__(self):
        FetchProgress.__init__(self)
        self.items = {}

    def update_status(self, uri, descr, short_descr, status):
        """Called when the status of an item changes.

        This happens eg. when the downloads fails or is completed.
        """
        if status != self.dl_queued:
            print "\r%s %s" % (self.dl_status_str[status], descr)
        self.items[uri] = status

    def pulse(self):
        """Called periodically to update the user interface.

        Return True to continue or False to cancel.
        """
        FetchProgress.pulse(self)
        if self.current_cps > 0:
            s = "[%2.f%%] %sB/s %s" % (self.percent,
                                    apt_pkg.size_to_str(int(self.current_cps)),
                                    apt_pkg.time_to_str(int(self.eta)))
        else:
            s = "%2.f%% [Working]" % (self.percent)
        print "\r%s" % (s),
        sys.stdout.flush()
        return True

    def stop(self):
        """Called when all files have been fetched."""
        print "\rDone downloading            "

    def media_change(self, medium, drive):
        """react to media change events."""
        print ("Media change: please insert the disc labeled "
               "'%s' in the drive '%s' and press enter") % (medium, drive)

        return raw_input() not in ('c', 'C')

    if apt_pkg._COMPAT_0_7:
        updateStatus = function_deprecated_by(update_status)
        mediaChange = function_deprecated_by(media_change)


class DumbInstallProgress(object):
    """Report the install progress.

    Subclass this class to implement install progress reporting.
    """

    def start_update(self):
        """Start update."""

    def run(self, pm):
        """Start installation."""
        return pm.do_install()

    def finish_update(self):
        """Called when update has finished."""

    def update_interface(self):
        """Called periodically to update the user interface"""

    if apt_pkg._COMPAT_0_7:
        startUpdate = function_deprecated_by(start_update)
        finishUpdate = function_deprecated_by(finish_update)
        updateInterface = function_deprecated_by(update_interface)


class InstallProgress(DumbInstallProgress):
    """An InstallProgress that is pretty useful.

    It supports the attributes 'percent' 'status' and callbacks for the dpkg
    errors and conffiles and status changes.
    """

    def __init__(self):
        DumbInstallProgress.__init__(self)
        self.select_timeout = 0.1
        (read, write) = os.pipe()
        self.writefd = write
        self.statusfd = os.fdopen(read, "r")
        fcntl.fcntl(self.statusfd.fileno(), fcntl.F_SETFL, os.O_NONBLOCK)
        self.read = ""
        self.percent = 0.0
        self.status = ""

    def error(self, pkg, errormsg):
        """Called when a error is detected during the install."""

    def conffile(self, current, new):
        """Called when a conffile question from dpkg is detected."""

    def status_change(self, pkg, percent, status):
        """Called when the status changed."""

    def update_interface(self):
        """Called periodically to update the interface."""
        if self.statusfd is None:
            return
        try:
            while not self.read.endswith("\n"):
                self.read += os.read(self.statusfd.fileno(), 1)
        except OSError, (errno_, errstr):
            # resource temporarly unavailable is ignored
            if errno_ != errno.EAGAIN and errno_ != errno.EWOULDBLOCK:
                print errstr
        if not self.read.endswith("\n"):
            return

        s = self.read
        #print s
        try:
            (status, pkg, percent, status_str) = s.split(":", 3)
        except ValueError:
            # silently ignore lines that can't be parsed
            self.read = ""
            return
        #print "percent: %s %s" % (pkg, float(percent)/100.0)
        if status == "pmerror":
            self.error(pkg, status_str)
        elif status == "pmconffile":
            # we get a string like this:
            # 'current-conffile' 'new-conffile' useredited distedited
            match = re.match("\s*\'(.*)\'\s*\'(.*)\'.*", status_str)
            if match:
                self.conffile(match.group(1), match.group(2))
        elif status == "pmstatus":
            if float(percent) != self.percent or status_str != self.status:
                self.status_change(pkg, float(percent),
                                  status_str.strip())
                self.percent = float(percent)
                self.status = status_str.strip()
        self.read = ""

    def fork(self):
        """Fork."""
        return os.fork()

    def wait_child(self):
        """Wait for child progress to exit."""
        while True:
            select.select([self.statusfd], [], [], self.select_timeout)
            self.update_interface()
            (pid, res) = os.waitpid(self.child_pid, os.WNOHANG)
            if pid == self.child_pid:
                break
        return res

    def run(self, pm):
        """Start installing."""
        pid = self.fork()
        if pid == 0:
            # child
            res = pm.do_install(self.writefd)
            os._exit(res)
        self.child_pid = pid
        res = self.wait_child()
        return os.WEXITSTATUS(res)

    if apt_pkg._COMPAT_0_7:
        selectTimeout = AttributeDeprecatedBy('select_timeout')
        statusChange = function_deprecated_by(status_change)
        waitChild = function_deprecated_by(wait_child)
        updateInterface = function_deprecated_by(update_interface)


class CdromProgress(object):
    """Report the cdrom add progress.

    Subclass this class to implement cdrom add progress reporting.
    """

    def __init__(self):
        pass

    def update(self, text, step):
        """Called periodically to update the user interface."""

    def ask_cdrom_name(self):
        """Called to ask for the name of the cdrom."""

    def change_cdrom(self):
        """Called to ask for the cdrom to be changed."""

    if apt_pkg._COMPAT_0_7:
        askCdromName = function_deprecated_by(ask_cdrom_name)
        changeCdrom = function_deprecated_by(change_cdrom)


class DpkgInstallProgress(InstallProgress):
    """Progress handler for a local Debian package installation."""

    def run(self, debfile):
        """Start installing the given Debian package."""
        self.debfile = debfile
        self.debname = os.path.basename(debfile).split("_")[0]
        pid = self.fork()
        if pid == 0:
            # child
            res = os.system("/usr/bin/dpkg --status-fd %s -i %s" % \
                            (self.writefd, self.debfile))
            os._exit(os.WEXITSTATUS(res))
        self.child_pid = pid
        res = self.wait_child()
        return res

    def update_interface(self):
        """Process status messages from dpkg."""
        if self.statusfd is None:
            return
        while True:
            try:
                self.read += os.read(self.statusfd.fileno(), 1)
            except OSError, (errno_, errstr):
                # resource temporarly unavailable is ignored
                if errno_ != 11:
                    print errstr
                break
            if not self.read.endswith("\n"):
                continue

            statusl = self.read.split(":")
            if len(statusl) < 3:
                print "got garbage from dpkg: '%s'" % self.read
                self.read = ""
                break
            status = statusl[2].strip()
            #print status
            if status == "error":
                self.error(self.debname, status)
            elif status == "conffile-prompt":
                # we get a string like this:
                # 'current-conffile' 'new-conffile' useredited distedited
                match = re.match("\s*\'(.*)\'\s*\'(.*)\'.*", statusl[3])
                if match:
                    self.conffile(match.group(1), match.group(2))
            else:
                self.status = status
            self.read = ""

    if apt_pkg._COMPAT_0_7:
        updateInterface = function_deprecated_by(update_interface)<|MERGE_RESOLUTION|>--- conflicted
+++ resolved
@@ -116,7 +116,7 @@
 
         This happens eg. when the downloads fails or is completed.
         """
-    def update_status_full(self, uri, descr, short_descr, status, file_size, 
+    def update_status_full(self, uri, descr, short_descr, status, file_size,
                            partial_size):
         """Called when the status of an item changes.
 
@@ -136,24 +136,20 @@
                         float(self.current_cps))
         return True
 
-<<<<<<< HEAD
-    def media_change(self, medium, drive):
-=======
     def pulse_items(self, items):
         """Called periodically to update the user interface.
         This function includes details about the items being fetched
         Return True to continue or False to cancel.
 
         """
-        self.percent = (((self.currentBytes + self.currentItems) * 100.0) /
-                        float(self.totalBytes + self.totalItems))
-        if self.currentCPS > 0:
-            self.eta = ((self.totalBytes - self.currentBytes) /
-                        float(self.currentCPS))
+        self.percent = (((self.current_bytes + self.current_items) * 100.0) /
+                        float(self.total_bytes + self.total_items))
+        if self.current_cps > 0:
+            self.eta = ((self.total_bytes - self.current_bytes) /
+                        float(self.current_cps))
         return True
 
-    def mediaChange(self, medium, drive):
->>>>>>> 1b5b026c
+    def media_change(self, medium, drive):
         """react to media change events."""
 
     if apt_pkg._COMPAT_0_7:
