--- conflicted
+++ resolved
@@ -71,9 +71,6 @@
             self._check_and_create_required_dirs(rootdir)
         self.open(progress)
 
-<<<<<<< HEAD
-    def _run_callbacks(self, name):
-=======
     def _check_and_create_required_dirs(self, rootdir):
         """
         check if the required apt directories/files are there and if
@@ -94,10 +91,8 @@
         for f in files:
             if not os.path.exists(rootdir+f):
                 open(rootdir+f,"w")
-       
-
-    def _runCallbacks(self, name):
->>>>>>> 8f9c131d
+
+    def _run_callbacks(self, name):
         """ internal helper to run a callback """
         if name in self._callbacks:
             for callback in self._callbacks[name]:
