--- conflicted
+++ resolved
@@ -30,7 +30,7 @@
 import time
 import os.path
 
-import pdb
+#import pdb
 
 from UpdateManager.Common.DistInfo import DistInfo
 
@@ -405,144 +405,6 @@
       self.comps_descriptions = l_comps_descr
 
   def __init__(self):
-<<<<<<< HEAD
-    _ = gettext.gettext
-    self.type_list = []
-    self.type_list.append(self.MatchType("^deb$",_("Binary")))
-    self.type_list.append(self.MatchType("^deb-src$",_("Source")))
-
-    self.dist_list = []
-
-    ubuntu_comps = ["^main$","^restricted$","^universe$","^multiverse$"]
-    ubuntu_comps_descr = [_("Officially supported"),
-                          _("Restricted copyright"),
-                          _("Community maintained (Universe)"),
-                          _("Non-free (Multiverse)")]
-    # CDs
-    self.dist_list.append(self.MatchDist("cdrom:\[Ubuntu.*6.06",
-                                         ".*",
-                                         _("CD disk with Ubuntu 6.06 LTS"),
-                                         ubuntu_comps, ubuntu_comps_descr))
-    self.dist_list.append(self.MatchDist("cdrom:\[Ubuntu.*5.10",
-                                         ".*",
-                                         _("CD disk with Ubuntu 5.10"),
-                                         ubuntu_comps, ubuntu_comps_descr))
-    self.dist_list.append(self.MatchDist("cdrom:\[Ubuntu.*5.04",
-                                         ".*",
-                                         _("CD disk with Ubuntu 5.04"),
-                                         ubuntu_comps, ubuntu_comps_descr))
-    self.dist_list.append(self.MatchDist("cdrom:\[Ubuntu.*4.10",
-                                         ".*",
-                                         _("CD disk with Ubuntu 4.10"),
-                                         ubuntu_comps, ubuntu_comps_descr))
-    # URIs
-    # Warty
-    self.dist_list.append(self.MatchDist(".*archive.ubuntu.com/ubuntu",
-                                         "^warty$",
-                                         "Ubuntu 4.10",
-                                         ubuntu_comps, ubuntu_comps_descr))
-    self.dist_list.append(self.MatchDist(".*security.ubuntu.com/ubuntu",
-                                         "^warty-security$",
-                                         _("Ubuntu 4.10 Security Updates"),
-                                         ubuntu_comps, ubuntu_comps_descr))
-    self.dist_list.append(self.MatchDist(".*archive.ubuntu.com/ubuntu",
-                                         "^warty-security$",
-                                         _("Ubuntu 4.10 Security Updates"),
-                                         ubuntu_comps, ubuntu_comps_descr))
-    self.dist_list.append(self.MatchDist(".*archive.ubuntu.com/ubuntu",
-                                         "^warty-updates$",
-                                         _("Ubuntu 4.10 Updates"),
-                                         ubuntu_comps, ubuntu_comps_descr))
-    self.dist_list.append(self.MatchDist(".*archive.ubuntu.com/ubuntu",
-                                         "^warty-backports$",
-                                         _("Ubuntu 4.10 Backports"),
-                                         ubuntu_comps, ubuntu_comps_descr))
-    # Hoary
-    self.dist_list.append(self.MatchDist(".*archive.ubuntu.com/ubuntu",
-                                         "^hoary-security$",
-                                         _("Ubuntu 5.04 Security Updates"),
-                                         ubuntu_comps, ubuntu_comps_descr))
-    self.dist_list.append(self.MatchDist(".*security.ubuntu.com/ubuntu",
-                                         "^hoary-security$",
-                                         _("Ubuntu 5.04 Security Updates"),
-                                         ubuntu_comps, ubuntu_comps_descr))
-    self.dist_list.append(self.MatchDist(".*archive.ubuntu.com/ubuntu",
-                                         "^hoary$",
-                                         "Ubuntu 5.04",
-                                         ubuntu_comps, ubuntu_comps_descr))
-    self.dist_list.append(self.MatchDist(".*archive.ubuntu.com/ubuntu",
-                                         "^hoary-updates$",
-                                         _("Ubuntu 5.04 Updates"),
-                                         ubuntu_comps, ubuntu_comps_descr))
-    self.dist_list.append(self.MatchDist(".*archive.ubuntu.com/ubuntu",
-                                         "^hoary-backports$",
-                                         _("Ubuntu 5.04 Backports"),
-                                         ubuntu_comps, ubuntu_comps_descr))
-    # Breezy
-    self.dist_list.append(self.MatchDist(".*archive.ubuntu.com/ubuntu",
-                                         "^breezy-security$",
-                                         _("Ubuntu 5.10 Security Updates"),
-                                         ubuntu_comps, ubuntu_comps_descr))
-    self.dist_list.append(self.MatchDist(".*security.ubuntu.com/ubuntu",
-                                         "^breezy-security$",
-                                         _("Ubuntu 5.10 Security Updates"),
-                                         ubuntu_comps, ubuntu_comps_descr))
-    self.dist_list.append(self.MatchDist(".*archive.ubuntu.com/ubuntu",
-                                         "^breezy$",
-                                         "Ubuntu 5.10",
-                                         ubuntu_comps, ubuntu_comps_descr))
-    self.dist_list.append(self.MatchDist(".*archive.ubuntu.com/ubuntu",
-                                         "^breezy-backports$",
-                                         _("Ubuntu 5.10 Backports"),
-                                         ubuntu_comps, ubuntu_comps_descr))
-    self.dist_list.append(self.MatchDist(".*archive.ubuntu.com/ubuntu",
-                                         "^breezy-updates$",
-                                         _("Ubuntu 5.10 Updates"),
-                                         ubuntu_comps, ubuntu_comps_descr))
-    # dapper
-    self.dist_list.append(self.MatchDist(".*archive.ubuntu.com/ubuntu",
-                                         "^dapper-security$",
-                                         _("Ubuntu 6.06 LTS Security Updates"),
-                                         ubuntu_comps, ubuntu_comps_descr))
-    self.dist_list.append(self.MatchDist(".*security.ubuntu.com/ubuntu",
-                                         "^dapper-security$",
-                                         _("Ubuntu 6.06 LTS Security Updates"),
-                                         ubuntu_comps, ubuntu_comps_descr))
-    self.dist_list.append(self.MatchDist(".*archive.ubuntu.com/ubuntu",
-                                         "^dapper$",
-                                         "Ubuntu 6.06 LTS",
-                                         ubuntu_comps, ubuntu_comps_descr))
-    self.dist_list.append(self.MatchDist(".*archive.ubuntu.com/ubuntu",
-                                         "^dapper-backports$",
-                                         _("Ubuntu 6.06 LTS Backports"),
-                                         ubuntu_comps, ubuntu_comps_descr))
-    self.dist_list.append(self.MatchDist(".*archive.ubuntu.com/ubuntu",
-                                         "^dapper-updates$",
-                                         _("Ubuntu 6.06 LTS Updates"),
-                                         ubuntu_comps, ubuntu_comps_descr))
-    # edgy
-    self.dist_list.append(self.MatchDist(".*archive.ubuntu.com/ubuntu",
-                                         "^edgy-security$",
-                                         _("Ubuntu 6.10 Security Updates"),
-                                         ubuntu_comps, ubuntu_comps_descr))
-    self.dist_list.append(self.MatchDist(".*security.ubuntu.com/ubuntu",
-                                         "^edgy-security$",
-                                         _("Ubuntu 6.10 Security Updates"),
-                                         ubuntu_comps, ubuntu_comps_descr))
-    self.dist_list.append(self.MatchDist(".*archive.ubuntu.com/ubuntu",
-                                         "^edgy$",
-                                         "Ubuntu 6.10",
-                                         ubuntu_comps, ubuntu_comps_descr))
-    self.dist_list.append(self.MatchDist(".*archive.ubuntu.com/ubuntu",
-                                         "^edgy-backports$",
-                                         _("Ubuntu 6.10 Backports"),
-                                         ubuntu_comps, ubuntu_comps_descr))
-    self.dist_list.append(self.MatchDist(".*archive.ubuntu.com/ubuntu",
-                                         "^edgy-updates$",
-                                         _("Ubuntu 6.10 Updates"),
-                                         ubuntu_comps, ubuntu_comps_descr))
-
-=======
     self.templates = []
     # Get the human readable channel and comp names from the channel .infos
     spec_files = glob.glob("/usr/share/update-manager/channels/*.info")
@@ -554,61 +416,7 @@
         for suite in dist.suites:
             if suite.match_uri != None:
                 self.templates.append(suite)
-
-    # FIXME: The specifications should go into the .info files
     return
->>>>>>> 54d5696f
-
-    # DEBIAN
-    debian_comps =  ["^main$","^contrib$","^non-free$","^non-US$"]
-    debian_comps_descr = [_("Officially supported"),
-                          _("Contributed software"),
-                          _("Non-free software"),
-                          _("US export restricted software")
-                          ]
-
-    # dists by name
-    self.dist_list.append(self.MatchDist(".*debian.org/debian",
-                                         "^sarge$",
-                                         _("Debian 3.1 \"Sarge\""),
-                                         debian_comps, debian_comps_descr))
-    self.dist_list.append(self.MatchDist(".*debian.org/debian",
-                                         "^woody$",
-                                         _("Debian 3.0 \"Woody\""),
-                                         debian_comps, debian_comps_descr))
-    # securtiy
-    self.dist_list.append(self.MatchDist(".*security.debian.org",
-                                         "^stable.*$",
-                                         _("Debian Stable Security Updates"),
-                                         debian_comps, debian_comps_descr))
-    # dists by status
-    self.dist_list.append(self.MatchDist(".*debian.org/debian",
-                                         "^stable$",
-                                         _("Debian Stable"),
-                                         debian_comps, debian_comps_descr))
-    self.dist_list.append(self.MatchDist(".*debian.org/debian",
-                                         "^testing$",
-                                         _("Debian Testing"),
-                                         debian_comps, debian_comps_descr))
-    self.dist_list.append(self.MatchDist(".*debian.org/debian",
-                                         "^unstable$",
-                                         _("Debian Unstable \"Sid\""),
-                                         debian_comps, debian_comps_descr))
-
-    # non-us
-    self.dist_list.append(self.MatchDist(".*debian.org/debian-non-US",
-                                         "^stable.*$",
-                                         _("Debian Non-US (Stable)"),
-                                         debian_comps, debian_comps_descr))
-    self.dist_list.append(self.MatchDist(".*debian.org/debian-non-US",
-                                         "^testing.*$",
-                                         _("Debian Non-US (Testing)"),
-                                         debian_comps, debian_comps_descr))
-    self.dist_list.append(self.MatchDist(".*debian.org/debian-non-US",
-                                         "^unstable.*$",
-                                         _("Debian Non-US (Unstable)"),
-                                         debian_comps, debian_comps_descr,
-                                         SOURCE_SYSTEM))
 
   def match(self, source):
     """Add a matching template to the source"""
