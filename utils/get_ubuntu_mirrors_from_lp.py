<<<<<<< HEAD
#!/usr/bin/python
=======
#!/usr/bin/env python
#
#  get_ubuntu_lp_mirrors.py
#
#  Download the latest list with available Ubuntu mirrors from Launchpad.net
#  and extract the hosts from the raw page
#
#  Copyright (c) 2006 Free Software Foundation Europe
#
#  Author: Sebastian Heinlein <glatzor@ubuntu.com>
#
#  This program is free software; you can redistribute it and/or
#  modify it under the terms of the GNU General Public License as
#  published by the Free Software Foundation; either version 2 of the
#  License, or (at your option) any later version.
#
#  This program is distributed in the hope that it will be useful,
#  but WITHOUT ANY WARRANTY; without even the implied warranty of
#  MERCHANTABILITY or FITNESS FOR A PARTICULAR PURPOSE.  See the
#  GNU General Public License for more details.
#
#  You should have received a copy of the GNU General Public License
#  along with this program; if not, write to the Free Software
#  Foundation, Inc., 59 Temple Place, Suite 330, Boston, MA 02111-1307
#  USA
>>>>>>> 85839f4f

import feedparser
import sys

#d = feedparser.parse("https://launchpad.net/ubuntu/+archivemirrors-rss")
d = feedparser.parse(open("+archivemirrors-rss"))

countries = {}

<<<<<<< HEAD
for entry in d.entries:
    countrycode = entry.mirror_countrycode
    if not countrycode in countries:
        countries[countrycode] = set()
    for link in entry.links:
        countries[countrycode].add(link.href)

=======
content_splits = re.split(r'<tr class="highlighted"',
                          re.findall(r'<table class="listing" '
                                      'id="mirrors_list">.+?</table>',
                                     content)[0])
lines=[]


def find(split):
    country = re.search(r"<strong>(.+?)</strong>", split)
    if not country:
        return
    if country.group(1) in countries:
        lines.append("#LOC:%s" % countries[country.group(1)].upper())
    else:
        lines.append("#LOC:%s" % country.group(1))
    # FIXME: currently the protocols are hardcoded: ftp http
    urls = re.findall(r'<a href="(?![a-zA-Z:/_\-]+launchpad.+?">)'
                       '(((http)|(ftp)).+?)">',
                      split)
    map(lambda u: lines.append(u[0]), urls)


map(find, content_splits)
>>>>>>> 85839f4f

keys = countries.keys()
keys.sort()
for country in keys:
    print "#LOC:%s" % country
    print "\n".join(countries[country])<|MERGE_RESOLUTION|>--- conflicted
+++ resolved
@@ -1,6 +1,3 @@
-<<<<<<< HEAD
-#!/usr/bin/python
-=======
 #!/usr/bin/env python
 #
 #  get_ubuntu_lp_mirrors.py
@@ -26,7 +23,6 @@
 #  along with this program; if not, write to the Free Software
 #  Foundation, Inc., 59 Temple Place, Suite 330, Boston, MA 02111-1307
 #  USA
->>>>>>> 85839f4f
 
 import feedparser
 import sys
@@ -36,7 +32,6 @@
 
 countries = {}
 
-<<<<<<< HEAD
 for entry in d.entries:
     countrycode = entry.mirror_countrycode
     if not countrycode in countries:
@@ -44,31 +39,6 @@
     for link in entry.links:
         countries[countrycode].add(link.href)
 
-=======
-content_splits = re.split(r'<tr class="highlighted"',
-                          re.findall(r'<table class="listing" '
-                                      'id="mirrors_list">.+?</table>',
-                                     content)[0])
-lines=[]
-
-
-def find(split):
-    country = re.search(r"<strong>(.+?)</strong>", split)
-    if not country:
-        return
-    if country.group(1) in countries:
-        lines.append("#LOC:%s" % countries[country.group(1)].upper())
-    else:
-        lines.append("#LOC:%s" % country.group(1))
-    # FIXME: currently the protocols are hardcoded: ftp http
-    urls = re.findall(r'<a href="(?![a-zA-Z:/_\-]+launchpad.+?">)'
-                       '(((http)|(ftp)).+?)">',
-                      split)
-    map(lambda u: lines.append(u[0]), urls)
-
-
-map(find, content_splits)
->>>>>>> 85839f4f
 
 keys = countries.keys()
 keys.sort()
