// Description								/*{{{*/
// $Id: progress.cc,v 1.5 2003/06/03 03:03:23 mvo Exp $
/* ######################################################################

   Progress - Wrapper for the progress related functions

   ##################################################################### */

#include <iostream>
#include <sys/types.h>
#include <sys/wait.h>
#include <map>
#include <utility>
#include <apt-pkg/acquire-item.h>
#include <apt-pkg/acquire-worker.h>
<<<<<<< HEAD
=======
#include "generic.h"
>>>>>>> 8f9c131d
#include "progress.h"
#include "generic.h"
#include "apt_pkgmodule.h"

<<<<<<< HEAD
#define TUPLEIZE(op) Py_BuildValue("(O)", op)
=======
>>>>>>> 8f9c131d
// generic
bool PyCallbackObj::RunSimpleCallback(const char* method_name,
				      PyObject *arglist,
				      PyObject **res)
{
   if(callbackInst == 0) {
      Py_XDECREF(arglist);
      return false;
   }

   PyObject *method = PyObject_GetAttrString(callbackInst,(char*) method_name);
   if(method == NULL) {
      //std::cerr << "Can't find '" << method_name << "' method" << std::endl;
      Py_XDECREF(arglist);
      if (res) {
	 Py_INCREF(Py_None);
	 *res = Py_None;
      }
      return false;
   }
<<<<<<< HEAD
   PyObject *result = PyObject_CallObject(method, arglist);

=======
   PyObject *result = PyEval_CallObject(method, arglist);
   
>>>>>>> 8f9c131d
   Py_XDECREF(arglist);

   if(result == NULL) {
      // exception happend
      std::cerr << "Error in function " << method_name << std::endl;
      PyErr_Print();
      PyErr_Clear();
<<<<<<< HEAD
=======

>>>>>>> 8f9c131d
      return false;
   }
   if(res != NULL)
      *res = result;
   else
      Py_XDECREF(result);
   Py_XDECREF(method);

   return true;
}


// OpProgress interface
void PyOpProgress::Update()
{
   // Build up the argument list...
   if(!CheckChange(0.7))
      return;


   if (PyObject_TypeCheck(callbackInst, &PyOpProgress_Type)) {
      PyOpProgressObject *obj = (PyOpProgressObject *)callbackInst;
      obj->op = CppPyString(Op);
      obj->subop = CppPyString(SubOp);
#ifdef T_BOOL
      obj->major_change = (char)(MajorChange);
#else
      obj->major_change = (int)(MajorChange);
#endif
      obj->percent = Percent;
      RunSimpleCallback("update");
   }
   else {
      PyObject *o;
      o = Py_BuildValue("s", Op.c_str());
      PyObject_SetAttrString(callbackInst, "op", o);
      Py_XDECREF(o);
      o = Py_BuildValue("s", SubOp.c_str());
      if(PyObject_HasAttrString(callbackInst, "sub_op"))
         PyObject_SetAttrString(callbackInst, "sub_op", o);
      else
         PyObject_SetAttrString(callbackInst, "subOp", o);
      Py_XDECREF(o);
      o = Py_BuildValue("b", MajorChange);
      if(PyObject_HasAttrString(callbackInst, "major_change"))
         PyObject_SetAttrString(callbackInst, "major_change", o);
      else
         PyObject_SetAttrString(callbackInst, "majorChange", o);
      Py_XDECREF(o);
      PyObject *arglist = Py_BuildValue("(f)", Percent);
      RunSimpleCallback("update", arglist);
  }
};

void PyOpProgress::Done()
{
   RunSimpleCallback("done");
}



// fetcher interface



// apt interface

bool PyFetchProgress::MediaChange(string Media, string Drive)
{
   PyCbObj_END_ALLOW_THREADS
   //std::cout << "MediaChange" << std::endl;
   PyObject *arglist = Py_BuildValue("(ss)", Media.c_str(), Drive.c_str());
   PyObject *result;
   if(! RunSimpleCallback("media_change", arglist, &result))
       RunSimpleCallback("mediaChange", arglist, &result);

   bool res = true;
   if(!PyArg_Parse(result, "b", &res))
      std::cerr << "result could not be parsed" << std::endl;

   // FIXME: find out what it should return usually
   //std::cerr << "res is: " << res << std::endl;

   PyCbObj_BEGIN_ALLOW_THREADS
   return res;
}

void PyFetchProgress::UpdateStatus(pkgAcquire::ItemDesc &Itm, int status)
{
   //std::cout << "UpdateStatus: " << Itm.URI << " " << status << std::endl;

   // Added object file size and object partial size to
   // parameters that are passed to updateStatus.
   // -- Stephan
<<<<<<< HEAD
   PyObject *arglist = Py_BuildValue("(sssikk)", Itm.URI.c_str(),
				     Itm.Description.c_str(),
				     Itm.ShortDesc.c_str(),
=======
   PyCbObj_END_ALLOW_THREADS
   PyObject *arglist = Py_BuildValue("(sssikk)", Itm.URI.c_str(), 
				     Itm.Description.c_str(), 
				     Itm.ShortDesc.c_str(), 
>>>>>>> 8f9c131d
				     status,
				     Itm.Owner->FileSize,
				     Itm.Owner->PartialSize);

   RunSimpleCallback("update_status_full", arglist);

   // legacy version of the interface
<<<<<<< HEAD
   arglist = Py_BuildValue("(sssi)", Itm.URI.c_str(),
				     Itm.Description.c_str(),
				     Itm.ShortDesc.c_str(),
                                     status);
   if(!RunSimpleCallback("update_status", arglist))
       RunSimpleCallback("updateStatus", arglist);
=======
   arglist = Py_BuildValue("(sssi)", Itm.URI.c_str(), 
				     Itm.Description.c_str(), 
				     Itm.ShortDesc.c_str(), 
                                     status);
   RunSimpleCallback("updateStatus", arglist);
   PyCbObj_BEGIN_ALLOW_THREADS

>>>>>>> 8f9c131d
}

void PyFetchProgress::IMSHit(pkgAcquire::ItemDesc &Itm)
{
   if (PyObject_TypeCheck(callbackInst,&PyAcquireProgress_Type))
       RunSimpleCallback("ims_hit", TUPLEIZE(PyAcquireItemDesc_FromCpp(&Itm)));
   else
       UpdateStatus(Itm, DLHit);
}

void PyFetchProgress::Fetch(pkgAcquire::ItemDesc &Itm)
{
   if (PyObject_TypeCheck(callbackInst,&PyAcquireProgress_Type))
       RunSimpleCallback("fetch", TUPLEIZE(PyAcquireItemDesc_FromCpp(&Itm)));
   else
       UpdateStatus(Itm, DLQueued);
}

void PyFetchProgress::Done(pkgAcquire::ItemDesc &Itm)
{
   if (PyObject_TypeCheck(callbackInst,&PyAcquireProgress_Type))
       RunSimpleCallback("done", TUPLEIZE(PyAcquireItemDesc_FromCpp(&Itm)));
   else
       UpdateStatus(Itm, DLDone);
}

void PyFetchProgress::Fail(pkgAcquire::ItemDesc &Itm)
{
   if (PyObject_TypeCheck(callbackInst,&PyAcquireProgress_Type)) {
       RunSimpleCallback("fail", TUPLEIZE(PyAcquireItemDesc_FromCpp(&Itm)));
       return;
   }

   // Ignore certain kinds of transient failures (bad code)
   if (Itm.Owner->Status == pkgAcquire::Item::StatIdle)
      return;

   if (Itm.Owner->Status == pkgAcquire::Item::StatDone)
   {
      UpdateStatus(Itm, DLIgnored);
   }


   if (PyObject_TypeCheck(callbackInst,&PyAcquireProgress_Type))
       RunSimpleCallback("fail", TUPLEIZE(PyAcquireItemDesc_FromCpp(&Itm)));
   else
       UpdateStatus(Itm, DLFailed);
}

void PyFetchProgress::Start()
{
   //std::cout << "Start" << std::endl;
   pkgAcquireStatus::Start();

<<<<<<< HEAD
   if (PyObject_TypeCheck(callbackInst,&PyAcquireProgress_Type))
      goto end;

=======
>>>>>>> 8f9c131d
   // These attributes should be initialized before the first callback (start)
   // is invoked.
   // -- Stephan
   PyObject *o;

<<<<<<< HEAD
   o = Py_BuildValue("d", 0.0f);
   PyObject_SetAttrString(callbackInst, "currentCPS", o);
   Py_XDECREF(o);
   o = Py_BuildValue("d", 0.0f);
   PyObject_SetAttrString(callbackInst, "currentBytes", o);
   Py_XDECREF(o);
   o = Py_BuildValue("k", 0);
   PyObject_SetAttrString(callbackInst, "currentItems", o);
   Py_XDECREF(o);
   o = Py_BuildValue("k", 0);

   PyObject_SetAttrString(callbackInst, "totalItems", o);
   Py_XDECREF(o);
   o = Py_BuildValue("d", 0.0f);
   PyObject_SetAttrString(callbackInst, "totalBytes", o);
   Py_XDECREF(o);

end:
=======
   o = Py_BuildValue("f", 0.0f);
   PyObject_SetAttrString(callbackInst, "currentCPS", o);
   Py_XDECREF(o);
   o = Py_BuildValue("f", 0.0f);
   PyObject_SetAttrString(callbackInst, "currentBytes", o);
   Py_XDECREF(o);
   o = Py_BuildValue("i", 0);
   PyObject_SetAttrString(callbackInst, "currentItems", o);
   Py_XDECREF(o);
   o = Py_BuildValue("i", 0);
   PyObject_SetAttrString(callbackInst, "totalItems", o);
   Py_XDECREF(o);
   o = Py_BuildValue("f", 0.0f);
   PyObject_SetAttrString(callbackInst, "totalBytes", o);
   Py_XDECREF(o);

>>>>>>> 8f9c131d
   RunSimpleCallback("start");
   /* After calling the start method we can safely allow
    * other Python threads to do their work for now.
    */
   PyCbObj_BEGIN_ALLOW_THREADS
}


void PyFetchProgress::Stop()
{
   /* After the stop operation occured no other threads
    * are allowed. This is done so we have a matching 
    * PyCbObj_END_ALLOW_THREADS to our previous
    * PyCbObj_BEGIN_ALLOW_THREADS (Python requires this!).
    */
   PyCbObj_END_ALLOW_THREADS
   //std::cout << "Stop" << std::endl;
   pkgAcquireStatus::Stop();
   RunSimpleCallback("stop");
}

bool PyFetchProgress::Pulse(pkgAcquire * Owner)
{
   PyCbObj_END_ALLOW_THREADS
   pkgAcquireStatus::Pulse(Owner);

   //std::cout << "Pulse" << std::endl;
   if(callbackInst == 0)
      return false;

   if (PyObject_TypeCheck(callbackInst, &PyAcquireProgress_Type)) {
       PyAcquireProgressObject *obj = (PyAcquireProgressObject *)callbackInst;
       obj->last_bytes = LastBytes;
       obj->current_cps = CurrentCPS;
       obj->current_bytes = CurrentBytes;
       obj->total_bytes = TotalBytes;
       obj->fetched_bytes = FetchedBytes;
       obj->elapsed_time = ElapsedTime;
       obj->total_items = TotalItems;
       obj->current_items = CurrentItems;
   }
   else {
       // set stats
       PyObject *o;
       o = Py_BuildValue("d", FetchedBytes);
       PyObject_SetAttrString(callbackInst, "fetched_bytes", o);
       Py_DECREF(o);
       o = Py_BuildValue("d", CurrentCPS);
       if(PyObject_HasAttrString(callbackInst, "current_cps"))
          PyObject_SetAttrString(callbackInst, "current_cps", o);
       else
          PyObject_SetAttrString(callbackInst, "currentCPS", o);
       Py_XDECREF(o);
       o = Py_BuildValue("d", CurrentBytes);
       if(PyObject_HasAttrString(callbackInst, "current_bytes"))
          PyObject_SetAttrString(callbackInst, "current_bytes", o);
       else
          PyObject_SetAttrString(callbackInst, "currentBytes", o);
       Py_XDECREF(o);
       o = Py_BuildValue("k", CurrentItems);
       if(PyObject_HasAttrString(callbackInst, "current_items"))
          PyObject_SetAttrString(callbackInst, "current_items", o);
       else
          PyObject_SetAttrString(callbackInst, "currentItems", o);
       Py_XDECREF(o);
       o = Py_BuildValue("k", TotalItems);
       if(PyObject_HasAttrString(callbackInst, "total_items"))
          PyObject_SetAttrString(callbackInst, "total_items", o);
       else
          PyObject_SetAttrString(callbackInst, "totalItems", o);
       Py_XDECREF(o);
       o = Py_BuildValue("d", TotalBytes);
       if(PyObject_HasAttrString(callbackInst, "total_bytes"))
          PyObject_SetAttrString(callbackInst, "total_bytes", o);
       else
          PyObject_SetAttrString(callbackInst, "totalBytes", o);
       Py_XDECREF(o);
   }

<<<<<<< HEAD
   if (PyObject_TypeCheck(callbackInst, &PyAcquireProgress_Type)) {
      PyObject *result1;
      bool res1 = true;
      if (RunSimpleCallback("pulse", TUPLEIZE(PyAcquire_FromCpp(Owner)), &result1)) {
      if (result1 != NULL && PyArg_Parse(result1, "b", &res1) && res1 == false) {
         // the user returned a explicit false here, stop
         return false;
      }
     }
     return true;
   }
   // Go through the list of items and add active items to the
   // activeItems vector.
   map<pkgAcquire::Worker *, pkgAcquire::ItemDesc *> activeItemMap;

=======
   // Go through the list of items and add active items to the
   // activeItems vector.
   map<pkgAcquire::Worker *, pkgAcquire::ItemDesc *> activeItemMap;
   
>>>>>>> 8f9c131d
   for(pkgAcquire::Worker *Worker = Owner->WorkersBegin();
       Worker != 0; Worker = Owner->WorkerStep(Worker)) {

     if (Worker->CurrentItem == 0) {
       // Ignore workers with no item running
       continue;
     }
     activeItemMap.insert(std::make_pair(Worker, Worker->CurrentItem));
   }
<<<<<<< HEAD

=======
   
>>>>>>> 8f9c131d
   // Create the tuple that is passed as argument to pulse().
   // This tuple contains activeItemMap.size() item tuples.
   PyObject *arglist;

   if (((int)activeItemMap.size()) > 0) {
     PyObject *itemsTuple = PyTuple_New((Py_ssize_t) activeItemMap.size());

     // Go through activeItems, create an item tuple in the form
     // (URI, Description, ShortDesc, FileSize, PartialSize) and
     // add that tuple to itemsTuple.
     map<pkgAcquire::Worker *, pkgAcquire::ItemDesc *>::iterator iter;
     int tuplePos;

<<<<<<< HEAD
     for(tuplePos = 0, iter = activeItemMap.begin();
=======
     for(tuplePos = 0, iter = activeItemMap.begin(); 
>>>>>>> 8f9c131d
	 iter != activeItemMap.end(); ++iter, tuplePos++) {
       pkgAcquire::Worker *worker = iter->first;
       pkgAcquire::ItemDesc *itm = iter->second;

       PyObject *itmTuple = Py_BuildValue("(ssskk)", itm->URI.c_str(),
					  itm->Description.c_str(),
					  itm->ShortDesc.c_str(),
					  worker->TotalSize,
					  worker->CurrentSize);
       PyTuple_SetItem(itemsTuple, tuplePos, itmTuple);
     }

     // Now our itemsTuple is ready for being passed to pulse().
     // pulse() is going to receive a single argument, being the
     // tuple of items, which again contains one tuple with item
     // information per item.
     //
     // Python Example:
     //
     // class MyFetchProgress(FetchProgress):
     //   def pulse(self, items):
     //     for itm in items:
     //       uri, desc, shortdesc, filesize, partialsize = itm
     //
     arglist = PyTuple_Pack(1, itemsTuple);
   }
   else {
     arglist = Py_BuildValue("(())");
   }

   PyObject *result;
   bool res = true;
<<<<<<< HEAD
   if (RunSimpleCallback("pulse_items", arglist, &result)) {
      if (result != NULL && PyArg_Parse(result, "b", &res) && res == false) {
         // the user returned a explicit false here, stop
         return false;
      }
=======

   RunSimpleCallback("pulse_items", arglist, &result);
   if (result != NULL && PyArg_Parse(result, "b", &res) && res == false) {
      // the user returned a explicit false here, stop
      PyCbObj_BEGIN_ALLOW_THREADS
      return false;
>>>>>>> 8f9c131d
   }

   arglist = Py_BuildValue("()");
   if (!RunSimpleCallback("pulse", arglist, &result)) {
<<<<<<< HEAD
=======
     PyCbObj_BEGIN_ALLOW_THREADS
>>>>>>> 8f9c131d
     return true;
   }

   if((result == NULL) || (!PyArg_Parse(result, "b", &res)))
   {
      // most of the time the user who subclasses the pulse()
      // method forgot to add a return {True,False} so we just
      // assume he wants a True
      PyCbObj_BEGIN_ALLOW_THREADS
      return true;
   }

   PyCbObj_BEGIN_ALLOW_THREADS
   // fetching can be canceld by returning false
   return res;
}



// install progress

void PyInstallProgress::StartUpdate()
{
<<<<<<< HEAD
   if (!RunSimpleCallback("start_update"))
       RunSimpleCallback("startUpdate");
=======
   RunSimpleCallback("startUpdate");
   PyCbObj_BEGIN_ALLOW_THREADS
>>>>>>> 8f9c131d
}

void PyInstallProgress::UpdateInterface()
{
<<<<<<< HEAD
   if (!RunSimpleCallback("update_interface"))
       RunSimpleCallback("updateInterface");
=======
   PyCbObj_END_ALLOW_THREADS
   RunSimpleCallback("updateInterface");
   PyCbObj_BEGIN_ALLOW_THREADS
>>>>>>> 8f9c131d
}

void PyInstallProgress::FinishUpdate()
{
<<<<<<< HEAD
   if (!RunSimpleCallback("finish_update"))
       RunSimpleCallback("finishUpdate");
=======
   PyCbObj_END_ALLOW_THREADS
   RunSimpleCallback("finishUpdate");
>>>>>>> 8f9c131d
}

pkgPackageManager::OrderResult PyInstallProgress::Run(pkgPackageManager *pm)
{
   pkgPackageManager::OrderResult res;
   int ret;
   pid_t child_id;

#if 0 // FIXME: this needs to be merged into apt to support medium swaping
   res = pm->DoInstallPreFork();
   if (res == pkgPackageManager::Failed)
       return res;
#endif

   // support custom fork methods
   if(PyObject_HasAttrString(callbackInst, "fork")) {
      PyObject *method = PyObject_GetAttrString(callbackInst, "fork");
      std::cerr << "custom fork found" << std::endl;
      PyObject *arglist = Py_BuildValue("()");
      PyObject *result = PyObject_CallObject(method, arglist);
      Py_DECREF(arglist);
      if (result == NULL) {
	 std::cerr << "fork method invalid" << std::endl;
	 PyErr_Print();
	 return pkgPackageManager::Failed;
      }
      if(!PyArg_Parse(result, "i", &child_id) ) {
	 std::cerr << "custom fork() result could not be parsed?"<< std::endl;
	 return pkgPackageManager::Failed;
      }
      std::cerr << "got pid: " << child_id << std::endl;
   } else {
      //std::cerr << "using build-in fork()" << std::endl;
      child_id = fork();
   }


#if 0 // FIXME: this needs to be merged into apt to support medium swaping
   if (child_id == 0) {
      res = pm->DoInstallPostFork();
      _exit(res);
   }
#endif
   if (child_id == 0) {
      PyObject *v = PyObject_GetAttrString(callbackInst, "writefd");
      if(v) {
	 int fd = PyObject_AsFileDescriptor(v);
	 cout << "got fd: " << fd << endl;
	 res = pm->DoInstall(fd);
      } else {
	 res = pm->DoInstall();
      }
      //std::cout << "res: " << res << std::endl;
      _exit(res);
   }

   StartUpdate();

<<<<<<< HEAD
   if(PyObject_HasAttrString(callbackInst, "waitChild") ||
      PyObject_HasAttrString(callbackInst, "wait_child")) {
      PyObject *method;
      if (PyObject_HasAttrString(callbackInst, "wait_child"))
          method = PyObject_GetAttrString(callbackInst, "wait_child");
      else
          method = PyObject_GetAttrString(callbackInst, "waitChild");
=======
   PyCbObj_END_ALLOW_THREADS
   if(PyObject_HasAttrString(callbackInst, "waitChild")) {
      PyObject *method = PyObject_GetAttrString(callbackInst, "waitChild");
>>>>>>> 8f9c131d
      //std::cerr << "custom waitChild found" << std::endl;
      PyObject *arglist = Py_BuildValue("(i)",child_id);
      PyObject *result = PyObject_CallObject(method, arglist);
      Py_DECREF(arglist);
      if (result == NULL) {
	 std::cerr << "waitChild method invalid" << std::endl;
	 PyErr_Print();
	 return pkgPackageManager::Failed;
      }
      if(!PyArg_Parse(result, "i", &res) ) {
	 std::cerr << "custom waitChild() result could not be parsed?"<< std::endl;
	 PyCbObj_BEGIN_ALLOW_THREADS
	 return pkgPackageManager::Failed;
      }
      PyCbObj_BEGIN_ALLOW_THREADS
      //std::cerr << "got child_res: " << res << std::endl;
   } else {
      //std::cerr << "using build-in waitpid()" << std::endl;
      PyCbObj_BEGIN_ALLOW_THREADS
      while (waitpid(child_id, &ret, WNOHANG) == 0) {
	 PyCbObj_END_ALLOW_THREADS
	 UpdateInterface();
         PyCbObj_BEGIN_ALLOW_THREADS
      }

      res = (pkgPackageManager::OrderResult) WEXITSTATUS(ret);
      //std::cerr << "build-in waitpid() got: " << res << std::endl;
   }

   FinishUpdate();

   return res;
}


//-----------------------------------------------------------------------------
// apt-cdrom interface

void PyCdromProgress::Update(string text, int current)
{
   PyObject *arglist = Py_BuildValue("(si)", text.c_str(), current);
   if (PyObject_TypeCheck(callbackInst, &PyCdromProgress_Type)) {
      ((PyCdromProgressObject *)callbackInst)->total_steps = totalSteps;
   }
   else {
      PyObject *o = Py_BuildValue("i", totalSteps);
      PyObject_SetAttrString(callbackInst, "totalSteps", o);
      Py_XDECREF(o);
   }

   RunSimpleCallback("update", arglist);
}

bool PyCdromProgress::ChangeCdrom()
{
   PyObject *arglist = Py_BuildValue("()");
   PyObject *result;
   if(!RunSimpleCallback("change_cdrom", arglist, &result))
       RunSimpleCallback("changeCdrom", arglist, &result);

   bool res = true;
   if(!PyArg_Parse(result, "b", &res))
      std::cerr << "ChangeCdrom: result could not be parsed" << std::endl;

   return res;
}


bool PyCdromProgress::AskCdromName(string &Name)
{
   PyObject *arglist = Py_BuildValue("()");
   const char *new_name;
   bool res;
   PyObject *result;

   // New style: String on success, None on failure.
   if (RunSimpleCallback("ask_cdrom_name", arglist, &result)) {
        if(result == Py_None)
            return false;
        if(!PyArg_Parse(result, "s", &new_name))
            std::cerr << "AskCdromName: result could not be parsed" << std::endl;
        else
            Name = string(new_name);
            return true;
   }
   // Old style: (True, name) on success, (False, name) on failure.
   else {
      RunSimpleCallback("askCdromName", arglist, &result);
      if(!PyArg_Parse(result, "(bs)", &res, &new_name))
         std::cerr << "AskCdromName: result could not be parsed" << std::endl;
      // set the new name
      Name = string(new_name);

      return res;
  }
}<|MERGE_RESOLUTION|>--- conflicted
+++ resolved
@@ -13,18 +13,11 @@
 #include <utility>
 #include <apt-pkg/acquire-item.h>
 #include <apt-pkg/acquire-worker.h>
-<<<<<<< HEAD
-=======
-#include "generic.h"
->>>>>>> 8f9c131d
 #include "progress.h"
 #include "generic.h"
 #include "apt_pkgmodule.h"
 
-<<<<<<< HEAD
 #define TUPLEIZE(op) Py_BuildValue("(O)", op)
-=======
->>>>>>> 8f9c131d
 // generic
 bool PyCallbackObj::RunSimpleCallback(const char* method_name,
 				      PyObject *arglist,
@@ -45,13 +38,8 @@
       }
       return false;
    }
-<<<<<<< HEAD
+
    PyObject *result = PyObject_CallObject(method, arglist);
-
-=======
-   PyObject *result = PyEval_CallObject(method, arglist);
-   
->>>>>>> 8f9c131d
    Py_XDECREF(arglist);
 
    if(result == NULL) {
@@ -59,10 +47,7 @@
       std::cerr << "Error in function " << method_name << std::endl;
       PyErr_Print();
       PyErr_Clear();
-<<<<<<< HEAD
-=======
-
->>>>>>> 8f9c131d
+
       return false;
    }
    if(res != NULL)
@@ -157,16 +142,10 @@
    // Added object file size and object partial size to
    // parameters that are passed to updateStatus.
    // -- Stephan
-<<<<<<< HEAD
+   PyCbObj_END_ALLOW_THREADS
    PyObject *arglist = Py_BuildValue("(sssikk)", Itm.URI.c_str(),
 				     Itm.Description.c_str(),
 				     Itm.ShortDesc.c_str(),
-=======
-   PyCbObj_END_ALLOW_THREADS
-   PyObject *arglist = Py_BuildValue("(sssikk)", Itm.URI.c_str(), 
-				     Itm.Description.c_str(), 
-				     Itm.ShortDesc.c_str(), 
->>>>>>> 8f9c131d
 				     status,
 				     Itm.Owner->FileSize,
 				     Itm.Owner->PartialSize);
@@ -174,22 +153,13 @@
    RunSimpleCallback("update_status_full", arglist);
 
    // legacy version of the interface
-<<<<<<< HEAD
-   arglist = Py_BuildValue("(sssi)", Itm.URI.c_str(),
-				     Itm.Description.c_str(),
-				     Itm.ShortDesc.c_str(),
-                                     status);
+
+   arglist = Py_BuildValue("(sssi)", Itm.URI.c_str(), Itm.Description.c_str(),
+                           Itm.ShortDesc.c_str(), status);
+
    if(!RunSimpleCallback("update_status", arglist))
        RunSimpleCallback("updateStatus", arglist);
-=======
-   arglist = Py_BuildValue("(sssi)", Itm.URI.c_str(), 
-				     Itm.Description.c_str(), 
-				     Itm.ShortDesc.c_str(), 
-                                     status);
-   RunSimpleCallback("updateStatus", arglist);
    PyCbObj_BEGIN_ALLOW_THREADS
-
->>>>>>> 8f9c131d
 }
 
 void PyFetchProgress::IMSHit(pkgAcquire::ItemDesc &Itm)
@@ -244,54 +214,35 @@
    //std::cout << "Start" << std::endl;
    pkgAcquireStatus::Start();
 
-<<<<<<< HEAD
+
    if (PyObject_TypeCheck(callbackInst,&PyAcquireProgress_Type))
       goto end;
 
-=======
->>>>>>> 8f9c131d
    // These attributes should be initialized before the first callback (start)
    // is invoked.
    // -- Stephan
    PyObject *o;
 
-<<<<<<< HEAD
-   o = Py_BuildValue("d", 0.0f);
+   o = Py_BuildValue("d", 0);
    PyObject_SetAttrString(callbackInst, "currentCPS", o);
    Py_XDECREF(o);
-   o = Py_BuildValue("d", 0.0f);
+
+   o = Py_BuildValue("d", 0);
    PyObject_SetAttrString(callbackInst, "currentBytes", o);
    Py_XDECREF(o);
+
    o = Py_BuildValue("k", 0);
    PyObject_SetAttrString(callbackInst, "currentItems", o);
    Py_XDECREF(o);
    o = Py_BuildValue("k", 0);
-
    PyObject_SetAttrString(callbackInst, "totalItems", o);
    Py_XDECREF(o);
-   o = Py_BuildValue("d", 0.0f);
+
+   o = Py_BuildValue("d", 0);
    PyObject_SetAttrString(callbackInst, "totalBytes", o);
    Py_XDECREF(o);
 
 end:
-=======
-   o = Py_BuildValue("f", 0.0f);
-   PyObject_SetAttrString(callbackInst, "currentCPS", o);
-   Py_XDECREF(o);
-   o = Py_BuildValue("f", 0.0f);
-   PyObject_SetAttrString(callbackInst, "currentBytes", o);
-   Py_XDECREF(o);
-   o = Py_BuildValue("i", 0);
-   PyObject_SetAttrString(callbackInst, "currentItems", o);
-   Py_XDECREF(o);
-   o = Py_BuildValue("i", 0);
-   PyObject_SetAttrString(callbackInst, "totalItems", o);
-   Py_XDECREF(o);
-   o = Py_BuildValue("f", 0.0f);
-   PyObject_SetAttrString(callbackInst, "totalBytes", o);
-   Py_XDECREF(o);
-
->>>>>>> 8f9c131d
    RunSimpleCallback("start");
    /* After calling the start method we can safely allow
     * other Python threads to do their work for now.
@@ -303,7 +254,7 @@
 void PyFetchProgress::Stop()
 {
    /* After the stop operation occured no other threads
-    * are allowed. This is done so we have a matching 
+    * are allowed. This is done so we have a matching
     * PyCbObj_END_ALLOW_THREADS to our previous
     * PyCbObj_BEGIN_ALLOW_THREADS (Python requires this!).
     */
@@ -371,7 +322,6 @@
        Py_XDECREF(o);
    }
 
-<<<<<<< HEAD
    if (PyObject_TypeCheck(callbackInst, &PyAcquireProgress_Type)) {
       PyObject *result1;
       bool res1 = true;
@@ -383,16 +333,11 @@
      }
      return true;
    }
+
    // Go through the list of items and add active items to the
    // activeItems vector.
    map<pkgAcquire::Worker *, pkgAcquire::ItemDesc *> activeItemMap;
 
-=======
-   // Go through the list of items and add active items to the
-   // activeItems vector.
-   map<pkgAcquire::Worker *, pkgAcquire::ItemDesc *> activeItemMap;
-   
->>>>>>> 8f9c131d
    for(pkgAcquire::Worker *Worker = Owner->WorkersBegin();
        Worker != 0; Worker = Owner->WorkerStep(Worker)) {
 
@@ -402,11 +347,7 @@
      }
      activeItemMap.insert(std::make_pair(Worker, Worker->CurrentItem));
    }
-<<<<<<< HEAD
-
-=======
-   
->>>>>>> 8f9c131d
+
    // Create the tuple that is passed as argument to pulse().
    // This tuple contains activeItemMap.size() item tuples.
    PyObject *arglist;
@@ -420,12 +361,8 @@
      map<pkgAcquire::Worker *, pkgAcquire::ItemDesc *>::iterator iter;
      int tuplePos;
 
-<<<<<<< HEAD
      for(tuplePos = 0, iter = activeItemMap.begin();
-=======
-     for(tuplePos = 0, iter = activeItemMap.begin(); 
->>>>>>> 8f9c131d
-	 iter != activeItemMap.end(); ++iter, tuplePos++) {
+         iter != activeItemMap.end(); ++iter, tuplePos++) {
        pkgAcquire::Worker *worker = iter->first;
        pkgAcquire::ItemDesc *itm = iter->second;
 
@@ -457,28 +394,19 @@
 
    PyObject *result;
    bool res = true;
-<<<<<<< HEAD
+
    if (RunSimpleCallback("pulse_items", arglist, &result)) {
       if (result != NULL && PyArg_Parse(result, "b", &res) && res == false) {
          // the user returned a explicit false here, stop
+         PyCbObj_BEGIN_ALLOW_THREADS
          return false;
       }
-=======
-
-   RunSimpleCallback("pulse_items", arglist, &result);
-   if (result != NULL && PyArg_Parse(result, "b", &res) && res == false) {
-      // the user returned a explicit false here, stop
-      PyCbObj_BEGIN_ALLOW_THREADS
-      return false;
->>>>>>> 8f9c131d
-   }
+   }
+
 
    arglist = Py_BuildValue("()");
    if (!RunSimpleCallback("pulse", arglist, &result)) {
-<<<<<<< HEAD
-=======
      PyCbObj_BEGIN_ALLOW_THREADS
->>>>>>> 8f9c131d
      return true;
    }
 
@@ -502,36 +430,24 @@
 
 void PyInstallProgress::StartUpdate()
 {
-<<<<<<< HEAD
    if (!RunSimpleCallback("start_update"))
        RunSimpleCallback("startUpdate");
-=======
-   RunSimpleCallback("startUpdate");
    PyCbObj_BEGIN_ALLOW_THREADS
->>>>>>> 8f9c131d
 }
 
 void PyInstallProgress::UpdateInterface()
 {
-<<<<<<< HEAD
+   PyCbObj_END_ALLOW_THREADS
    if (!RunSimpleCallback("update_interface"))
        RunSimpleCallback("updateInterface");
-=======
+   PyCbObj_BEGIN_ALLOW_THREADS
+}
+
+void PyInstallProgress::FinishUpdate()
+{
    PyCbObj_END_ALLOW_THREADS
-   RunSimpleCallback("updateInterface");
-   PyCbObj_BEGIN_ALLOW_THREADS
->>>>>>> 8f9c131d
-}
-
-void PyInstallProgress::FinishUpdate()
-{
-<<<<<<< HEAD
    if (!RunSimpleCallback("finish_update"))
        RunSimpleCallback("finishUpdate");
-=======
-   PyCbObj_END_ALLOW_THREADS
-   RunSimpleCallback("finishUpdate");
->>>>>>> 8f9c131d
 }
 
 pkgPackageManager::OrderResult PyInstallProgress::Run(pkgPackageManager *pm)
@@ -590,7 +506,8 @@
 
    StartUpdate();
 
-<<<<<<< HEAD
+
+   PyCbObj_END_ALLOW_THREADS
    if(PyObject_HasAttrString(callbackInst, "waitChild") ||
       PyObject_HasAttrString(callbackInst, "wait_child")) {
       PyObject *method;
@@ -598,11 +515,6 @@
           method = PyObject_GetAttrString(callbackInst, "wait_child");
       else
           method = PyObject_GetAttrString(callbackInst, "waitChild");
-=======
-   PyCbObj_END_ALLOW_THREADS
-   if(PyObject_HasAttrString(callbackInst, "waitChild")) {
-      PyObject *method = PyObject_GetAttrString(callbackInst, "waitChild");
->>>>>>> 8f9c131d
       //std::cerr << "custom waitChild found" << std::endl;
       PyObject *arglist = Py_BuildValue("(i)",child_id);
       PyObject *result = PyObject_CallObject(method, arglist);
