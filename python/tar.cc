--- conflicted
+++ resolved
@@ -181,13 +181,9 @@
       if (strcmp(".bz2", &Chunk[strlen(Chunk)-4]) == 0)
 	      Comp = "bzip2";
       else if(strcmp(".lzma", &Chunk[strlen(Chunk)-5]) == 0)
-<<<<<<< HEAD
-	      Comp = "unlzma";
-=======
 	      Comp = "lzma";
       else if(strcmp(".xz", &Chunk[strlen(Chunk)-3]) == 0)
 	      Comp = "xz";
->>>>>>> 52097d7e
       ExtractTar Tar(Deb.GetFile(),Member->Size,Comp);
       ProcessTar Proc(Function);
       if (Tar.Go(Proc) == false)
