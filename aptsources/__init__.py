--- conflicted
+++ resolved
@@ -1,8 +1,4 @@
-<<<<<<< HEAD
-
 import apt_pkg
 
 # init the package system
-apt_pkg.init()
-=======
->>>>>>> 7b14352c
+apt_pkg.init()