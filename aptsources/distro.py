--- conflicted
+++ resolved
@@ -50,139 +50,11 @@
         self.binary_type = "deb"
         self.source_type = "deb-src"
 
-<<<<<<< HEAD
     def get_sources(self, sourceslist):
         """
         Find the corresponding template, main and child sources
         for the distribution
         """
-=======
-    if len(self.main_sources) == 0:
-        self.default_server = self.main_server
-    else:
-        self.default_server = self.main_sources[0].uri
-
-    # get a list of country codes and real names
-    self.countries = {}
-    try:
-        f = open("/usr/share/iso-codes/iso_3166.tab", "r")
-        lines = f.readlines()
-        for line in lines:
-            parts = line.split("\t")
-            self.countries[parts[0].lower()] = parts[1].strip()
-    except:
-        print "could not open file '%s'" % file
-    else:
-        f.close()
-
-    # try to guess the nearest mirror from the locale
-    self.country = None
-    self.country_code = None
-    locale = os.getenv("LANG", default="en_UK")
-    a = locale.find("_")
-    z = locale.find(".")
-    if z == -1:
-        z = len(locale)
-    country_code = locale[a+1:z].lower()
-
-    if mirror_template:
-      self.nearest_server = mirror_template % country_code
-
-    if self.countries.has_key(country_code):
-        self.country = self.countries[country_code]
-        self.country_code = country_code
-
-  def _get_mirror_name(self, server):
-      ''' Try to get a human readable name for the main mirror of a country
-          Customize for different distributions '''
-      country = None
-      i = server.find("://")
-      l = server.find(".archive.ubuntu.com")
-      if i != -1 and l != -1:
-          country = server[i+len("://"):l]
-      if self.countries.has_key(country):
-          # TRANSLATORS: %s is a country
-          return _("Server for %s") % \
-                 gettext.dgettext("iso_3166",
-                                  self.countries[country].rstrip()).rstrip()
-      else:
-          return("%s" % server.rstrip("/ "))
-
-  def get_server_list(self):
-    ''' Return a list of used and suggested servers '''
-    def compare_mirrors(mir1, mir2):
-        '''Helper function that handles comaprision of mirror urls
-           that could contain trailing slashes'''
-        return re.match(mir1.strip("/ "), mir2.rstrip("/ "))
-    
-    # Store all available servers:
-    # Name, URI, active
-    mirrors = []
-    if len(self.used_servers) < 1 or \
-       (len(self.used_servers) == 1 and \
-        compare_mirrors(self.used_servers[0], self.main_server)):
-        mirrors.append([_("Main server"), self.main_server, True]) 
-	if self.nearest_server:
-	        mirrors.append([self._get_mirror_name(self.nearest_server), 
-        	               self.nearest_server, False])
-    elif len(self.used_servers) == 1 and not \
-         compare_mirrors(self.used_servers[0], self.main_server):
-        mirrors.append([_("Main server"), self.main_server, False]) 
-        # Only one server is used
-        server = self.used_servers[0]
-        # Append the nearest server if it's not already used            
-	if self.nearest_server:
-	        if not compare_mirrors(server, self.nearest_server):
-        	    mirrors.append([self._get_mirror_name(self.nearest_server), 
-                	           self.nearest_server, False])
-	if server:
-	        mirrors.append([self._get_mirror_name(server), server, True])
-
-    elif len(self.used_servers) > 1:
-        # More than one server is used. Since we don't handle this case
-        # in the user interface we set "custom servers" to true and 
-        # append a list of all used servers 
-        mirrors.append([_("Main server"), self.main_server, False])
-	if self.nearest_server:
-	        mirrors.append([self._get_mirror_name(self.nearest_server), 
-        	                                self.nearest_server, False])
-        mirrors.append([_("Custom servers"), None, True])
-        for server in self.used_servers:
-            if (compare_mirrors(server, self.nearest_server) or
-                compare_mirrors(server, self.main_server)):
-                continue
-            elif not [self._get_mirror_name(server), server, False] in mirrors:
-                mirrors.append([self._get_mirror_name(server), server, False])
-
-    return mirrors
-
-  def add_source(self, type=None, 
-                 uri=None, dist=None, comps=None, comment=""):
-    """
-    Add distribution specific sources
-    """
-    if uri == None:
-        # FIXME: Add support for the server selector
-        uri = self.default_server
-    if dist == None:
-        dist = self.codename
-    if comps == None:
-        comps = list(self.enabled_comps)
-    if type == None:
-        type = self.binary_type
-    new_source = self.sourceslist.add(type, uri, dist, comps, comment)
-    # if source code is enabled add a deb-src line after the new
-    # source
-    if self.get_source_code == True and type == self.binary_type:
-        self.sourceslist.add(self.source_type, uri, dist, comps, comment,
-                             file=new_source.file,
-                             pos=self.sourceslist.list.index(new_source)+1)
-
-  def enable_component(self, comp):
-    """
-    Enable a component in all main, child and source code sources
-    (excluding cdrom based sources)
->>>>>>> c906abf5
 
         self.sourceslist = sourceslist
         # corresponding sources
@@ -349,8 +221,9 @@
            (len(self.used_servers) == 1 and \
             compare_mirrors(self.used_servers[0], self.main_server)):
             mirrors.append([_("Main server"), self.main_server, True])
-            mirrors.append([self._get_mirror_name(self.nearest_server),
-                           self.nearest_server, False])
+            if self.nearest_server:
+                mirrors.append([self._get_mirror_name(self.nearest_server),
+                                self.nearest_server, False])
         elif len(self.used_servers) == 1 and not \
              compare_mirrors(self.used_servers[0], self.main_server):
             mirrors.append([_("Main server"), self.main_server, False])
@@ -358,23 +231,26 @@
             server = self.used_servers[0]
 
             # Append the nearest server if it's not already used
-            if not compare_mirrors(server, self.nearest_server):
-                mirrors.append([self._get_mirror_name(self.nearest_server),
-                               self.nearest_server, False])
-            mirrors.append([self._get_mirror_name(server), server, True])
+            if self.nearest_server:
+                if not compare_mirrors(server, self.nearest_server):
+                    mirrors.append([self._get_mirror_name(self.nearest_server),
+                                    self.nearest_server, False])
+            if server:
+                mirrors.append([self._get_mirror_name(server), server, True])
 
         elif len(self.used_servers) > 1:
             # More than one server is used. Since we don't handle this case
             # in the user interface we set "custom servers" to true and
             # append a list of all used servers
             mirrors.append([_("Main server"), self.main_server, False])
-            mirrors.append([self._get_mirror_name(self.nearest_server),
-                                            self.nearest_server, False])
+            if self.nearest_server:
+                mirrors.append([self._get_mirror_name(self.nearest_server),
+                                self.nearest_server, False])
             mirrors.append([_("Custom servers"), None, True])
             for server in self.used_servers:
                 mirror_entry = [self._get_mirror_name(server), server, False]
-                if compare_mirrors(server, self.nearest_server) or\
-                   compare_mirrors(server, self.main_server):
+                if (compare_mirrors(server, self.nearest_server) or
+                    compare_mirrors(server, self.main_server)):
                     continue
                 elif not mirror_entry in mirrors:
                     mirrors.append(mirror_entry)
