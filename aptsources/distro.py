--- conflicted
+++ resolved
@@ -39,7 +39,6 @@
 
 
 class Distribution:
-<<<<<<< HEAD
 
     def __init__(self, id, codename, description, release):
         """ Container for distribution specific informations """
@@ -178,7 +177,7 @@
         # try to guess the nearest mirror from the locale
         self.country = None
         self.country_code = None
-        locale = os.getenv("LANG", default="en.UK")
+        locale = os.getenv("LANG", default="en_UK")
         a = locale.find("_")
         z = locale.find(".")
         if z == -1:
@@ -224,195 +223,6 @@
             compare_mirrors(self.used_servers[0], self.main_server)):
             mirrors.append([_("Main server"), self.main_server, True])
             mirrors.append([self._get_mirror_name(self.nearest_server),
-=======
-  def __init__(self, id, codename, description, release):
-    """ Container for distribution specific informations """
-    # LSB information
-    self.id = id
-    self.codename = codename
-    self.description = description
-    self.release = release
-
-    self.binary_type = "deb"
-    self.source_type = "deb-src"
-
-  def get_sources(self, sourceslist):
-    """
-    Find the corresponding template, main and child sources 
-    for the distribution 
-    """
-
-    self.sourceslist = sourceslist
-    # corresponding sources
-    self.source_template = None
-    self.child_sources = []
-    self.main_sources = []
-    self.disabled_sources = []
-    self.cdrom_sources = []
-    self.download_comps = []
-    self.enabled_comps = []
-    self.cdrom_comps = []
-    self.used_media = []
-    self.get_source_code = False
-    self.source_code_sources = []
-
-    # location of the sources
-    self.default_server = ""
-    self.main_server = ""
-    self.nearest_server = ""
-    self.used_servers = []
-
-    # find the distro template
-    for template in self.sourceslist.matcher.templates:
-        if self.is_codename(template.name) and\
-           template.distribution == self.id:
-            #print "yeah! found a template for %s" % self.description
-            #print template.description, template.base_uri, template.components
-            self.source_template = template
-            break
-    if self.source_template == None:
-        raise (NoDistroTemplateException,
-               "Error: could not find a distribution template")
-
-    # find main and child sources
-    media = []
-    comps = []
-    cdrom_comps = []
-    enabled_comps = []
-    source_code = []
-    for source in self.sourceslist.list:
-        if source.invalid == False and\
-           self.is_codename(source.dist) and\
-           source.template and\
-           self.is_codename(source.template.name):
-            #print "yeah! found a distro repo:  %s" % source.line
-            # cdroms need do be handled differently
-            if source.uri.startswith("cdrom:") and \
-               source.disabled == False:
-                self.cdrom_sources.append(source)
-                cdrom_comps.extend(source.comps)
-            elif source.uri.startswith("cdrom:") and \
-                 source.disabled == True:
-                self.cdrom_sources.append(source)
-            elif source.type == self.binary_type  and \
-                 source.disabled == False:
-                self.main_sources.append(source)
-                comps.extend(source.comps)
-                media.append(source.uri)
-            elif source.type == self.binary_type and \
-                 source.disabled == True:
-                self.disabled_sources.append(source)
-            elif source.type == self.source_type and source.disabled == False:
-                self.source_code_sources.append(source)
-            elif source.type == self.source_type and source.disabled == True:
-                self.disabled_sources.append(source)
-        if source.invalid == False and\
-           source.template in self.source_template.children:
-            if source.disabled == False and source.type == self.binary_type:
-                self.child_sources.append(source)
-            elif source.disabled == False and source.type == self.source_type:
-                self.source_code_sources.append(source)
-            else:
-                self.disabled_sources.append(source)
-    self.download_comps = set(comps)
-    self.cdrom_comps = set(cdrom_comps)
-    enabled_comps.extend(comps)
-    enabled_comps.extend(cdrom_comps)
-    self.enabled_comps = set(enabled_comps)
-    self.used_media = set(media)
-
-    self.get_mirrors()
-  
-  def get_mirrors(self, mirror_template=None):
-    """
-    Provide a set of mirrors where you can get the distribution from
-    """
-    # the main server is stored in the template
-    self.main_server = self.source_template.base_uri
-
-    # other used servers
-    for medium in self.used_media:
-        if not medium.startswith("cdrom:"):
-            # seems to be a network source
-            self.used_servers.append(medium)
-
-    if len(self.main_sources) == 0:
-        self.default_server = self.main_server
-    else:
-        self.default_server = self.main_sources[0].uri
-
-    # get a list of country codes and real names
-    self.countries = {}
-    try:
-        f = open("/usr/share/iso-codes/iso_3166.tab", "r")
-        lines = f.readlines()
-        for line in lines:
-            parts = line.split("\t")
-            self.countries[parts[0].lower()] = parts[1].strip()
-    except:
-        print "could not open file '%s'" % file
-    else:
-        f.close()
-
-    # try to guess the nearest mirror from the locale
-    self.country = None
-    self.country_code = None
-    locale = os.getenv("LANG", default="en_UK")
-    a = locale.find("_")
-    z = locale.find(".")
-    if z == -1:
-        z = len(locale)
-    country_code = locale[a+1:z].lower()
-
-    if mirror_template:
-      self.nearest_server = mirror_template % country_code
-
-    if self.countries.has_key(country_code):
-        self.country = self.countries[country_code]
-        self.country_code = country_code
-
-  def _get_mirror_name(self, server):
-      ''' Try to get a human readable name for the main mirror of a country
-          Customize for different distributions '''
-      country = None
-      i = server.find("://")
-      l = server.find(".archive.ubuntu.com")
-      if i != -1 and l != -1:
-          country = server[i+len("://"):l]
-      if self.countries.has_key(country):
-          # TRANSLATORS: %s is a country
-          return _("Server for %s") % \
-                 gettext.dgettext("iso_3166",
-                                  self.countries[country].rstrip()).rstrip()
-      else:
-          return("%s" % server.rstrip("/ "))
-
-  def get_server_list(self):
-    ''' Return a list of used and suggested servers '''
-    def compare_mirrors(mir1, mir2):
-        '''Helper function that handles comaprision of mirror urls
-           that could contain trailing slashes'''
-        return re.match(mir1.strip("/ "), mir2.rstrip("/ "))
-    
-    # Store all available servers:
-    # Name, URI, active
-    mirrors = []
-    if len(self.used_servers) < 1 or \
-       (len(self.used_servers) == 1 and \
-        compare_mirrors(self.used_servers[0], self.main_server)):
-        mirrors.append([_("Main server"), self.main_server, True]) 
-        mirrors.append([self._get_mirror_name(self.nearest_server), 
-                       self.nearest_server, False])
-    elif len(self.used_servers) == 1 and not \
-         compare_mirrors(self.used_servers[0], self.main_server):
-        mirrors.append([_("Main server"), self.main_server, False]) 
-        # Only one server is used
-        server = self.used_servers[0]
-
-        # Append the nearest server if it's not already used            
-        if not compare_mirrors(server, self.nearest_server):
-            mirrors.append([self._get_mirror_name(self.nearest_server), 
->>>>>>> df08cc21
                            self.nearest_server, False])
         elif len(self.used_servers) == 1 and not \
              compare_mirrors(self.used_servers[0], self.main_server):
