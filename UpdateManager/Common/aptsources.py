--- conflicted
+++ resolved
@@ -1,10 +1,12 @@
 # aptsource.py.in - parse sources.list
 #  
-#  Copyright (c) 2004,2005 Canonical
+#  Copyright (c) 2004-2006 Canonical
 #                2004 Michiel Sikkes
+#                2006 Sebastian Heinlein
 #  
 #  Author: Michiel Sikkes <michiel@eyesopened.nl>
 #          Michael Vogt <mvo@debian.org>
+#          Sebastian Heinlein
 # 
 #  This program is free software; you can redistribute it and/or 
 #  modify it under the terms of the GNU General Public License as 
@@ -29,6 +31,7 @@
 import shutil
 import time
 import os.path
+import sys
 
 #import pdb
 
@@ -641,11 +644,6 @@
     sourceslist:  an aptsource.sources_list
     comp:         the component that should be enabled
     """
-<<<<<<< HEAD
-    # FIXME: we can't just unconditionally add stuff to each line,
-    #        otherwise we need up with multiple components for the
-    #        same repository (see tests/test_aptsources.py for details)
-=======
     def add_component_only_once(source, workpile):
         """
         Check if we already added the component to the repository, since
@@ -661,7 +659,6 @@
                 else:
                        workpile[source.uri] = [source.dist]
 
->>>>>>> 3afcdfc4
     sources = []
     sources.extend(self.main_sources)
     sources.extend(self.child_sources)
