--- conflicted
+++ resolved
@@ -19,15 +19,10 @@
                python-distutils-extra (>= 2.0),
                python-sphinx (>= 0.5),
                python-debian
-<<<<<<< HEAD
 Vcs-Bzr: http://code.launchpad.net/~ubuntu-core-dev/python-apt/ubuntu
 XS-Debian-Vcs-Bzr: http://bzr.debian.org/apt/python-apt/debian-sid
 XS-Debian-Vcs-Browser: http://bzr.debian.org/loggerhead/apt/python-apt/debian-sid/changes
-=======
-Vcs-Bzr: http://bzr.debian.org/apt/python-apt/debian-sid
-Vcs-Browser: http://bzr.debian.org/loggerhead/apt/python-apt/debian-sid/changes
 XS-Testsuite: autopkgtest
->>>>>>> 43d87e1b
 
 Package: python-apt
 Architecture: any
