python-apt (0.8.2) UNRELEASED; urgency=low

  [ Michael Vogt ]
  * merged from ubuntu:
    - use logging instead of print
    - update distro template Ubuntu.info.in
    - add xz compression support
  * po/python-apt.pot:
    - refreshed
  * po/pt_BR.po:
    - updated, thanks to Sergio Cipolla (closes: #628398)
  * po/da.po:
    - updated, thanks to Joe Dalton (closes: #631309)
  * po/sr.po:
    - updated, thanks to Nikola Nenadic (closes: #638308)
  * python/apt_pkgmodule.cc:
    - add apt_pkg.get_architectures() call
  * apt/cache.py:
    - remove "print" when creating dirs in apt.Cache(rootdir=dir),
      thanks to Martin Pitt
<<<<<<< HEAD
    - add __cmp__ to apt.Package so that sort() sorts by name
      on list of package objects
  * debian/control:
    - add recommends to xz-lzma to ensure we have the unlzma command
=======
  * fix build against apt in experimental
  * apt/cache.py:
    - set Dir::bin::dpkg if a alternate rootdir is given
      (LP: #885895)
>>>>>>> fcd26869
  
  [ Tshepang Lekhonkhobe ]
  * rm usage of camelcase in cache.py doc (closes: #626617)
  * grammar fix in the cache.py doc (closes: #626610)
  * apt/debfile.py: Remove the need to explcitly call check() in order
    to get output from require_changes and missing_deps
    (closes: #624379)

 -- Michael Vogt <mvo@debian.org>  Wed, 19 Oct 2011 18:03:42 +0200

python-apt (0.8.1) unstable; urgency=low

  [ Julian Andres Klode ]
  * Breaks: debsecan (<< 0.4.15) [not only << 0.4.14] (Closes: #629512)
  
  [ Michael Vogt ]
  * python/arfile.cc:
    - use APT::Configuration::getCompressionTypes() instead of duplicating
      the supported methods here
  * tests/test_debfile.py:
    - add test for raise on unknown data.tar.xxx
  * tests/test_aptsources_ports.py, tests/test_aptsources.py:
    - use tmpdir during the tests to fix test failure with apt from
      experimental
  * tests/test_apt_cache.py:
    - fix test by providing proper fixture data
    - fix test if sources.list is not readable (as is the case on some
      PPA buildds)
  * apt/package.py:
    - fix py3 compatiblity with print
  * tests/test_all.py:
    - skip all tests if sources.list is not readable (as is the case on
      some builds)
    - packages in marked_install state can also be auto-removable
  * add concept of "ParentComponent" for e.g. ubuntu/multiverse
    that needs universe enabled as well (plus add test)
  * apt/progress/gtk2.py:
    - update to the latest vte API for child-exited (LP: #865388)
  * tests/test_apt_cache.py:

 -- Michael Vogt <mvo@debian.org>  Wed, 19 Oct 2011 16:39:13 +0200

python-apt (0.8.0) unstable; urgency=low

  * Upload to unstable

  [ Julian Andres Klode ]
  * Increase Breaks for update-notifier to 0.99.3debian9
  * utils/get_debian_mirrors.py: Adjust for new Alioth SCM urls
  * debian/control: Standards-Version 3.9.2
  * Fix Lintian overrides
  * Fix spelling errors reported by Lintian (sep[a->e]rated, overrid[d]en)
  * po/urd.po: Remove, ur.po is the correct file
  * debian/source/format: Add, set it to "3.0 (native)"

  [ Tshepang Lekhonkhobe ]
  * Fix get_changelog in Python 3 (Closes: #626532)
  * apt/package.py: fix a few typos [formated->formatted] (Closes: #597054)
  * doc/source/tutorials/contributing.rst: minor improvements (Closes: #625225)
    - one typo [2to => 2to3], one broken link [pep8.py link]

  [ Translation updates ]
  * Esperanto (Closes: #626430)

 -- Julian Andres Klode <jak@debian.org>  Fri, 27 May 2011 16:12:46 +0200

python-apt (0.8.0~exp4) experimental; urgency=low

  * apt_pkg: Add OrderList, wanted for mancoosi (Closes: #623485)
  * apt_pkg: Add subclassing fun to PackageManager, for #623485 as well
  * apt.cache: Emit change signals in ProblemResolver
  * apt.Cache: Add a _changes_count member for later use

 -- Julian Andres Klode <jak@debian.org>  Fri, 29 Apr 2011 13:57:30 +0200

python-apt (0.8.0~exp3) experimental; urgency=low

  [ Stéphane Graber ]
  * Update enable_component to also apply to -src entries (LP: #758732)
  
  [ Julian Andres Klode ]
  * apt_pkg: Add apt_pkg.Version.multi_arch and friends

 -- Julian Andres Klode <jak@debian.org>  Thu, 21 Apr 2011 15:33:38 +0200

python-apt (0.8.0~exp2) experimental; urgency=low

  * aptsources: Parse multi-arch sources.list files correctly
  * aptsources: Allow insertion of new multi-arch entries
  * aptsources: Various cleanup work
  * all: Fix all instances of ResourceWarning about unclosed files
  * tests/test_apt_cache.py: Use assertTrue() instead of assert_()
  * apt_pkg: Raise error when parse_commandline gets empty argv (LP: #707416)
  * apt_pkg: Fix time_to_str, time_rfc1123 to accept more correct values
    (time_to_str accepts unsigned long, time_rfc1123 long long, y2k31-correct).
  * apt.progress: Use long for ETA, natural type for size (LP: #377375)
  * aptsources/sourceslist.py: s/aptsource.py/sourceslist.py/ (LP: #309603)
  * doc/examples: Add example on how to get architecture names (LP: #194374)
  * apt_pkg: Fix unsigned/long-vs-int issues (LP: #610820)
  * apt.cache: Document that update() may need an open() (Closes: #622342)
  * apt.cache: Add a fetch_archives() method (Closes: #622347)
  * doc: Fix a minor formatting error, patch by Jakub Wilk (Closes: #608914)
  * apt.package: Add 'tasks' to Version, improve doc (Closes: #619574)
  * doc: Fix documentation of BaseDependency.relation (Closes: #607031)

 -- Julian Andres Klode <jak@debian.org>  Tue, 12 Apr 2011 15:25:38 +0200

python-apt (0.8.0~exp1) experimental; urgency=low

  * Disable the old-style API, and break all packages using it
  * Add an 'is_multi_arch' attribute to apt_pkg.Cache
  * Add apt_pkg.Group class, wrapping pkgCache::GrpIterator
  * Change apt_pkg.Cache() so that passing None for 'progress' results in
    no progress output
  * Support (name, arch) tuples in apt_pkg.Cache mappings, wrapping
    FindPkg() with two string parameters.
  * Introduce apt_pkg.Cache.groups and apt_pkg.Cache.group_count
  * Fix debian/rules to work correctly with tilde in version number

 -- Julian Andres Klode <jak@debian.org>  Tue, 05 Apr 2011 16:21:45 +0200

python-apt (0.7.100.3) unstable; urgency=low

  [ Barry Warsaw ]
  * PyFetchProgress::Pulse(): When ignoring a false return value from
    PyArg_Parse() after running the simple callback pulse(), there can be
    an exception on the stack, which must be cleared.  (LP: #711225)

  [ Michael Vogt ]
  * python/arfile.cc, apt/debfile.py:
    - add support for .xz archives
  * tests/test_debfile.py:
    - add test for xz compression
  * update priority of python3-apt to match the archive

  [ Julian Andres Klode ]
  * python/cache.cc:
    - Add Package.get_fullname() and Package.architecture
  * apt/cache.py, apt/package.py:
    - Add architecture property to apt.Package (LP: #703472)
    - Change apt.Package.name to use get_fullname(pretty=True) (LP: #740072)
  * tests/test_debfile.py:
    - Disable multi-arch for the test, it fails when run via test_all.py
    - Fix mixed tab/spaces indentation in xz test
  * tests/test_apt_cache.py:
    - Package records 'Package' field now corresponds to shortname
  * debian/python3-apt-dbg.install
    - Do not try to install old-style debugging files.
  * debian/rules:
    - Support the nocheck build option and ignore test failures on hurd
      (Closes: #610448)
    - Move Python 3 debug files before installing other files (Closes: #619528)

  [ Scott Kitterman ]
   * Removed ${python:Breaks} - No longer used in dh_python2

 -- Julian Andres Klode <jak@debian.org>  Mon, 04 Apr 2011 12:52:03 +0200

python-apt (0.7.100.2) unstable; urgency=low

  * apt/progress/text.py:
    - only run ioctl for termios.TIOCGWINSZ if the fd is a tty
  * apt/debfile.py, tests/test_debfile.py:
    - strip "./" from _get_content and add tests, this fixes a control
      file extraction bug in gdebi
  * python/depcache.cc:
    - when using the actiongroup as a contextmanager incref/decref
      on enter and leave. this should fix the instablity issues
      that aptdaemon runs into (LP: #691134)
  * debian/python3-apt.install:
    - fix py3 extension module install location (thanks to
      Barry)
  * python/depcache.cc:
    - provide bindings for new libapt SetCandidateRelease()
  * debian/control:
    - require new libapt-pkg-dev SetCandidateRelease()
  * py3 compatible exception handline
  * debian/control:
    - bump minimal python version to >= 2.6
  * python/apt_pkgmodule.cc:
    - strip multiarch by default in RealParseDepends
    - add optional parameter to allow parse_depends() to keep the
      multiarch parameter
  * tests/test_deps.py:
    - add test forapt_pkg.parse_depends(strip_multiarch=True)

 -- Michael Vogt <mvo@debian.org>  Mon, 21 Mar 2011 14:56:01 +0100

python-apt (0.7.100.1) unstable; urgency=low

  [ Julian Andres Klode ]
  * python/generic.h: Fix a memory leak (leaking on every unicode string).
  * debian/control: add Replaces to python-apt-common, python3-apt; to
    avoid file conflicts with files previously in python-apt (Closes: #605136).

  [ Michael Vogt ]
  * python/generic.h:
    - set Object to NULL in CppDeallocPtr
  * python/depcache.cc:
    - don't run "actiongroup.release()" if the object was already
      deallocated
  * tests/test_apt_cache.py:
    - fix tests to work if apt compressed indexes are enabled

 -- Julian Andres Klode <jak@debian.org>  Sun, 12 Dec 2010 14:30:33 +0100

python-apt (0.7.100) unstable; urgency=low

  * Final 0.7.100 release; targeted at Squeeze.
  * apt/debfile.py:
    - Replace (undocumented) use of python-debian debfile.DebFile API with
      the equivalent apt_inst.DebFile API (Closes: #603043)
  * apt/package.py:
    - Fix docstring of Package.mark_delete() (Closes: #599042)
  * doc:
    - Various documentation updates.
    - The C++ API/ABI is stable now.
  * po
    - Update sl.po (Closes: #603359)

 -- Julian Andres Klode <jak@debian.org>  Wed, 17 Nov 2010 16:53:55 +0100

python-apt (0.7.98.1) unstable; urgency=low

  [ Piotr Ozarowski ]
  * Use dh_python3 to handle Python 3 files
    - bump minimum required versions of python-central and python3-all-dev
    - add new python3-apt, python3-apt-bdg and python-common binary packages
  * Replace python-central with dh_python2

 -- Michael Vogt <mvo@debian.org>  Wed, 29 Sep 2010 20:38:25 +0200

python-apt (0.7.98) unstable; urgency=low

  [ Michael Vogt ]
  * python/acquire.cc:
    - return long long when calling TotalNeeded(), FetchNeeded() and
      PartialPresent() from pkgAcquire(). This follows the change
      in libapt.
  * apt/debfile.py:
    - add missing init for _installed_conflicts (LP: #618597)
  * add "provides" property to the apt.Version objects
  * apt/debfile.py:
    - fix error when reading binary content and add regresion test
  * merged patch from Samuel Lidén Borell to fix crash if there utf8 
    in the control file (LP: #624290) and add test
  * apt/cache.py:
    - add "sources_list" parameter to cache.update() to force updating
      a single sources.list entry only
  * debian/control:
    - add missing build-depends on python-debian (needed to run the
      tests for apt.debfile.DebPackage()
  * data/templates/Ubuntu.info.in:
    - add extras.ubuntu.com and archvie.canonical.com to the
      templates
  * aptsources/distinfo.py, aptsources/distro.py:
    - support non-official templates (like extras.ubuntu.com)
  * fix return type of DebSize() and UsrSize(), thanks to
    Sebastian Heinlein, LP: #642936
  * merge fix from Steven Chamberlain <steven@pyro.eu.org> for
    crash in unattended-upgrades, many many thanks (closes: #596408)
  * python/acquire-item.cc:
    - fix two more int -> long long change to follow the changes
      from libapt
    - do use PyString_FromFormat(), in python versions below 2.7 it
      does not support long long (%llu), use strprintf() from libapt
      instead

  [ Kiwinote ]
  * apt/debfile:
    - don't fail if we conflict with the pkgs we are reinstalling

 -- Michael Vogt <mvo@debian.org>  Tue, 28 Sep 2010 15:47:51 +0200

python-apt (0.7.97.1) unstable; urgency=low

  * tests/test_apt_cache.py:
    - Do not insert ".." into sys.path, fixes FTBFS

 -- Julian Andres Klode <jak@debian.org>  Thu, 26 Aug 2010 14:08:01 +0200

python-apt (0.7.97) unstable; urgency=low

  [ Julian Andres Klode ]
  * python/tag.cc:
    - Support gzip compression for control files (Closes: #383617),
      requires APT (>> 0.7.26~exp10) to work.
  * doc/conf.py:
    - Correctly handle non-digit characters in version (ignore everything
      after them).
  * python/apt_pkgmodule.cc:
    - Bind pkgAcquire::Item::StatTransientNetworkError (Closes: #589010)
  * doc/library/apt_pkg.rst:
    - Document Configuration.dump().
  * debian/control:
    - Adapt to new Python 3 handling (Closes: #593042)
    - Build-depend on APT >= 0.8 to get gzip compression enabled (optional,
      can be reverted for backports)
    - Set Standards-Version to 3.9.1
  
  [ Michael Vogt ]
  * python/configuration.cc:
    - add binding for the "dump()" method to configruation objects
  * apt/debfile.py:
    - fix crash in DscFile handling and add regression test
  * po/pt_BR.po:
    - updated, thanks to Sergio Cipolla (Closes: #593754)

 -- Julian Andres Klode <jak@debian.org>  Thu, 26 Aug 2010 12:32:54 +0200

python-apt (0.7.96.1) unstable; urgency=low

  * tests/test_debfile.py:
   - properly setup fixture data to make debfile test pass 
     (closes: #588796)

 -- Michael Vogt <mvo@debian.org>  Mon, 12 Jul 2010 14:14:51 +0200

python-apt (0.7.96) unstable; urgency=low

  [ Michael Vogt ]
  * data/templates/gNewSense.info.in,
    data/templates/gNewSense.mirrors:
    - add gNewSense template and mirrors, thanks to Karl Goetz
  * data/templates/Ubuntu.info.in, 
    data/templates/Ubuntu.mirrors:
    - updated for Ubuntu maverick
  * doc/source/conf.py:
    - do not fail on non-digits in the version number
  * utils/get_debian_mirrors.py:
    - ignore mirrors without a county
  * apt/cache.py:
    - add new "dpkg_journal_dirty" property that can be used to
      detect a interrupted dpkg (the famous 
     "E: dpkg was interrupted, you must manually run 'dpkg --configure -a'")
  * merged lp:~kiwinote/python-apt/merge-gdebi-changes, this port the
    DebPackage class fixes from gdebi into python-apt so that gdebi can
    use the class from python-apt directly
  * apt/debfile.py:
    - check if the debfiles provides are in conflict with the systems
      packages
    - fix py3 compatibility
  * tests/test_debs/*.deb, tests/test_debfile.py:
    - add automatic test based on the test debs from gdebi
  * python/progress.cc:
    - deal with missing return value from the acquire progress in pulse()

  [ Martin Pitt ]
  * tests/test_apt_cache.py: Test accessing the record of all packages during
    iteration. This both ensures that it's well-formatted and structured, and
    also that accessing it does not take an inordinate amount of time. This
    exposes a severe performance problem when using gzip compressed package
    indexes.
  * apt/cache.py: When iterating over the cache, do so sorted by package name.
    With this we read the the package lists linearly if we need to access the
    package records, instead of having to do thousands of random seeks; the
    latter is disastrous if we use compressed package indexes, and slower than
    necessary for uncompressed indexes.

  [ Julian Andres Klode ]
  * Re-enable Python 3 support for latest python-default changes (hack).

 -- Michael Vogt <mvo@debian.org>  Mon, 12 Jul 2010 08:58:42 +0200

python-apt (0.7.95) unstable; urgency=low

  [ Julian Andres Klode ]
  * apt/cache.py:
    - Make Cache.get_changes() much (~35x) faster (Closes: #578074).
    - Make Cache.req_reinstall_pkgs much faster as well.
    - Make Cache.get_providing_packages() about 1000 times faster.
    - Use has_versions and has_provides from apt_pkg.Package where possible.
  * apt/package.py:
    - Decode using utf-8 in installed_files (LP: #407953).
    - Fix fetch_source() to work when source name = binary name (LP: #552400).
    - Merge a patch from Sebastian Heinlein to make get_changelog() only
      check sources where source version >= binary version (Closes: #581831).
    - Add Version.source_version and enhance Sebastian's patch to make use
      of it, in order to find the best changelog for the package.
  * python:
    - Return bool instead of int to Python where possible, looks better.
    - Document every class, function, property.
  * python/cache.cc:
    - Check that 2nd argument to Cache.update() really is a SourceList object.
    - Fix PackageFile.not_automatic to use NotAutomatic instead of NotSource.
    - Add Package.has_versions to see which packages have at least one version,
      and Package.has_provides for provides.
    - Add rich compare methods to the Version object.
  * python/generic.cc:
    - Fix a memory leak when using old attribute names.
    - Map ArchiveURI property to archive_uri
  * python/progress.cc:
    - Do not pass arguments to InstallProgress.wait_child().
  * doc:
    - Update the long documentation.
  * debian/control:
    - Change priority to standard, keep -doc and -dev on optional.
  * utils/migrate-0.8.py:
    - Open files in universal newline support and pass filename to ast.parse.
    - Add has_key to the list of deprecated functions.
    - Don't abort if parsing failed.
    - do not require files to end in .py if they are passed on the command
      line or if they contain python somewhere in the shebang line.

  [ Michael Vogt ]
  * apt/cache.py:
    - make cache open silent by default (use apt.progress.base.OpProgress)
  * tests/data/aptsources_ports/sources.list:
    - fix ports test-data
  * tests/test_apt_cache.py:
    - add simple test for basic cache/dependency iteration

 -- Julian Andres Klode <jak@debian.org>  Wed, 19 May 2010 15:43:09 +0200

python-apt (0.7.94.2) unstable; urgency=low

  * Revert 0.7.93.3 and just set APT::Architecture to i386 for
    test_aptsources; fixes FTBFS on powerpc.

 -- Julian Andres Klode <jak@debian.org>  Fri, 12 Mar 2010 19:22:57 +0100

python-apt (0.7.94.1) unstable; urgency=low

  * Pass --exclude=migrate-0.8.py to dh_pycentral; in order to not depend
    on python2.6; but recommend python2.6.
  * Use dh_link instead of ln for python-apt-doc (Closes: #573523).
  * Pass --link-doc=python-apt to dh_installdocs.
  * Install examples to python-apt-doc instead of python-apt.
  * tests/test_all.py: Write information header to stderr, not stdout.
  * Build documentation only when needed (when building python-apt-doc).

 -- Julian Andres Klode <jak@debian.org>  Fri, 12 Mar 2010 14:36:48 +0100

python-apt (0.7.94) unstable; urgency=low

  * Move documentation into python-apt-doc (Closes: #572617)
  * Build documentation only once on the default Python version.
  * python/acquire-item.cc:
    - Add AcquireItem.partialsize member.
  * python/apt_pkgmodule.cc:
    - Treat '>>' and '>', '<<' and '<' as identical in check_dep (LP: #535667).
  * python/generic.cc:
    - Map UntranslatedDepType to dep_type_untranslated.
  * python/tag.cc:
    - Hack the TagFile iterator to not use shared storage (Closes: #572596):
      Scan once, duplicate the section data, and scan again.
  * apt/package.py:
    - Create a string class BaseDependency.__dstr which makes '>' equal to
      '>>' and '<' equal to '<<' (compatibility).
    - Use the binary package version in Version.fetch_source() if the
      source version is not specified (i.e. in the normal case).
    - Always return unicode strings in Package.get_changelog (Closes: #572998).
  * apt/progress/text.py:
    - Drop InstallProgress, it's useless to keep this alias around.
  * apt/progress/old.py:
    - Let the new method call the old one; e.g. status_update() now calls
      self.statusUpdate(). This improves compatibility for sub classes.
  * Merge with Ubuntu:
    - util/get_ubuntu_mirrors_from_lp.py:
      + rewritten to use +archivemirrors-rss and feedburner
    - pre-build.sh: update ubuntu mirrors on bzr-buildpackage (and also do this
      for Debian mirrors)
    - add break for packagekit-backend-apt (<= 0.4.8-0ubuntu4)
  * tests:
    - test_deps: Add tests for apt_pkg.CheckDep, apt_pkg.check_dep,
      apt_pkg.parse_depends and apt_pkg.parse_src_depends.
  * tests/data/aptsources/sources.list.testDistribution:
    - change one mirror which is not on the mirror list anymore.
  * utils/get_debian_mirrors.py:
    - Parse Mirrors.masterlist instead of the HTML web page.
  * utils/get_ubuntu_mirrors_from_lp.py:
    - Sort the mirror list of each country.

 -- Julian Andres Klode <jak@debian.org>  Wed, 10 Mar 2010 16:10:27 +0100

python-apt (0.7.93.3) unstable; urgency=low

  * data/templates/Ubuntu.info.in:
    - Use generic MirrorsFile key instead of per-architecture ones in
      order to fix FTBFS on !amd64 !i386 (Closes: #571752)

 -- Julian Andres Klode <jak@debian.org>  Sat, 27 Feb 2010 23:26:45 +0100

python-apt (0.7.93.2) unstable; urgency=low

  [ Julian Andres Klode ]
  * Fix some places where the old API was still used:
    - apt/utils.py: Completely ported, previous one was old-API from Ubuntu.
    - apt/cache.py: Use the new progress classes instead of the old ones.
    - apt/package.py: Various smaller issues fixed, probably caused by merge.
  * utils/migrate-0.8.py:
    - Improve C++ parsing and add apt.progress.old to the modules, reduces
      false positives.
    - Ship the list of deprecated things in the apt_pkg and apt_inst modules
      inside the script itself, so we don't have to parse the source code
      anymore.
  * python:
    - Handle deprecated attributes and methods in the tp_gettattro slot, this
      allows us to easily warn if a deprecated function is used.
  * python/tagfile.cc:
    - Implement the iterator protocol in TagFile.
  * python/cache.cc:
    - Implement Cache.__len__() and Cache.__contains__() (Closes: #571443).
  * data/templates/Debian.info.in:
    - Replace the MatchURI with one that really matches something.
  * aptsources/distro.py:
    - Call lsb_release with -idrc instead of --all.
  * tests:
    - Fix aptsources tests to use local data files if available.
    - test_all.py: Use local modules instead of system ones if possible.
  * data/templates/*.in: Switch MirrorsFile to relative filenames.
    - setup.py: Copy the mirror lists to the build directory
    - aptsources/distinfo.py: Support relative filenames for MirrorsFile.
  * debian/rules:
    - Run tests during build time.
  * debian/python-apt.install:
    - Install utils/migrate-0.8.py to /usr/share/python-apt/.
  
  [ Michael Vogt ]
  * apt/cache.py:
    - call install_progress.startUpdate()/finishUpdate() to keep
      compatibility with older code
  * apt/progress/base.py:
    - restore "self.statusfd, self.writefd" type, provide additional
      self.status_stream and self.write_stream file like objects
  * python/progress.cc:
    - try to call compatibility functions first, then new functions

 -- Julian Andres Klode <jak@debian.org>  Sat, 27 Feb 2010 18:33:11 +0100

python-apt (0.7.93.1) unstable; urgency=low

  [ Julian Andres Klode ]
  * Fix reference counting for old progress classes (Closes: #566370).
  * apt/cache.py:
    - Fix Cache.update() to not raise errors on successful updates.
  * python/progress.cc:
    - Fix some threading issues (add some missing PyCbObj_BEGIN_ALLOW_THREADS)
  * python/acquire-item.cc:
    - Support items without an owner set.
  * python/tarfile.cc:
    - When extracting, only allocate a new buffer if the old one was too small.
    - Do not segfault if TarFile.go() is called without a member name.
    - Clone all pkgDirStream::Item's so apt_pkg.TarMember object can be used
      outside of the callback function passed to go().
    - If only one member is requested, extract just that one.
  * Drop the segfault prevention measures from the Acquire code, as they fail
    to work. A replacement will be added once destruction callbacks are added
    in APT.
  * Merge the CppOwnedPyObject C++ class into CppPyObject.
  * Remove inline functions from the C++ API, export them instead.
  * Localization
    - de.po: Update against new template
  * python/arfile.cc:
    - Handle the case where ararchive_new returns NULL in debfile_new.
  * apt/progress/base.py:
    - select.error objects do not have an errno attribute (Closes: #568005)
  * doc/client-example.cc: Update against the new API.
  * Fix typos of separated in multiple files (reported by lintian).
  * debian/control:
    - Make python-apt-dev depend on ${misc:Depends} and recommend python-dev.
    - Set Standards-Version to 3.8.4.

  [ Michael Vogt ]
  * apt/utils.py:
    - add some misc utils like get_release_filename_for_pkg()

 -- Julian Andres Klode <jak@debian.org>  Fri, 05 Feb 2010 17:45:39 +0100

python-apt (0.7.93) unstable; urgency=low

  [ Julian Andres Klode ]
  * Merge debian-sid and debian-experimental.
  * Add a tutorial on how to do things which are possible with apt-get,
    like apt-get --print-uris update (cf. #551164).
  * Build for Python 2.5, 2.6 and 3.1; 2.6 and 3.1 hit unstable on Jan 16.
    - Use DH_PYCENTRAL=nomove for now because include-links seems broken
  * Merge lp:~forest-bond/python-apt/cache-is-virtual-package-catch-key-error
    - Return False in Cache.is_virtual_package if the package does not exist.
  * Make all class-level constants have uppercase names.
  * Rewrite apt.progress.gtk2 documentation by hand and drop python-gtk2
    build-time dependency.
  * aptsources:
    - Make all classes subclasses of object.
    - distro.py: Support Python 3, decode lsb_release results using utf-8.
  * apt/progress/base.py:
    - Fix some parsing of dpkg status fd.
  * apt/progress/text.py:
    - Replace one print statement with a .write() call.
  * Rename apt_pkg.PackageIndexFile to apt_pkg.IndexFile.

  [ Colin Watson ]
  * apt/progress/__init__.py:
    - Fix InstallProgress.updateInterface() to cope with read() returning 0
      on non-blocking file descriptors (LP: #491027).
  
  [ Michael Vogt ]
  * apt/cache.py: 
    - improved docstring for the cache
    - add "enhances" property
  * data/templates/Ubuntu.info.in:
    - add lucid
  * python/cache.cc:
    - add UntranslatedDepType attribute to DependencyType
    - add DepTypeEnum that returns a value from 
      {DepDepends, DepPreDepends, ...}
  * python/apt_pkgmodule.cc:
    - add DepDpkgBreaks, DepEnhances constants
  * doc/source/apt_pkg/{cache.rst, index.rst}:
    - update documentation as well

 -- Julian Andres Klode <jak@debian.org>  Wed, 20 Jan 2010 17:06:20 +0100

python-apt (0.7.92) experimental; urgency=low

  * New features:
    - Provide a C++ API in the package python-apt-dev (Closes: #334923).
    - Add apt_pkg.HashString and apt_pkg.IndexRecords (Closes: #456141).
    - Add apt_pkg.Policy class (Closes: #382725).
    - Add apt_pkg.Hashes class.
    - Allow types providing __new__() to be subclassed.
    - Add apt_pkg.DepCache.mark_auto() and apt.Package.mark_auto() methods to
      mark a package as automatically installed.
    - Make AcquireFile a subclass of AcquireItem, thus inheriting attributes.
    - New progress handling in apt.progress.base and apt.progress.text. Still
      missing Qt4 progress handlers.
    - Classes in apt_inst (Closes: #536096)
      + You can now use apt_inst.DebFile.data to access the data.tar.* member
        regardless of its compression (LP: #44493)

  * Unification of dependency handling:
    - apt_pkg.parse_[src_]depends() now use CompType instead of CompTypeDeb
      (i.e. < instead of <<) to match the interface of Version.depends_list_str
    - apt_pkg.SourceRecords.build_depends matches exactly the interface of
      Version.depends_list_str just with different keys (e.g. Build-Depends).
      + Closes: #468123 - there is no need anymore for binding CompType or
        CompTypeDeb, because we don't return integer values for CompType
        anymore.

  * Bugfixes:
    - Delete pointers correctly, fixing memory leaks (LP: #370149).
    - Drop open() and close() in apt_pkg.Cache as they cause segfaults.
    - Raise ValueError in AcquireItem if the Acquire process is shut down
      instead of segfaulting.

  * Other stuff:
    - Merge releases 0.7.10.4 - 0.7.12.1 from unstable.
    - Merge Configuration,ConfigurationPtr,ConfigurationSub into one type.
    - Simplify the whole build process by using a single setup.py.
    - The documentation has been restructured and enhanced with tutorials.
    - Only recommend lsb-release instead of depending on it. Default to
      Debian unstable if lsb_release is not available.

 -- Julian Andres Klode <jak@debian.org>  Tue, 18 Aug 2009 16:42:56 +0200

python-apt (0.7.91) experimental; urgency=low

  [ Julian Andres Klode ]
  * Rename where needed according to PEP 8 conventions (Closes: #481061)
  * Where possible, derive apt.package.Record from collections.Mapping.
  * ActionGroups can be used as a context manager for the 'with' statement.
  * utils/migrate-0.8.py: Helper to check Python code for deprecated functions,
    attributes,etc. Has to be run from the python-apt source tree, but can be
    used for all Python code using python-apt.
  * debian/control: Only recommend libjs-jquery (Closes: #527543).

  [ Stefano Zacchiroli ]
  * debian/python-apt.doc-base: register the documentation with the
    doc-base system (Closes: #525134)

  [ Sebastian Heinlein ]
  * apt/package.py: Add Package.get_version() which returns a Version instance
    for the given version string or None (Closes: #523998)

 -- Julian Andres Klode <jak@debian.org>  Fri, 05 Jun 2009 19:36:45 +0200

python-apt (0.7.90) experimental; urgency=low

  * Introduce support for Python 3 (Closes: #523645)

  * Support the 'in' operator (e.g. "k in d") in Configuration{,Ptr,Sub}
    objects (e.g. apt_pkg.Config) and in TagSections (apt_pkg.ParseSection())
  * Replace support for file objects with a more generic support for any object
    providing a fileno() method and for file descriptors (integers).
  * Add support for the Breaks fields
  * Only create Package objects when they are requested, do not keep them in
    a dict. Saves 10MB for 25,000 packages on my machine.
  * apt/package.py: Allow to set the candidate of a package (Closes: #523997)
    - Support assignments to the 'candidate' property of Package objects.
    - Initial patch by Sebastian Heinlein

 -- Julian Andres Klode <jak@debian.org>  Wed, 15 Apr 2009 13:47:42 +0200

python-apt (0.7.13.4) unstable; urgency=low

  [ Michael Vogt ]
  * po/zh_CN.po:
    - updated, thanks to Feng Chao
  * python/progress.cc:
    - if the mediaChange() does not return anything or is not implemented
      send "false" to libapt

  [ Julian Andres Klode ]
  * apt/package.py: Fix dictionary access of VersionList, patch
    by Sebastian Heinlein (Closes: #554895).

 -- Julian Andres Klode <jak@debian.org>  Sun, 29 Nov 2009 20:26:31 +0100

python-apt (0.7.13.3) unstable; urgency=low

  [ Michael Vogt ]
  * apt/cache.py:
    - add actiongroup() method (backport from 0.7.92)
    - re-work the logic in commit() to fail if installArchives() returns
      a unexpected result
  * apt/progress/__init__.py:
    - catch exceptions in pm.DoInstall()

  [ Sebastian Heinlein ]
  * apt/package.py:
    - Export if a package is an essential one (Closes: #543428)

  [ Julian Andres Klode ]
  * python/depcache.cc:
    - Make ActionGroups context managers so apt.Cache.actiongroup() has
      the same behavior as in 0.7.92
  * apt/cache.py:
    - Add raiseOnError option to Cache.update() (Closes: #545474)
  * apt/package.py:
    - Use the source version instead of the binary version in fetch_source().
  * apt/progress/__init__.py:
    - Correctly ignore ECHILD by checking before EINTR (Closes: #546007)

 -- Julian Andres Klode <jak@debian.org>  Tue, 15 Sep 2009 15:18:45 +0200

python-apt (0.7.13.2) unstable; urgency=low

  * apt/cache.py:
   - Convert argument to str in __getitem__() (Closes: #542965).

 -- Julian Andres Klode <jak@debian.org>  Sat, 22 Aug 2009 22:47:30 +0200

python-apt (0.7.13.1) unstable; urgency=low

  * apt/package.py:
   - Fix Version.get_dependencies() to not ignore the arguments.

 -- Julian Andres Klode <jak@debian.org>  Fri, 21 Aug 2009 16:59:08 +0200

python-apt (0.7.13.0) unstable; urgency=low

  [ Michael Vogt ]
  * apt/package.py:
    - add "recommends" property
  * apt/cache.py, python/cache.cc:
    - add optional pulseInterval option to "update()"

  [ Sebastian Heinlein ]
  * apt/cache.py:
   - Fix the (inst|keep|broken|del)_count attributes (Closes: #542773).

  [ Julian Andres Klode ]
  * apt/package.py:
   - Introduce Version.get_dependencies() which takes one or more types
     of dependencies and returns a list of Dependency objects.
   - Do not mark the package as manually installed on upgrade (Closes: #542699)
   - Add Package.is_now_broken and Package.is_inst_broken.
  * apt/cache.py:
   - Introduce ProblemResolver class (Closes: #542705)
  * python/pkgsrcrecords.cc:
   - Fix spelling error (begining should be beginning).
  * po:
   - Update template and the translations de.po, fr.po (Closes: #467120),
     ja.po (Closes: #454293).
  * debian/control:
   - Update Standards-Version to 3.8.3.
  * debian/rules:
   - Build with DH_PYCENTRAL=include-links instead of nomove.

 -- Julian Andres Klode <jak@debian.org>  Fri, 21 Aug 2009 16:22:34 +0200

python-apt (0.7.12.1) unstable; urgency=low

  * apt/debfile.py:
    - Fix missing space in message (Closes: #539704)
  * apt/package.py:
    - Add missing argument to Version.__le__() and Version.__ge__()
  * debian/control:
    - Do not build-depend on python-gtk2 and python-vte on kfreebsd-*.
  * setup.py:
    - Always build documentation, even if python-gtk2 is not installed.

 -- Julian Andres Klode <jak@debian.org>  Mon, 03 Aug 2009 15:17:43 +0200

python-apt (0.7.12.0) unstable; urgency=low

  [ Julian Andres Klode ]
  * python/cache.cc:
    - Support Breaks, Enhances dependency types (Closes: #416247)
  * debian/control:
    - Only recommend libjs-jquery (Closes: #527543)
    - Build-depend on libapt-pkg-dev (>= 0.7.22~)
    - Update Standards-Version to 3.8.2
  * apt/cache.py:
    - Correctly handle rootdir on second and later invocations of
      open(), by calling InitSystem again. (LP: #320665).
    - Provide broken_count, delete_count, install_count, keep_count
      properties (Closes: #532338)
    - Only create Package objects when they are requested, do not keep them in
      a dict. Saves 10MB for 25,000 packages on my machine.
  * apt/package.py:
    - Allow to set the candidate of a package (Closes: #523997)
      + Support assignments to the 'candidate' property of Package objects.
      + Initial patch by Sebastian Heinlein
    - Make comparisons of Version object more robust.
    - Return VersionList objects in Package.versions, which are sequences
      and also provide features of mappings. (partial API BREAK)
      + Allows to get a specific version (Closes: #523998)
  * apt/progress/__init__.py:
    - Do not break out of InstallProgress.waitChild()'s loop just because it
      is hitting EINTR, but only on child exit or on ECHILD.
  * Use debhelper 7 instead of CDBS

  [ Stefano Zacchiroli ]
  * debian/python-apt.doc-base: register the documentation with the
    doc-base system (Closes: #525134)

  [ Sebastian Heinlein ]
  * apt/progress.py: Extract the package name from the status message
    (Closes: #532660)

 -- Julian Andres Klode <jak@debian.org>  Thu, 30 Jul 2009 14:08:30 +0200

python-apt (0.7.11.1) unstable; urgency=low

  [ Stephan Peijnik ]
  * apt/progress/__init__.py:
    - Exception handling fixes in InstallProgress class.

  [ Michael Vogt ]
  * python/tag.cc:
    - merge patch from John Wright that adds FindRaw method
      (closes: #538723)

 -- Michael Vogt <mvo@debian.org>  Wed, 29 Jul 2009 19:15:56 +0200

python-apt (0.7.11.0) unstable; urgency=low

  [ Julian Andres Klode ]
  * data/templates/Debian.info.in: Squeeze will be 6.0, not 5.1

  [ Stephan Peijnik ]
  * apt/progress/__init__.py:
    - add update_status_full() that takes file_size/partial_size as
      additional callback arguments
    - add pulse_items() that takes a addtional "items" tuple that
      gives the user full access to the individual items that are
      fetched
  * python/progress.cc:
    - low level code for update_status_full and pulse_items()
    - better threading support

  [ Michael Vogt ]
  * aptsources/distro.py:
    - fix indent error that causes incorrect sources.list additons
      (LP: #372224)
  * python/progress.cc:
    - fix crash in RunSimpleCallback()
  * apt/cache.py:
    - when the cache is run with a alternative rootdir, create
      required dirs/files automatically

 -- Michael Vogt <mvo@debian.org>  Mon, 20 Jul 2009 15:35:27 +0200

python-apt (0.7.10.4) unstable; urgency=low

  [ Michael Vogt ]
  * data/templates/Ubuntu.info.in:
    - updated for the new ubuntu karmic version
  * data/templates/Debian.info.in:
    - add squeeze

  [ Otavio Salvador ]
  * utils/get_debian_mirrors.py: updated to support current mirror page.
  * Update Debian mirrors. (Closes: #518071)

 -- Michael Vogt <mvo@debian.org>  Tue, 05 May 2009 12:03:27 +0200

python-apt (0.7.10.3) unstable; urgency=low

  * apt/package.py: Handle cases where no candidate is available, by returning
    None in the candidate property. (Closes: #523801)

 -- Julian Andres Klode <jak@debian.org>  Sun, 12 Apr 2009 19:50:26 +0200

python-apt (0.7.10.2) unstable; urgency=low

  * apt/package.py: Handle cases where no candidate is available and
    one of the deprecated properties (e.g. candidateVersion) is
    requested. (Closes: #523801)
  * setup.py, debian/rules: Support version in setup.py again by getting
    the value from the variable DEBVER (defined in debian/rules), falling
    back to None.

 -- Julian Andres Klode <jak@debian.org>  Sun, 12 Apr 2009 19:00:07 +0200

python-apt (0.7.10.1) unstable; urgency=low

  * Fix FTBFS with python-debian (>= 0.1.13) on Python 2.4 by not using it to
    get a version number in setup.py (Closes: #523473)
  * apt/package.py:
    - (Package.candidateRecord): Fix missing 'd' in 'record'
    - (DeprecatedProperty.__get__): Only warn when used on objects, this
      makes it easier to use e.g. pydoc,sphinx,pychecker.

 -- Julian Andres Klode <jak@debian.org>  Fri, 10 Apr 2009 17:51:07 +0200

python-apt (0.7.10) unstable; urgency=low

  * Build-Depend on python-debian, use it to get version number from changelog
  * Depend on libjs-jquery, and remove internal copy (Closes: #521532)
  * apt/package.py:
    - Introduce Version.{uri,uris,fetch_binary()}
  * debian/control:
    - Remove mdz from Uploaders (Closes: #521477), add myself.
    - Update Standards-Version to 3.8.1
    - Use ${binary:Version} instead of ${Source-Version}
    - Fix spelling error: python -> Python
  * debian/copyright: Switch to machine-interpretable copyright
  * Fix documentation building
    - doc/source/conf.py: Only include directories for current python version.
    - debian/control: Build-Depend on python-gtk2, python-vte.
    - setup.py: If pygtk can not be imported, do not build the documentation.
  * Breaks: debdelta (<< 0.28~) to avoid more problems due to the internal
    API changes from 0.7.9.

 -- Julian Andres Klode <jak@debian.org>  Wed, 01 Apr 2009 15:24:29 +0200

python-apt (0.7.9) unstable; urgency=low

  [ Julian Andres Klode ]
  * apt/gtk/widgets.py:
    - Handle older versions of python-gobject which do not ship glib
  * apt/package.py: Introduce the Version class
    - Deprecate Package.candidate*() and Package.installed*(), except for
      installedFiles.
    - Provide Version.get_source() (LP: #118788)
    - Provide Package.versions (Closes: #513236)
  * apt/progress/: New package, replaces apt.progress and apt.gtk
    - apt/progress/gtk2.py: Moved here from apt/gtk/widgets.py
    - apt/progress/__init__.py: Move here from apt/progress.py
  * doc/source/*: Improve the documentation
    - Document more attributes and functions of apt_pkg (they are all listed)

  [ Michael Vogt ]
  * aptsources/distro.py:
    - use iso_3166.xml instead of iso_3166.tab
    - fix incorrect indent
  * debian/control:
    - add Recommends to iso-codes (for iso_3166.xml)
  * apt/package.py:
    - make sure to set the defaulttimeout back to the
      original value (in getChangelog(), LP: #314212)
      Closes: #513315
  * apt/cache.py:
    - when setting a alternative rootdir, read the
      config from it as well
  * python/configuration.cc, python/apt_pkgmodule.cc:
    - add apt_pkg.ReadConfigDir()
  * python/cache.cc, tests/getcache_mem_corruption.py:
    - test if progress objects have the right methods
      and raise error if not (thanks to Emanuele Rocca)
      closes: #497049
  * apt/package.py:
    - avoid uneeded interal references in the Package objects
  * aptsources/sourceslist.py:
    - fix bug in invalid lines detection (LP: #324614)

 -- Michael Vogt <mvo@debian.org>  Thu, 19 Mar 2009 13:39:21 +0100

python-apt (0.7.9~exp2) experimental; urgency=low

  [ Julian Andres Klode ]
  * apt/*.py:
    - Almost complete cleanup of the code
    - Remove inconsistent use of tabs and spaces (Closes: #505443)
    - Improved documentation
  * apt/debfile.py:
    - Drop get*() methods, as they are deprecated and were
      never in a stable release
    - Make DscSrcPackage working
  * apt/gtk/widgets.py:
    - Fix the code and document the signals
  * Introduce new documentation build with Sphinx
    - Contains style Guide (Closes: #481562)
    - debian/rules: Build the documentation here
    - setup.py: Remove pydoc building and add new docs.
    - debian/examples: Include examples from documentation
    - debian/python-apt.docs:
      + Change html/ to build/doc/html.
      + Add build/doc/text for the text-only documentation
  * setup.py:
    - Only create build/data when building, not all the time
    - Remove build/mo and build/data on clean -a
  * debian/control:
    - Remove the Conflicts on python2.3-apt, python2.4-apt, as
      they are only needed for oldstable (sarge)
    - Build-Depend on python-sphinx (>= 0.5)
  * aptsources/distinfo.py:
    - Allow @ in mirror urls (Closes: #478171) (LP: #223097)
  * Merge Ben Finney's whitespace changes (Closes: #481563)
  * Merge Ben Finney's do not use has_key() (Closes: #481878)
  * Do not use deprecated form of raise statement (Closes: #494259)
  * Add support for PkgRecords.SHA256Hash (Closes: #456113)

  [ Michael Vogt ]
  * apt/package.py:
    - fix bug in candidateInstalledSize property
  * aptsources/distinfo.py:
    - fix too restrictive mirror url check
  * aptsources/distro.py:
    - only add nearest_server and server to the mirrors if
      they are defined

 -- Michael Vogt <mvo@debian.org>  Fri, 16 Jan 2009 11:28:17 +0100

python-apt (0.7.9~exp1) experimental; urgency=low

  * Merged python-apt consolidation branch by Sebastian
    Heinlein (many thanks)
  * apt/cache.py:
    - new method "isVirtualPackage()"
    - new method "getProvidingPackages()"
    - new method "getRequiredDownload()"
    - new method "additionalRequiredSpace()"
  * apt/debfile.py:
    - move a lot of the gdebi code into this file, this
      provides interfaces for querrying and installing
      .deb files and .dsc files
  * apt/package.py:
    - better description parsing
    - new method "installedFiles()"
    - new method "getChangelog()"
  * apt/gtk/widgets.py:
    - new gobject GOpProgress
    - new gobject GFetchProgress
    - new gobject GInstallProgress
    - new gobject GDpkgInstallProgress
    - new widget GtkAptProgress
  * doc/examples/gui-inst.py:
    - updated to use the new widgets
  * debian/control:
    - add suggests for python-gtk2 and python-vte
  * setup.py:
    - build html/ help of the apt and aptsources modules
      into /usr/share/doc/python-apt/html
  * apt/__init__.py:
    - remove the future warning

 -- Michael Vogt <mvo@debian.org>  Mon, 15 Dec 2008 14:29:47 +0100

python-apt (0.7.8) unstable; urgency=low

  [ Michael Vogt ]
  * python/cache.cc:
    - fix crash if Ver.PriorityType() returns NULL
    - fix GetCandidateVer() reporting incorrect versions after
      SetCandidateVer() was used. Thanks to Julian Andres Klode for
      the test-case (LP: #237372)
  * python/apt_instmodule.cc:
    - do not change working dir in debExtractArchive() (LP: #184093)
  * apt/cache.py:
    - support "in" in apt.Cache() (LP: #251587)
  * apt/package.py:
    - do not return None in sourcePackageName (LP: #123062)
  * python/progress.cc:
    - when pulse() does not return a boolean assume "true"
      (thanks to Martin Pitt for telling me about the problem)
  * python/apt_pkgmodule.cc:
    - add "SelState{Unknown,Install,Hold,DeInstall,Purge}" constants
  * aptsources/__init__.py, aptsources/distinfo.py:
    - run apt_pkg.init() when aptsources gets imported and not
      the distinfo function
    - fix detection of cdrom sources and add test for it
  * python/metaindex.cc
    - fix crash when incorrect attribute is given
  * data/templates/Ubuntu.info.in:
    - updated
  * aptsources/distro.py:
    - add parameter to get_distro() to make unit testing easier
  * tests/test_aptsources_ports.py:
    - add test for arch specific handling (when sub arch is on
      a different mirror than "main" arches)

  [ Julian Andres Klode ]
  * python/acquire.cc (GetPkgAcqFile): Support DestDir and DestFilename.

 -- Michael Vogt <mvo@debian.org>  Mon, 24 Nov 2008 10:24:30 +0200

python-apt (0.7.7.1+nmu1) unstable; urgency=medium

  * Non-maintainer upload.
  * data/templates/Debian.info.in: Set the BaseURI to security.debian.org for
    lenny/updates, etch/updates and sarge/updates. (Closes: #503237)

 -- Jonny Lamb <jonny@debian.org>  Fri, 24 Oct 2008 12:44:33 +0100

python-apt (0.7.7.1) unstable; urgency=low

  * data/templates/Debian.info.in:
    - add 'lenny' template info (closes: #476364)
  * aptsources/distinfo.py:
    - fix template matching for arch specific code (LP: #244093)

 -- Michael Vogt <mvo@debian.org>  Fri, 25 Jul 2008 18:13:53 +0200

python-apt (0.7.7) unstable; urgency=low

  [ Emanuele Rocca ]
  * data/templates/Debian.info.in:
    - s/MatchUri/MatchURI/. Thanks, Gustavo Noronha Silva (closes: #487673)
  * python/cache.cc:
    - Throw an exception rather than segfaulting when GetCache() is called
      before InitSystem() (closes: #369147)
  * doc/examples/config.py:
    - Fix config.py --help (closes: #257007)

  [ Michael Vogt ]
  * python/apt_pkgmodule.cc:
    - fix bug in hashsum calculation when the original string
      contains \0 charackters (thanks to Celso Providelo and
      Ryan Hass for the test-case) LP: #243630
  * tests/test_hashsums.py:
    - add tests for the hashsum code
  * apt/package.py:
    - add "isAutoRemovable()" method
  * python/pkgsrcrecords.cc:
    - add "Record" attribute to the PkgSrcRecord to access the
      full source record
  * debian/rules:
    - remove the arch-build target, we have bzr-builddeb now

 -- Michael Vogt <mvo@debian.org>  Tue, 22 Jul 2008 10:16:03 +0200

python-apt (0.7.6) unstable; urgency=low

  * apt/cache.py:
    - add "memonly" option to apt.Cache() to force python-apt to
      not touch the pkgcache.bin file (this works around a possible
      race condition in the pkgcache.bin handling)
  * data/templates/Ubuntu.info.in:
    - added ubuntu 'intrepid'
  * debian/README.source:
    - added (basic) documentation how to build python-apt
  * aptsources/distinfo.py:
    - support arch specific BaseURI, MatchURI and MirrosFile fields
      in the distinfo template
  * debian/control:
    - move bzr branch to bzr.debian.org and update Vcs-Bzr

 -- Michael Vogt <mvo@debian.org>  Wed, 18 Jun 2008 14:46:43 +0200

python-apt (0.7.5) unstable; urgency=low

  * use the new ListUpdate() code
  * add example in doc/examples/update.py
  * python/pkgrecords.cc:
    - export the Homepage field
  * python/tar.cc:
    - fix .lzma extraction (thanks to bigjools)
  * python/sourcelist.cc:
    - support GetIndexes() GetAll argument to implement
      something like --print-uris
  * python/apt_pkgmodule.cc:
    - add InstState{Ok,ReInstReq,Hold,HoldReInstReq} constants
  * apt/cache.py:
    - add reqReinstallPkgs property that lists all packages in
      ReInstReq or HoldReInstReq

 -- Michael Vogt <mvo@debian.org>  Tue, 19 Feb 2008 21:06:36 +0100

python-apt (0.7.4) unstable; urgency=low

  * apt/debfile.py:
    - added wrapper around apt_inst.debExtract()
    - support dictionary like access
  * apt/package.py:
    - fix apt.package.Dependency.relation initialization
  * python/apt_instmodule.cc:
    - added arCheckMember()
    - fix typo
  * aptsources/distro.py:
    - throw NoDistroTemplateException if not distribution template
      can be found
  * python/string.cc:
    - fix overflow in SizeToStr()
  * python/metaindex.cc:
    - added support for the metaIndex objects
  * python/sourceslist.cc:
    - support new "List" attribute that returns the list of
      metaIndex source entries
  * python/depcache.cc:
    - be more threading friendly
  * python/tag.cc
    - support "None" as default in
      ParseSection(control).get(field, default), LP: #44470
  * python/progress.cc:
    - fix refcount problem in OpProgress
    - fix refcount problem in FetchProgress
    - fix refcount problem in CdromProgress
  * apt/README.apt:
    - fix typo (thanks to Thomas Schoepf, closes: #387787)
  * po/fr.po:
    - merge update, thanks to Christian Perrier (closes:  #435918)
  * data/templates/:
    - update templates

 -- Michael Vogt <mvo@debian.org>  Thu, 06 Dec 2007 15:35:46 +0100

python-apt (0.7.3.1) unstable; urgency=low

  * NMU
  * Fix version to not use CPU and OS since it's not available on APT
    anymore (closes: #435653, #435674)

 -- Otavio Salvador <otavio@debian.org>  Thu, 02 Aug 2007 18:45:25 -0300

python-apt (0.7.3) unstable; urgency=low

  * apt/package.py:
    - added Record class that can be accessed like a dictionary
      and return it in candidateRecord and installedRecord
      (thanks to Alexander Sack for discussing this with me)
  * doc/examples/records.py:
    - added example how to use the new Records class
  * apt/cache.py:
    - throw FetchCancelleException, FetchFailedException,
      LockFailedException exceptions when something goes wrong
  * aptsources/distro.py:
    - generalized some code, bringing it into the Distribution
      class, and wrote some missing methods for the DebianDistribution
      one (thanks to Gustavo Noronha Silva)
  * debian/control:
    - updated for python-distutils-extra (>= 1.9.0)
  * debian/python-apt.install:
    - fix i18n files
  * python/indexfile.cc:
    - increase str buffer in PackageIndexFileRepr

 -- Michael Vogt <michael.vogt@ubuntu.com>  Fri, 27 Jul 2007 16:57:28 +0200

python-apt (0.7.2) unstable; urgency=low

  * build against the new apt
  * support for new "aptsources" pythn module
    (thanks to Sebastian Heinlein)
  * merged support for translated package descriptions
  * merged support for automatic removal of unused dependencies

 -- Michael Vogt <mvo@debian.org>  Sun, 10 Jun 2007 20:13:38 +0200

python-apt (0.7.1) experimental; urgency=low

  * merged http://glatzor.de/bzr/python-apt/sebi:
    - this means that the new aptsources modules is available

 -- Michael Vogt <mvo@debian.org>  Mon, 14 May 2007 13:33:42 +0200

python-apt (0.7.0) experimental; urgency=low

  * support translated pacakge descriptions
  * support automatic dependency information

 -- Michael Vogt <mvo@debian.org>  Wed,  2 May 2007 18:41:53 +0200

python-apt (0.6.22) unstable; urgency=low

  * python/apt_pkgmodule.cc:
    - added pkgCache::State::PkgCurrentState enums
  * python/pkgrecords.cc:
    - added SourceVer

 -- Michael Vogt <mvo@debian.org>  Wed, 23 May 2007 09:44:03 +0200

python-apt (0.6.21) unstable; urgency=low

  * apt/cdrom.py:
    - better cdrom handling support
  * apt/package.py:
    - added candidateDependencies, installedDependencies
    - SizeToString supports PyLong too
    - support pkg.architecture
    - support candidateRecord, installedRecord
  * apt/cache.py:
    - fix rootdir
  * apt/cdrom.py:
    - fix bug in cdrom mountpoint handling

 -- Michael Vogt <mvo@debian.org>  Tue, 24 Apr 2007 21:24:28 +0200

python-apt (0.6.20) unstable; urgency=low

  * python/generic.h:
    - fix incorrect use of PyMem_DEL(), use pyObject_DEL()
      instead. This fixes a nasty segfault with python2.5
      (lp: 63226)
  * python/pkgrecords.cc:
    - export SHA1Hash() as well
  * debian/rules: Remove dh_python call.
  * apt/progress.cc:
    - protect against not-parsable strings send from dpkg (lp: 68553)
  * python/pkgmanager.cc:
    - fix typo (closes: #382853)
  * debian/control:
    - tightend dependency (closes: #383478)
  * apt/progress.py:
    - use os._exit() in the child (lp: #53298)
    - use select() when checking for statusfd (lp: #53282)
  * acknoledge NMU (closes: #378048, #373512)
  * python/apt_pkgmodule.cc:
    - fix missing docstring (closes: #368907),
      Thanks to Josh Triplett
  * make it build against python2.5
  * python/progress.cc:
    - fix memleak (lp: #43096)

 -- Michael Vogt <mvo@debian.org>  Tue, 19 Dec 2006 13:32:11 +0100

python-apt (0.6.19) unstable; urgency=low

  [ Michael Vogt ]
  * doc/examples/print_uris.py:
    - added a example to show how the indexfile.ArchiveURI() can be used
      with binary packages
  * python/apt_pkgmodule.cc:
    - export sha256 generation

  [ Otavio Salvador ]
  * apt/cache.py:
    - fix commit doc string to also cite the open related callbacks
    - allow change of rootdir for APT database loading
    - add dh_installexamples in package building Closes: #376014
  * python/depcache.cc:
    - "IsGarbage()" method added (to support auto-mark)

 -- Michael Vogt <mvo@debian.org>  Thu, 27 Jul 2006 00:42:20 +0200

python-apt (0.6.18-0.2) unstable; urgency=low

  * Non-maintainer upload.
  * Add ${shlibs:Depends} and ${misc:Depends} (Closes: #377615).

 -- Christoph Berg <myon@debian.org>  Tue, 18 Jul 2006 11:39:52 +0200

python-apt (0.6.18-0.1) unstable; urgency=high

  * Non-maintainer upload.
  * Call dh_pycentral and dh_python before dh_installdeb, to make sure
    the dh_pycentral snippets are put into the maintainer scripts; patch from
    Sam Morris. (Closes: #376416)

 -- Steinar H. Gunderson <sesse@debian.org>  Wed, 12 Jul 2006 23:26:50 +0200

python-apt (0.6.18) unstable; urgency=low

  * Non-maintainer upload.
  * Update for the new Python policy. Closes: #373512

 -- Raphael Hertzog <hertzog@debian.org>  Sat, 17 Jun 2006 15:09:28 +0200

python-apt (0.6.17) unstable; urgency=low

  * apt/progress.py:
    - initialize FetchProgress.eta with the correct type
    - strip the staus str before passing it to InstallProgress.statusChanged()
    - added InstallProgress.statusChange(pkg, percent, status)
    - make DumbInstallProgress a new-style class
      (thanks to kamion for the suggestions)
    - fix various pychecker warnings
  * apt/cache.py:
    - return useful values on Cache.update()
    - Release locks on failure (thanks to Colin Watson)
    - fix various pychecker warnings
  * apt/package.py:
    - fix various pychecker warnings
    - check if looupRecords succeeded
    - fix bug in the return statement of _downloadable()
  * python/srcrecords.cc:
    - add "Restart" method
    - don't run auto "Restart" before performing a Lookup
    - fix the initalization (no need to pass a PkgCacheType to the records)
    - added "Index" attribute
  * python/indexfile.cc:
    - added ArchiveURI() method

 -- Michael Vogt <mvo@debian.org>  Mon,  8 May 2006 22:34:58 +0200

python-apt (0.6.16.2) unstable; urgency=low

  * Non-maintainer upload.
  * debian/control:
    + Replaces: python-apt (<< 0.6.11), instead of Conflicts which is not
      correct here. (closes: #308586).

 -- Pierre Habouzit <madcoder@debian.org>  Fri, 14 Apr 2006 19:30:51 +0200

python-apt (0.6.16.1) unstable; urgency=low

  * memleak fixed when pkgCache objects are deallocated
  * typos fixed (thanks to Gustavo Franco)
  * pkgRecords.Record added to get raw record data
  * python/cache.cc: "key" in pkgCache::VerIterator.DependsList[key] is
                     no longer locale specific but always english

 -- Michael Vogt <mvo@debian.org>  Wed, 22 Feb 2006 10:41:13 +0100

python-apt (0.6.16) unstable; urgency=low

  * added GetPkgAcqFile to queue individual file downloads with the
    system (dosn't make use of the improved pkgAcqFile yet)
  * added SourceList.GetIndexes()
  * rewrote apt.cache.update() to use the improved aquire interface
  * apt/ API change: apt.Package.candidateOrigin returns a list of origins
    now instead of a single one
  * apt_pkg.Cdrom.Add() returns a boolean now, CdromProgress has totalSteps
  * added support for pkgIndexFile and added SourcesList.FindIndex()
  * added "trusted" to the Origin class

 -- Michael Vogt <michael.vogt@ubuntu.com>  Thu,  5 Jan 2006 00:56:36 +0100

python-apt (0.6.15) unstable; urgency=low

  * rewrote cache.Commit() and make it raise proper Exception if stuff
    goes wrong
  * fix a invalid return from cache.commit(), fail if a download failed
  * apt.Package.candidateOrigin returns a class now
  * added pkgAcquire, pkgPackageManager and a example (acquire.py)
  * tightend build-dependencies for new apt and the c++ transition

 -- Michael Vogt <mvo@debian.org>  Mon, 28 Nov 2005 23:48:37 +0100

python-apt (0.6.14) unstable; urgency=low

  * doc/examples/build-deps.py:
    - fixed/improved (thanks to Martin Michlmayr, closes: #321507)
  * apt_pkg.Cache.Update() does no longer reopen the cache
    (this is the job of the caller now)
  * python/srcrecords.cc:
    - support for "srcrecords.Files" added
    - always run "Restart" before performing a Lookup
  * export locking via: GetLock(),PkgSystem{Lock,UnLock}
  * apt/cache.py:
    - added  __iter__ to make "for pkg in apt.Cache:" stuff possible

 -- Michael Vogt <mvo@debian.org>  Wed,  9 Nov 2005 04:52:08 +0100

python-apt (0.6.13) unstable; urgency=low

  * support for depcache added
  * support for the PkgProblemResolver added
  * support for PkgSrcRecord.BuildDepends added
  * support for cdrom handling (add, ident) added
  * support for progress reporting from operations added
    (e.g. OpProgress, FetchProgress, InstallProgress, CdromProgress)
  * added tests/ directory with various tests for the code
  * native apt/ python directory added that contains
    a more pythonic interface to apt_pkg
  * made the apt/ python code PEP08 conform
  * python exceptions return the apt error message now
    (thanks to Chris Halls for the patch)

 -- Michael Vogt <mvo@debian.org>  Fri,  5 Aug 2005 10:30:31 +0200

python-apt (0.6.12.2) unstable; urgency=low

   * rebuild against the latest apt (c++ transition)

 -- Michael Vogt <mvo@debian.org>  Mon, 1 Aug 2005 11:06:03 +0200

python-apt (0.6.12.1) unstable; urgency=low

   * rebuild against the latest apt

 -- Michael Vogt <mvo@debian.org>  Tue, 28 Jun 2005 18:29:57 +0200

python-apt (0.6.12ubuntu1) breezy; urgency=low

  * Greek0@gmx.net--2005-main/python-apt--debian--0.6:
    - python2.{3,4}-apt conflicts with python-apt (<< 0.6.11)
      (closes: #308586)
      (closes ubuntu: #11380)

 -- Michael Vogt <michael.vogt@ubuntu.com>  Thu, 12 May 2005 11:34:05 +0200

python-apt (0.6.12) breezy; urgency=low

  * added a tests/ directory
  * added tests/pkgsrcrecords.py that will check if the pkgsrcrecords
    interface does not segfault
  * new native python "apt" interface that hides the details of apt_pkg

 -- Michael Vogt <michael.vogt@ubuntu.com>  Fri,  6 May 2005 10:11:52 +0200

python-apt (0.6.11) experimental; urgency=low

  * fixed some reference count problems in the depcache and
    pkgsrcrecords code
  * DepCache.Init() is never called implicit now
  * merged with python-apt tree from Greek0@gmx.net--2005-main

 -- Michael Vogt <mvo@debian.org>  Fri,  6 May 2005 10:04:38 +0200

python-apt (0.5.36ubuntu2) hoary; urgency=low

  * return "None" in GetCandidateVer() if no Candidate is found

 -- Michael Vogt <michael.vogt@ubuntu.com>  Tue, 15 Mar 2005 12:30:06 +0100

python-apt (0.5.36ubuntu1) hoary; urgency=low

  * DepCache.ReadPinFile() added
  * Fixed a bug in DepCache.Upgrade()

 -- Michael Vogt <michael.vogt@ubuntu.com>  Wed,  2 Mar 2005 11:32:15 +0100

python-apt (0.5.36) hoary; urgency=low

  * Fix build-depends, somehow lost in merge

 -- Matt Zimmerman <mdz@ubuntu.com>  Sat, 26 Feb 2005 18:53:54 -0800

python-apt (0.5.35) hoary; urgency=low

  * Target hoary this time

 -- Matt Zimmerman <mdz@ubuntu.com>  Sat, 26 Feb 2005 15:57:21 -0800

python-apt (0.5.34) unstable; urgency=low

  * Restore Ubuntu changes
    - Build python 2.4 as default, add python2.3-apt
    - Typo fix (Ubuntu #4677)

 -- Matt Zimmerman <mdz@ubuntu.com>  Sat, 26 Feb 2005 15:53:30 -0800

python-apt (0.5.33) unstable; urgency=low

  * Merge michael.vogt@ubuntu.com--2005/python-apt--pkgDepCache--0
    - Basic depcache API (Ubuntu #6889)

 -- Matt Zimmerman <mdz@ubuntu.com>  Sat, 26 Feb 2005 15:37:48 -0800

python-apt (0.5.32) unstable; urgency=low

  * Update to work with apt 0.5.32 (bzip2 deb support)

 -- Matt Zimmerman <mdz@debian.org>  Sun, 12 Dec 2004 09:44:45 -0800

python-apt (0.5.10) unstable; urgency=low

  * Recompile with apt 0.5

 -- Matt Zimmerman <mdz@debian.org>  Fri, 26 Dec 2003 09:09:40 -0800

python-apt (0.5.9) unstable; urgency=low

  * Fix broken object initialization in sourcelist.cc and srcrecords.cc
    (Closes: #215792)

 -- Matt Zimmerman <mdz@debian.org>  Thu, 25 Dec 2003 12:12:04 -0800

python-apt (0.5.8) unstable; urgency=low

  * Adjust build-depends to build with python2.3.  No other changes.
  * This seems to break the new source package support, probably because
    the new source package support is buggy.

 -- Matt Zimmerman <mdz@debian.org>  Fri,  8 Aug 2003 09:01:12 -0400

python-apt (0.5.5.2) unstable; urgency=low

  * Add myself to Uploaders so that bugs don't get tagged as NMU-fixed anymore
  * Initial support for working with source packages (Closes: #199716)

 -- Matt Zimmerman <mdz@debian.org>  Tue, 22 Jul 2003 22:20:00 -0400

python-apt (0.5.5.1) unstable; urgency=low

  * DepIterator::GlobOr increments the iterator; don't increment it again.
    This caused every other dependency to be skipped (Closes: #195805)
  * Avoid a null pointer dereference when calling keys() on an empty
    configuration (Closes: #149380)

 -- Matt Zimmerman <mdz@debian.org>  Mon,  2 Jun 2003 23:18:53 -0400

python-apt (0.5.5) unstable; urgency=low

  * Rebuild with apt 0.5.5

 -- Matt Zimmerman <mdz@debian.org>  Tue,  6 May 2003 10:01:22 -0400

python-apt (0.5.4.9) unstable; urgency=low

  * Parse /var/lib/dpkg/status in examples/tagfile.py, so that it works
    out of the box (Closes: #175340)
  * Rebuild with apt 0.5.4.9 (libapt-pkg-libc6.3-5-3.3)

 -- Matt Zimmerman <mdz@debian.org>  Tue, 18 Feb 2003 16:42:24 -0500

python-apt (0.5.4.4) unstable; urgency=low

  * Fix for memory leak with TmpGetCache.
    Closes: #151489
  * Include additional examples from Moshe Zadka <m@moshez.org>
    Closes: #150091, #152048
  * Rebuild for python2.2, which is now the default version
    Closes: #158460
  * No CVS directories in source tarball
    Closes: #157773

 -- Matt Zimmerman <mdz@debian.org>  Tue, 27 Aug 2002 19:22:10 -0400

python-apt (0.5.4.3) unstable; urgency=low

  * #include <new> in python/generic.h so that we can build on ia64, which
    uses g++-2.96 (Closes: #137467)

 -- Matt Zimmerman <mdz@debian.org>  Sat,  9 Mar 2002 23:34:13 -0500

python-apt (0.5.4.2) unstable; urgency=high

  * Fix g++-3.0 compilation issues (Closes: #134020)

 -- Matt Zimmerman <mdz@debian.org>  Sun, 24 Feb 2002 00:20:22 -0500

python-apt (0.5.4.1) unstable; urgency=low

  * Add apt-utils to build-depends, since libapt-pkg-dev doesn't pull it
    in.  This should allow python-apt to be autobuilt more readily.

 -- Matt Zimmerman <mdz@debian.org>  Sat, 23 Feb 2002 19:01:15 -0500

python-apt (0.5.4) unstable; urgency=low

  * Initial release.
  * Initial packaging by Jason Gunthorpe, et al.

 -- Matt Zimmerman <mdz@debian.org>  Wed, 16 Jan 2002 01:37:56 -0500<|MERGE_RESOLUTION|>--- conflicted
+++ resolved
@@ -18,17 +18,14 @@
   * apt/cache.py:
     - remove "print" when creating dirs in apt.Cache(rootdir=dir),
       thanks to Martin Pitt
-<<<<<<< HEAD
     - add __cmp__ to apt.Package so that sort() sorts by name
       on list of package objects
   * debian/control:
     - add recommends to xz-lzma to ensure we have the unlzma command
-=======
-  * fix build against apt in experimental
   * apt/cache.py:
     - set Dir::bin::dpkg if a alternate rootdir is given
       (LP: #885895)
->>>>>>> fcd26869
+  * build fixes for the apt in experimental
   
   [ Tshepang Lekhonkhobe ]
   * rm usage of camelcase in cache.py doc (closes: #626617)
