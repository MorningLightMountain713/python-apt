--- conflicted
+++ resolved
@@ -16,24 +16,16 @@
     - fix test by providing proper fixture data
     - fix test if sources.list is not readable (as is the case on some
       PPA buildds)
-<<<<<<< HEAD
   * apt/package.py:
     - fix py3 compatiblity with print
   * tests/test_all.py:
     - skip all tests if sources.list is not readable (as is the case on
       some builds)
-=======
-  * tests/test_all.py:
-    - print library dir to hunt down build failure on amd64
-  * aptsources/distinfo.py:
-    - make mirror a valid protocol name
-  * apt/package.py:
     - packages in marked_install state can also be auto-removable
   * add concept of "ParentComponent" for e.g. ubuntu/multiverse
     that needs universe enabled as well (plus add test)
   * apt/progress/gtk2.py:
     - update to the latest vte API for child-exited (LP: #865388)
->>>>>>> a2363f7e
 
  -- Michael Vogt <mvo@debian.org>  Tue, 09 Aug 2011 09:16:40 +0200
 
