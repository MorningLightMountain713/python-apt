<<<<<<< HEAD
python-apt (0.7.100.1ubuntu5) natty; urgency=low
=======
python-apt (0.7.100.2) unstable; urgency=low
>>>>>>> e3ebbfe8

  * python/depcache.cc:
    - provide bindings for new libapt SetCandidateRelease()
  * debian/control:
    - require new libapt-pkg-dev SetCandidateRelease()

 -- Michael Vogt <michael.vogt@ubuntu.com>  Fri, 18 Feb 2011 17:26:47 +0100

python-apt (0.7.100.1ubuntu4) natty; urgency=low

  [ Michael Bienia ]
  * Use the new "except Exception as e" syntax from Python 2.6 (and later) to
    allow building with Python 3.2.
  * Bump XS-Python-Version to >= 2.6 therefor.   
  
  [ Michael Vogt ]
  * debian/python3-apt.install:
    - fix py3 extension module install location (thanks to
      Barry)

 -- Michael Vogt <michael.vogt@ubuntu.com>  Thu, 13 Jan 2011 22:58:43 +0100

python-apt (0.7.100.1ubuntu3) natty; urgency=low

  * python/depcache.cc:
<<<<<<< HEAD
    - fix another refcount problem

 -- Michael Vogt <michael.vogt@ubuntu.com>  Wed, 22 Dec 2010 16:39:49 +0100

python-apt (0.7.100.1ubuntu2) natty; urgency=low

  * python/depcache.cc:
    - when using the actiongroup as a contextmanager incref/decref
      on enter and leave. this should fix the instablity issues
      that aptdaemon runs into (LP: #691134)
   * debian/control:
     - really dropped python2.6 recommends

 -- Michael Vogt <michael.vogt@ubuntu.com>  Wed, 22 Dec 2010 11:03:07 +0100

python-apt (0.7.100.1ubuntu1) natty; urgency=low

  * merged from debian
  * dropped python2.6 recommends
  * apt/progress/text.py:
    - only run ioctl for termios.TIOCGWINSZ if the fd is a tty
  * apt/debfile.py, tests/test_debfile.py:
    - strip "./" from _get_content and add tests, this fixes a control
      file extraction bug in gdebi
    
 -- Michael Vogt <michael.vogt@ubuntu.com>  Tue, 21 Dec 2010 18:18:59 +0100
=======
    - provide bindings for new libapt SetCandidateRelease()
  * debian/control:
    - require new libapt-pkg-dev SetCandidateRelease()
  * py3 compatible exception handline
  * debian/control:
    - bump minimal python version to >= 2.6
  * python/apt_pkgmodule.cc:
    - strip multiarch by default in RealParseDepends
    - add optional parameter to allow parse_depends() to keep the
      multiarch parameter
  * tests/test_deps.py:
    - add test forapt_pkg.parse_depends(strip_multiarch=True)

 -- Michael Vogt <mvo@debian.org>  Mon, 21 Mar 2011 14:56:01 +0100
>>>>>>> e3ebbfe8

python-apt (0.7.100.1) unstable; urgency=low

  [ Julian Andres Klode ]
  * python/generic.h: Fix a memory leak (leaking on every unicode string).
  * debian/control: add Replaces to python-apt-common, python3-apt; to
    avoid file conflicts with files previously in python-apt (Closes: #605136).

  [ Michael Vogt ]
  * python/generic.h:
    - set Object to NULL in CppDeallocPtr
  * python/depcache.cc:
    - don't run "actiongroup.release()" if the object was already
      deallocated
  * tests/test_apt_cache.py:
    - fix tests to work if apt compressed indexes are enabled

 -- Julian Andres Klode <jak@debian.org>  Sun, 12 Dec 2010 14:30:33 +0100

python-apt (0.7.100ubuntu2) natty; urgency=low

  * python/generic.h:
    - set Object to NULL in CppDeallocPtr
  * python/depcache.cc:
    - don't run "actiongroup.release()" if the object was already
      deallocated
    
 -- Michael Vogt <michael.vogt@ubuntu.com>  Tue, 07 Dec 2010 14:49:42 +0100

python-apt (0.7.100ubuntu1) natty; urgency=low

  * re-merged from debian/sid
  * tests/test_apt_cache.py:
    - fix tests to work if apt compressed indexes are enabled

 -- Michael Vogt <michael.vogt@ubuntu.com>  Wed, 24 Nov 2010 10:58:05 +0100

python-apt (0.7.100) unstable; urgency=low

  * Final 0.7.100 release; targeted at Squeeze.
  * apt/debfile.py:
    - Replace (undocumented) use of python-debian debfile.DebFile API with
      the equivalent apt_inst.DebFile API (Closes: #603043)
  * apt/package.py:
    - Fix docstring of Package.mark_delete() (Closes: #599042)
  * doc:
    - Various documentation updates.
    - The C++ API/ABI is stable now.
  * po
    - Update sl.po (Closes: #603359)

 -- Julian Andres Klode <jak@debian.org>  Wed, 17 Nov 2010 16:53:55 +0100

python-apt (0.7.98.1ubuntu2) natty; urgency=low

  * rebuild for python2.7

 -- Michael Vogt <michael.vogt@ubuntu.com>  Wed, 10 Nov 2010 17:49:45 +0100

python-apt (0.7.98.1ubuntu1) natty; urgency=low

  [ Michael Vogt ]
  * merged from debian/sid, remaining changes:
    - updated mirror list
    - compat fixes for 3.x (pending upstream inclusion)

  [ Jeremy Bicha ]
  * data/templates/Ubuntu.info.in:
   - add natty, LP:661578

 -- Michael Vogt <michael.vogt@ubuntu.com>  Mon, 18 Oct 2010 10:55:00 +0200

python-apt (0.7.98.1) unstable; urgency=low

  [ Piotr Ozarowski ]
  * Use dh_python3 to handle Python 3 files
    - bump minimum required versions of python-central and python3-all-dev
    - add new python3-apt, python3-apt-bdg and python-common binary packages
  * Replace python-central with dh_python2

 -- Michael Vogt <mvo@debian.org>  Wed, 29 Sep 2010 20:38:25 +0200

python-apt (0.7.98) unstable; urgency=low

  [ Michael Vogt ]
  * python/acquire.cc:
    - return long long when calling TotalNeeded(), FetchNeeded() and
      PartialPresent() from pkgAcquire(). This follows the change
      in libapt.
  * apt/debfile.py:
    - add missing init for _installed_conflicts (LP: #618597)
  * add "provides" property to the apt.Version objects
  * apt/debfile.py:
    - fix error when reading binary content and add regresion test
  * merged patch from Samuel Lidén Borell to fix crash if there utf8 
    in the control file (LP: #624290) and add test
  * apt/cache.py:
    - add "sources_list" parameter to cache.update() to force updating
      a single sources.list entry only
  * debian/control:
    - add missing build-depends on python-debian (needed to run the
      tests for apt.debfile.DebPackage()
  * data/templates/Ubuntu.info.in:
    - add extras.ubuntu.com and archvie.canonical.com to the
      templates
  * aptsources/distinfo.py, aptsources/distro.py:
    - support non-official templates (like extras.ubuntu.com)
  * fix return type of DebSize() and UsrSize(), thanks to
    Sebastian Heinlein, LP: #642936
  * merge fix from Steven Chamberlain <steven@pyro.eu.org> for
    crash in unattended-upgrades, many many thanks (closes: #596408)
  * python/acquire-item.cc:
    - fix two more int -> long long change to follow the changes
      from libapt
    - do use PyString_FromFormat(), in python versions below 2.7 it
      does not support long long (%llu), use strprintf() from libapt
      instead

  [ Kiwinote ]
  * apt/debfile:
    - don't fail if we conflict with the pkgs we are reinstalling

 -- Michael Vogt <mvo@debian.org>  Tue, 28 Sep 2010 15:47:51 +0200

python-apt (0.7.97.1) unstable; urgency=low

  * tests/test_apt_cache.py:
    - Do not insert ".." into sys.path, fixes FTBFS

 -- Julian Andres Klode <jak@debian.org>  Thu, 26 Aug 2010 14:08:01 +0200

python-apt (0.7.97) unstable; urgency=low

  [ Julian Andres Klode ]
  * python/tag.cc:
    - Support gzip compression for control files (Closes: #383617),
      requires APT (>> 0.7.26~exp10) to work.
  * doc/conf.py:
    - Correctly handle non-digit characters in version (ignore everything
      after them).
  * python/apt_pkgmodule.cc:
    - Bind pkgAcquire::Item::StatTransientNetworkError (Closes: #589010)
  * doc/library/apt_pkg.rst:
    - Document Configuration.dump().
  * debian/control:
    - Adapt to new Python 3 handling (Closes: #593042)
    - Build-depend on APT >= 0.8 to get gzip compression enabled (optional,
      can be reverted for backports)
    - Set Standards-Version to 3.9.1
  
  [ Michael Vogt ]
  * python/configuration.cc:
    - add binding for the "dump()" method to configruation objects
  * apt/debfile.py:
    - fix crash in DscFile handling and add regression test
  * po/pt_BR.po:
    - updated, thanks to Sergio Cipolla (Closes: #593754)

 -- Julian Andres Klode <jak@debian.org>  Thu, 26 Aug 2010 12:32:54 +0200

python-apt (0.7.96.1ubuntu12) maverick; urgency=low

  * merge fix from Steven Chamberlain <steven@pyro.eu.org> for
    crash in unattended-upgrades, many many thanks (closes: #596408)
  * python/acquire-item.cc:
    - fix two more int -> long long change to follow the changes
      from libapt
    - use strprintf() from libapt instead of PyString_FromFormat()
      because PyString_FromFormat() does not support %llu in python
      versions below 2.7

 -- Michael Vogt <michael.vogt@ubuntu.com>  Tue, 28 Sep 2010 16:01:21 +0200

python-apt (0.7.96.1ubuntu11) maverick; urgency=low

  * Fix return type of DebSize() and UsrSize(), its long long,
    not float. Thanks to Sebastian Heinlein, LP: #642936

 -- Michael Vogt <michael.vogt@ubuntu.com>  Mon, 20 Sep 2010 10:43:47 +0200

python-apt (0.7.96.1ubuntu10) maverick; urgency=low

  * data/templates/Ubuntu.info.in:
    - add extras.ubuntu.com and archvie.canonical.com to the
      templates
  * aptsources/distinfo.py, aptsources/distro.py:
    - support non-official templates (like extras.ubuntu.com)
  * python/tag.cc:
    - accept "byte" type as well in TacSecNew (for py3)

 -- Michael Vogt <michael.vogt@ubuntu.com>  Mon, 13 Sep 2010 11:28:24 +0200

python-apt (0.7.96.1ubuntu9) maverick; urgency=low

  [ Kiwinote ]
  * apt/debfile:
    - don't fail if we conflict with the pkgs we are reinstalling

  [ Michael Vogt ]
  * add "provides" property to the apt.Version objects
  * apt/debfile.py:
    - fix error when reading binary content and add regresion test
  * merged patch from Samuel Lidén Borell to fix crash if there utf8 
    in the control file (LP: #624290) and add test
  * apt/cache.py:
    - add "sources_list" parameter to cache.update() to force updating
      a single sources.list entry only
  * debian/control:
    - add missing build-depends on python-debian (needed to run the
      tests for apt.debfile.DebPackage()

 -- Michael Vogt <michael.vogt@ubuntu.com>  Tue, 07 Sep 2010 13:47:03 +0200

python-apt (0.7.96.1ubuntu8) maverick; urgency=low

  * debian/control:
    - add missing build-depends on python-debian (needed to run the
      tests for apt.debfile.DebPackage()

 -- Michael Vogt <michael.vogt@ubuntu.com>  Fri, 03 Sep 2010 18:33:50 +0200

python-apt (0.7.96.1ubuntu7) maverick; urgency=low

  * cherry pick debfile fix from lp:~mvo/python-apt/mvo (402..405):
    * apt/debfile.py:
      - fix error when reading binary content and add regresion test

 -- Michael Vogt <michael.vogt@ubuntu.com>  Thu, 02 Sep 2010 10:53:46 +0200

python-apt (0.7.96.1ubuntu6) maverick; urgency=low

  * apt/debfile.py:
    - add missing init for _installed_conflicts (LP: #618597)

 -- Michael Vogt <michael.vogt@ubuntu.com>  Fri, 27 Aug 2010 11:18:13 +0200

python-apt (0.7.96.1ubuntu5) maverick; urgency=low

  * python/acquire.cc:
    - return long long when calling TotalNeeded(), FetchNeeded() and 
      PartialPresent() from pkgAcquire(). This follows the change
      in libapt.

 -- Michael Vogt <michael.vogt@ubuntu.com>  Tue, 10 Aug 2010 11:08:14 +0200

python-apt (0.7.96.1ubuntu4) maverick; urgency=low

  * apt/debfile.py:
    - fix crash in DscFile handling and add regression test

 -- Michael Vogt <michael.vogt@ubuntu.com>  Thu, 05 Aug 2010 23:36:53 +0200

python-apt (0.7.96.1ubuntu3) maverick; urgency=low

  * rebuild against lastest libapt

 -- Michael Vogt <michael.vogt@ubuntu.com>  Thu, 29 Jul 2010 12:23:27 +0200

python-apt (0.7.96.1ubuntu2) maverick; urgency=low

  [ Michael Vogt ]
  * python/configuration.cc:
    - add binding for the "dump()" method to configruation objects

 -- Michael Vogt <michael.vogt@ubuntu.com>  Thu, 29 Jul 2010 09:31:10 +0200

python-apt (0.7.96.1ubuntu1) maverick; urgency=low

  [ Julian Andres Klode ]
  * python/tag.cc:
    - Support gzip compression for control files (Closes: #383617),
      requires APT (>> 0.7.26~exp10) to work.
  * doc/conf.py:
    - Correctly handle non-digit characters in version (ignore everything
      after them).
  * python/apt_pkgmodule.cc:
    - Bind pkgAcquire::Item::StatTransientNetworkError (Closes: #589010)

  [ Michael Vogt ]
  * merge from debian-sid bzr branch, remaining changes:
    - do not build for python2.5
  
 -- Michael Vogt <michael.vogt@ubuntu.com>  Wed, 28 Jul 2010 10:54:25 +0200

python-apt (0.7.96.1) unstable; urgency=low

  * tests/test_debfile.py:
   - properly setup fixture data to make debfile test pass 
     (closes: #588796)

 -- Michael Vogt <mvo@debian.org>  Mon, 12 Jul 2010 14:14:51 +0200

python-apt (0.7.96) unstable; urgency=low

  [ Michael Vogt ]
  * data/templates/gNewSense.info.in,
    data/templates/gNewSense.mirrors:
    - add gNewSense template and mirrors, thanks to Karl Goetz
  * data/templates/Ubuntu.info.in, 
    data/templates/Ubuntu.mirrors:
    - updated for Ubuntu maverick
  * doc/source/conf.py:
    - do not fail on non-digits in the version number
  * utils/get_debian_mirrors.py:
    - ignore mirrors without a county
  * apt/cache.py:
    - add new "dpkg_journal_dirty" property that can be used to
      detect a interrupted dpkg (the famous 
     "E: dpkg was interrupted, you must manually run 'dpkg --configure -a'")
  * merged lp:~kiwinote/python-apt/merge-gdebi-changes, this port the
    DebPackage class fixes from gdebi into python-apt so that gdebi can
    use the class from python-apt directly
  * apt/debfile.py:
    - check if the debfiles provides are in conflict with the systems
      packages
    - fix py3 compatibility
  * tests/test_debs/*.deb, tests/test_debfile.py:
    - add automatic test based on the test debs from gdebi
  * python/progress.cc:
    - deal with missing return value from the acquire progress in pulse()

  [ Martin Pitt ]
  * tests/test_apt_cache.py: Test accessing the record of all packages during
    iteration. This both ensures that it's well-formatted and structured, and
    also that accessing it does not take an inordinate amount of time. This
    exposes a severe performance problem when using gzip compressed package
    indexes.
  * apt/cache.py: When iterating over the cache, do so sorted by package name.
    With this we read the the package lists linearly if we need to access the
    package records, instead of having to do thousands of random seeks; the
    latter is disastrous if we use compressed package indexes, and slower than
    necessary for uncompressed indexes.

  [ Julian Andres Klode ]
  * Re-enable Python 3 support for latest python-default changes (hack).

 -- Michael Vogt <mvo@debian.org>  Mon, 12 Jul 2010 08:58:42 +0200

python-apt (0.7.95ubuntu2) maverick; urgency=low

  * apt/utils.py:
    - fix end date calculation for releases in june

 -- Michael Vogt <michael.vogt@ubuntu.com>  Thu, 10 Jun 2010 11:50:21 +0200

python-apt (0.7.95ubuntu1) maverick; urgency=low

  * merge from debian bzr, remaining changes:
    - different mirror list
  * revert commit 346 (this re-enable the deprecation warnings)
  * data/templates/gNewSense.info.in,
    data/templates/gNewSense.mirrors:
    - add gNewSense template and mirrors, thanks to Karl Goetz
  * doc/source/conf.py:
    - do not fail for non digit version numbers like 0.7.95ubuntu1

 -- Michael Vogt <michael.vogt@ubuntu.com>  Tue, 01 Jun 2010 17:36:56 +0200

python-apt (0.7.95) unstable; urgency=low

  [ Julian Andres Klode ]
  * apt/cache.py:
    - Make Cache.get_changes() much (~35x) faster (Closes: #578074).
    - Make Cache.req_reinstall_pkgs much faster as well.
    - Make Cache.get_providing_packages() about 1000 times faster.
    - Use has_versions and has_provides from apt_pkg.Package where possible.
  * apt/package.py:
    - Decode using utf-8 in installed_files (LP: #407953).
    - Fix fetch_source() to work when source name = binary name (LP: #552400).
    - Merge a patch from Sebastian Heinlein to make get_changelog() only
      check sources where source version >= binary version (Closes: #581831).
    - Add Version.source_version and enhance Sebastian's patch to make use
      of it, in order to find the best changelog for the package.
  * python:
    - Return bool instead of int to Python where possible, looks better.
    - Document every class, function, property.
  * python/cache.cc:
    - Check that 2nd argument to Cache.update() really is a SourceList object.
    - Fix PackageFile.not_automatic to use NotAutomatic instead of NotSource.
    - Add Package.has_versions to see which packages have at least one version,
      and Package.has_provides for provides.
    - Add rich compare methods to the Version object.
  * python/generic.cc:
    - Fix a memory leak when using old attribute names.
    - Map ArchiveURI property to archive_uri
  * python/progress.cc:
    - Do not pass arguments to InstallProgress.wait_child().
  * doc:
    - Update the long documentation.
  * debian/control:
    - Change priority to standard, keep -doc and -dev on optional.
  * utils/migrate-0.8.py:
    - Open files in universal newline support and pass filename to ast.parse.
    - Add has_key to the list of deprecated functions.
    - Don't abort if parsing failed.
    - do not require files to end in .py if they are passed on the command
      line or if they contain python somewhere in the shebang line.

  [ Michael Vogt ]
  * apt/cache.py:
    - make cache open silent by default (use apt.progress.base.OpProgress)
  * tests/data/aptsources_ports/sources.list:
    - fix ports test-data
  * tests/test_apt_cache.py:
    - add simple test for basic cache/dependency iteration

 -- Julian Andres Klode <jak@debian.org>  Wed, 19 May 2010 15:43:09 +0200

python-apt (0.7.94.2ubuntu7) maverick; urgency=low

  * data/templates/Ubuntu.info.in:
    - add maverick

 -- Colin Watson <cjwatson@ubuntu.com>  Sun, 09 May 2010 13:17:03 +0200

python-apt (0.7.94.2ubuntu6) lucid; urgency=low

  Cherry pick fix from the debian branch:
  
  [ Julian Andres Klode ]
  * python/cache.cc:
    - Fix PackageFile.not_automatic to use NotAutomatic instead of NotSource.

 -- Michael Vogt <michael.vogt@ubuntu.com>  Wed, 14 Apr 2010 17:45:11 +0200

python-apt (0.7.94.2ubuntu5) lucid; urgency=low

  [ Julian Andres Klode ]
  * apt/package.py:
    - Decode using utf-8 in installed_files (LP: #407953).
    - Fix fetch_source() to work when source name = binary name (LP: #552400).
  * python/cache.cc:
    - Check that 2nd argument to Cache.update() really is a SourceList object.
  * python/generic.cc:
    - Map ArchiveURI property to archive_uri
  * utils/migrate-0.8.py:
    - Open files in universal newline support and pass filename to ast.parse.
    - Add has_key to the list of deprecated functions.
    - Don't abort if parsing failed.
    - do not require files to end in .py if they are passed on the command
      line or if they contain python somewhere in the shebang line.

 -- Michael Vogt <michael.vogt@ubuntu.com>  Wed, 31 Mar 2010 22:11:38 +0200

python-apt (0.7.94.2ubuntu4) lucid; urgency=low

  * If PYTHON_APT_DEPRECATION_WARNINGS is unset, also disable the
    deprecation warnings in apt_pkg directly; and don't just
    disable any deprecation warning in apt/__init__.py (LP: #548623)

 -- Julian Andres Klode <juliank@ubuntu.com>  Mon, 29 Mar 2010 13:18:20 +0200

python-apt (0.7.94.2ubuntu3) lucid; urgency=low

  * python/indexfile.cc:
    - add missing 0.7 compat indexfile.ArchiveURI method 
      (LP: #545848)
  
 -- Michael Vogt <michael.vogt@ubuntu.com>  Thu, 25 Mar 2010 10:44:31 +0100

python-apt (0.7.94.2ubuntu2) lucid; urgency=low

  * debian/control:
    - build against "XS-Python-Versions: all" to ensure we only
      build/test against supported python versions (fixes FTBFS)

 -- Michael Vogt <michael.vogt@ubuntu.com>  Tue, 23 Mar 2010 21:24:46 +0100

python-apt (0.7.94.2ubuntu1) lucid; urgency=low

  Updated to the 0.7.9x series (FFe LP: #531518), this
  brings us python3 support and a more PEP08 conform
  API
  
  [ Julian Andres Klode ]
  * python/generic.cc:
    - Fix a memory leak when using old attribute names.
  * debian/control:
    - Change priority to standard, keep -doc and -dev on optional.

  [ Michael Vogt ]
  * apt/cache.py:
    - make cache open silent by default (use apt.progress.base.OpProgress)
  * tests/data/aptsources_ports/sources.list:
    - fix ports test-data
  * debian/control
    - build against XS-Python-Versions: 2.6, 3.1
  * tests/test_apt_cache.py:
    - add simple test for basic cache/dependency iteration
  * apt/__init__.py:
    - only show deprecation warnings if PYTHON_APT_DEPRECATION_WARNINGS
      is set in the environment. While we do want to have the new API its
      not feasible to port all apps in the lucid timeframe. Once lucid
      is released we turn the warnings on by default again
  
 -- Michael Vogt <michael.vogt@ubuntu.com>  Tue, 23 Mar 2010 20:01:22 +0100

python-apt (0.7.94.2) unstable; urgency=low

  * Revert 0.7.93.3 and just set APT::Architecture to i386 for
    test_aptsources; fixes FTBFS on powerpc.

 -- Julian Andres Klode <jak@debian.org>  Fri, 12 Mar 2010 19:22:57 +0100

python-apt (0.7.94.1) unstable; urgency=low

  * Pass --exclude=migrate-0.8.py to dh_pycentral; in order to not depend
    on python2.6; but recommend python2.6.
  * Use dh_link instead of ln for python-apt-doc (Closes: #573523).
  * Pass --link-doc=python-apt to dh_installdocs.
  * Install examples to python-apt-doc instead of python-apt.
  * tests/test_all.py: Write information header to stderr, not stdout.
  * Build documentation only when needed (when building python-apt-doc).

 -- Julian Andres Klode <jak@debian.org>  Fri, 12 Mar 2010 14:36:48 +0100

python-apt (0.7.94) unstable; urgency=low

  * Move documentation into python-apt-doc (Closes: #572617)
  * Build documentation only once on the default Python version.
  * python/acquire-item.cc:
    - Add AcquireItem.partialsize member.
  * python/apt_pkgmodule.cc:
    - Treat '>>' and '>', '<<' and '<' as identical in check_dep (LP: #535667).
  * python/generic.cc:
    - Map UntranslatedDepType to dep_type_untranslated.
  * python/tag.cc:
    - Hack the TagFile iterator to not use shared storage (Closes: #572596):
      Scan once, duplicate the section data, and scan again.
  * apt/package.py:
    - Create a string class BaseDependency.__dstr which makes '>' equal to
      '>>' and '<' equal to '<<' (compatibility).
    - Use the binary package version in Version.fetch_source() if the
      source version is not specified (i.e. in the normal case).
    - Always return unicode strings in Package.get_changelog (Closes: #572998).
  * apt/progress/text.py:
    - Drop InstallProgress, it's useless to keep this alias around.
  * apt/progress/old.py:
    - Let the new method call the old one; e.g. status_update() now calls
      self.statusUpdate(). This improves compatibility for sub classes.
  * Merge with Ubuntu:
    - util/get_ubuntu_mirrors_from_lp.py:
      + rewritten to use +archivemirrors-rss and feedburner
    - pre-build.sh: update ubuntu mirrors on bzr-buildpackage (and also do this
      for Debian mirrors)
    - add break for packagekit-backend-apt (<= 0.4.8-0ubuntu4)
  * tests:
    - test_deps: Add tests for apt_pkg.CheckDep, apt_pkg.check_dep,
      apt_pkg.parse_depends and apt_pkg.parse_src_depends.
  * tests/data/aptsources/sources.list.testDistribution:
    - change one mirror which is not on the mirror list anymore.
  * utils/get_debian_mirrors.py:
    - Parse Mirrors.masterlist instead of the HTML web page.
  * utils/get_ubuntu_mirrors_from_lp.py:
    - Sort the mirror list of each country.

 -- Julian Andres Klode <jak@debian.org>  Wed, 10 Mar 2010 16:10:27 +0100

python-apt (0.7.93.3) unstable; urgency=low

  * data/templates/Ubuntu.info.in:
    - Use generic MirrorsFile key instead of per-architecture ones in
      order to fix FTBFS on !amd64 !i386 (Closes: #571752)

 -- Julian Andres Klode <jak@debian.org>  Sat, 27 Feb 2010 23:26:45 +0100

python-apt (0.7.93.2) unstable; urgency=low

  [ Julian Andres Klode ]
  * Fix some places where the old API was still used:
    - apt/utils.py: Completely ported, previous one was old-API from Ubuntu.
    - apt/cache.py: Use the new progress classes instead of the old ones.
    - apt/package.py: Various smaller issues fixed, probably caused by merge.
  * utils/migrate-0.8.py:
    - Improve C++ parsing and add apt.progress.old to the modules, reduces
      false positives.
    - Ship the list of deprecated things in the apt_pkg and apt_inst modules
      inside the script itself, so we don't have to parse the source code
      anymore.
  * python:
    - Handle deprecated attributes and methods in the tp_gettattro slot, this
      allows us to easily warn if a deprecated function is used.
  * python/tagfile.cc:
    - Implement the iterator protocol in TagFile.
  * python/cache.cc:
    - Implement Cache.__len__() and Cache.__contains__() (Closes: #571443).
  * data/templates/Debian.info.in:
    - Replace the MatchURI with one that really matches something.
  * aptsources/distro.py:
    - Call lsb_release with -idrc instead of --all.
  * tests:
    - Fix aptsources tests to use local data files if available.
    - test_all.py: Use local modules instead of system ones if possible.
  * data/templates/*.in: Switch MirrorsFile to relative filenames.
    - setup.py: Copy the mirror lists to the build directory
    - aptsources/distinfo.py: Support relative filenames for MirrorsFile.
  * debian/rules:
    - Run tests during build time.
  * debian/python-apt.install:
    - Install utils/migrate-0.8.py to /usr/share/python-apt/.
  
  [ Michael Vogt ]
  * apt/cache.py:
    - call install_progress.startUpdate()/finishUpdate() to keep
      compatibility with older code
  * apt/progress/base.py:
    - restore "self.statusfd, self.writefd" type, provide additional
      self.status_stream and self.write_stream file like objects
  * python/progress.cc:
    - try to call compatibility functions first, then new functions

 -- Julian Andres Klode <jak@debian.org>  Sat, 27 Feb 2010 18:33:11 +0100

python-apt (0.7.93.1) unstable; urgency=low

  [ Julian Andres Klode ]
  * Fix reference counting for old progress classes (Closes: #566370).
  * apt/cache.py:
    - Fix Cache.update() to not raise errors on successful updates.
  * python/progress.cc:
    - Fix some threading issues (add some missing PyCbObj_BEGIN_ALLOW_THREADS)
  * python/acquire-item.cc:
    - Support items without an owner set.
  * python/tarfile.cc:
    - When extracting, only allocate a new buffer if the old one was too small.
    - Do not segfault if TarFile.go() is called without a member name.
    - Clone all pkgDirStream::Item's so apt_pkg.TarMember object can be used
      outside of the callback function passed to go().
    - If only one member is requested, extract just that one.
  * Drop the segfault prevention measures from the Acquire code, as they fail
    to work. A replacement will be added once destruction callbacks are added
    in APT.
  * Merge the CppOwnedPyObject C++ class into CppPyObject.
  * Remove inline functions from the C++ API, export them instead.
  * Localization
    - de.po: Update against new template
  * python/arfile.cc:
    - Handle the case where ararchive_new returns NULL in debfile_new.
  * apt/progress/base.py:
    - select.error objects do not have an errno attribute (Closes: #568005)
  * doc/client-example.cc: Update against the new API.
  * Fix typos of separated in multiple files (reported by lintian).
  * debian/control:
    - Make python-apt-dev depend on ${misc:Depends} and recommend python-dev.
    - Set Standards-Version to 3.8.4.

  [ Michael Vogt ]
  * apt/utils.py:
    - add some misc utils like get_release_filename_for_pkg()

 -- Julian Andres Klode <jak@debian.org>  Fri, 05 Feb 2010 17:45:39 +0100

python-apt (0.7.93) unstable; urgency=low

  [ Julian Andres Klode ]
  * Merge debian-sid and debian-experimental.
  * Add a tutorial on how to do things which are possible with apt-get,
    like apt-get --print-uris update (cf. #551164).
  * Build for Python 2.5, 2.6 and 3.1; 2.6 and 3.1 hit unstable on Jan 16.
    - Use DH_PYCENTRAL=nomove for now because include-links seems broken
  * Merge lp:~forest-bond/python-apt/cache-is-virtual-package-catch-key-error
    - Return False in Cache.is_virtual_package if the package does not exist.
  * Make all class-level constants have uppercase names.
  * Rewrite apt.progress.gtk2 documentation by hand and drop python-gtk2
    build-time dependency.
  * aptsources:
    - Make all classes subclasses of object.
    - distro.py: Support Python 3, decode lsb_release results using utf-8.
  * apt/progress/base.py:
    - Fix some parsing of dpkg status fd.
  * apt/progress/text.py:
    - Replace one print statement with a .write() call.
  * Rename apt_pkg.PackageIndexFile to apt_pkg.IndexFile.

  [ Colin Watson ]
  * apt/progress/__init__.py:
    - Fix InstallProgress.updateInterface() to cope with read() returning 0
      on non-blocking file descriptors (LP: #491027).
  
  [ Michael Vogt ]
  * apt/cache.py: 
    - improved docstring for the cache
    - add "enhances" property
  * data/templates/Ubuntu.info.in:
    - add lucid
  * python/cache.cc:
    - add UntranslatedDepType attribute to DependencyType
    - add DepTypeEnum that returns a value from 
      {DepDepends, DepPreDepends, ...}
  * python/apt_pkgmodule.cc:
    - add DepDpkgBreaks, DepEnhances constants
  * doc/source/apt_pkg/{cache.rst, index.rst}:
    - update documentation as well

 -- Julian Andres Klode <jak@debian.org>  Wed, 20 Jan 2010 17:06:20 +0100

python-apt (0.7.92) experimental; urgency=low

  * New features:
    - Provide a C++ API in the package python-apt-dev (Closes: #334923).
    - Add apt_pkg.HashString and apt_pkg.IndexRecords (Closes: #456141).
    - Add apt_pkg.Policy class (Closes: #382725).
    - Add apt_pkg.Hashes class.
    - Allow types providing __new__() to be subclassed.
    - Add apt_pkg.DepCache.mark_auto() and apt.Package.mark_auto() methods to
      mark a package as automatically installed.
    - Make AcquireFile a subclass of AcquireItem, thus inheriting attributes.
    - New progress handling in apt.progress.base and apt.progress.text. Still
      missing Qt4 progress handlers.
    - Classes in apt_inst (Closes: #536096)
      + You can now use apt_inst.DebFile.data to access the data.tar.* member
        regardless of its compression (LP: #44493)

  * Unification of dependency handling:
    - apt_pkg.parse_[src_]depends() now use CompType instead of CompTypeDeb
      (i.e. < instead of <<) to match the interface of Version.depends_list_str
    - apt_pkg.SourceRecords.build_depends matches exactly the interface of
      Version.depends_list_str just with different keys (e.g. Build-Depends).
      + Closes: #468123 - there is no need anymore for binding CompType or
        CompTypeDeb, because we don't return integer values for CompType
        anymore.

  * Bugfixes:
    - Delete pointers correctly, fixing memory leaks (LP: #370149).
    - Drop open() and close() in apt_pkg.Cache as they cause segfaults.
    - Raise ValueError in AcquireItem if the Acquire process is shut down
      instead of segfaulting.

  * Other stuff:
    - Merge releases 0.7.10.4 - 0.7.12.1 from unstable.
    - Merge Configuration,ConfigurationPtr,ConfigurationSub into one type.
    - Simplify the whole build process by using a single setup.py.
    - The documentation has been restructured and enhanced with tutorials.
    - Only recommend lsb-release instead of depending on it. Default to
      Debian unstable if lsb_release is not available.

 -- Julian Andres Klode <jak@debian.org>  Tue, 18 Aug 2009 16:42:56 +0200

python-apt (0.7.91) experimental; urgency=low

  [ Julian Andres Klode ]
  * Rename where needed according to PEP 8 conventions (Closes: #481061)
  * Where possible, derive apt.package.Record from collections.Mapping.
  * ActionGroups can be used as a context manager for the 'with' statement.
  * utils/migrate-0.8.py: Helper to check Python code for deprecated functions,
    attributes,etc. Has to be run from the python-apt source tree, but can be
    used for all Python code using python-apt.
  * debian/control: Only recommend libjs-jquery (Closes: #527543).

  [ Stefano Zacchiroli ]
  * debian/python-apt.doc-base: register the documentation with the
    doc-base system (Closes: #525134)

  [ Sebastian Heinlein ]
  * apt/package.py: Add Package.get_version() which returns a Version instance
    for the given version string or None (Closes: #523998)

 -- Julian Andres Klode <jak@debian.org>  Fri, 05 Jun 2009 19:36:45 +0200

python-apt (0.7.90) experimental; urgency=low

  * Introduce support for Python 3 (Closes: #523645)

  * Support the 'in' operator (e.g. "k in d") in Configuration{,Ptr,Sub}
    objects (e.g. apt_pkg.Config) and in TagSections (apt_pkg.ParseSection())
  * Replace support for file objects with a more generic support for any object
    providing a fileno() method and for file descriptors (integers).
  * Add support for the Breaks fields
  * Only create Package objects when they are requested, do not keep them in
    a dict. Saves 10MB for 25,000 packages on my machine.
  * apt/package.py: Allow to set the candidate of a package (Closes: #523997)
    - Support assignments to the 'candidate' property of Package objects.
    - Initial patch by Sebastian Heinlein

 -- Julian Andres Klode <jak@debian.org>  Wed, 15 Apr 2009 13:47:42 +0200

python-apt (0.7.13.4ubuntu5) lucid; urgency=low

  [ Michael Vogt ]
  * data/templates/Ubuntu.info.in:
    - make armel point to ports.ubuntu.com (LP: #531876)

  [ Emmet Hikory ]
  * data/templates/Ubuntu.info.in:
    - refactor to use ports by default for gutsy and newer releases
    - Set appropriate exceptions to defaults for warty-lucid

 -- Emmet Hikory <persia@ubuntu.com>  Fri, 05 Mar 2010 10:22:05 +0900

python-apt (0.7.13.4ubuntu4) lucid; urgency=low

  * Drop build dependency on python2.4.

 -- Matthias Klose <doko@ubuntu.com>  Mon, 01 Feb 2010 20:30:14 +0100

python-apt (0.7.13.4ubuntu3) lucid; urgency=low

  * apt/utils.py:
    - add some misc utils like get_release_filename_for_pkg()

 -- Michael Vogt <michael.vogt@ubuntu.com>  Fri, 22 Jan 2010 12:18:29 +0100

python-apt (0.7.13.4ubuntu2) lucid; urgency=low

  [ Michael Vogt ]
  * apt/cache.py: 
    - improved docstring for the cache
    - add "enhances" property
  * data/templates/Ubuntu.info.in:
    - add lucid
  * python/cache.cc:
    - add UntranslatedDepType attribute to DependencyType
    - add DepTypeEnum that returns a value from 
      {DepDepends, DepPreDepends, ...}
  * python/apt_pkgmodule.cc:
    - add DepDpkgBreaks, DepEnhances constants
  * doc/source/apt_pkg/{cache.rst, index.rst}:
    - update documentation as well

 -- Michael Vogt <michael.vogt@ubuntu.com>  Fri, 15 Jan 2010 15:06:10 +0100

python-apt (0.7.13.4ubuntu1) lucid; urgency=low

  [ Michael Vogt ]
  * merge from debian, remaining changes:
    - different mirror list
  
  [ Colin Watson ]
  * apt/progress/__init__.py:
    - Fix InstallProgress.updateInterface() to cope with read() returning 0
      on non-blocking file descriptors (LP: #491027).

 -- Michael Vogt <michael.vogt@ubuntu.com>  Wed, 02 Dec 2009 17:02:37 +0100

python-apt (0.7.13.4) unstable; urgency=low

  [ Michael Vogt ]
  * po/zh_CN.po:
    - updated, thanks to Feng Chao
  * python/progress.cc:
    - if the mediaChange() does not return anything or is not implemented
      send "false" to libapt

  [ Julian Andres Klode ]
  * apt/package.py: Fix dictionary access of VersionList, patch
    by Sebastian Heinlein (Closes: #554895).

 -- Julian Andres Klode <jak@debian.org>  Sun, 29 Nov 2009 20:26:31 +0100

python-apt (0.7.13.3) unstable; urgency=low

  [ Michael Vogt ]
  * apt/cache.py:
    - add actiongroup() method (backport from 0.7.92)
    - re-work the logic in commit() to fail if installArchives() returns
      a unexpected result
  * apt/progress/__init__.py:
    - catch exceptions in pm.DoInstall()

  [ Sebastian Heinlein ]
  * apt/package.py:
    - Export if a package is an essential one (Closes: #543428)

  [ Julian Andres Klode ]
  * python/depcache.cc:
    - Make ActionGroups context managers so apt.Cache.actiongroup() has
      the same behavior as in 0.7.92
  * apt/cache.py:
    - Add raiseOnError option to Cache.update() (Closes: #545474)
  * apt/package.py:
    - Use the source version instead of the binary version in fetch_source().
  * apt/progress/__init__.py:
    - Correctly ignore ECHILD by checking before EINTR (Closes: #546007)

 -- Julian Andres Klode <jak@debian.org>  Tue, 15 Sep 2009 15:18:45 +0200

python-apt (0.7.13.2ubuntu5) lucid; urgency=low

  * python/progress.cc:
    - if the mediaChange() does not return anything or is not implemented
      send "false" to libapt (LP: #462771)
  * data/templates/Ubuntu.info.in:
    - add lucid

 -- Michael Vogt <michael.vogt@ubuntu.com>  Thu, 05 Nov 2009 18:38:36 +0100

python-apt (0.7.13.2ubuntu4) karmic; urgency=low

  * No change rebuild to fix misbuilt binaries on armel.

 -- Loïc Minier <loic.minier@ubuntu.com>  Wed, 21 Oct 2009 14:52:36 +0200

python-apt (0.7.13.2ubuntu3) karmic; urgency=low

  * rebuild against latest libapt

 -- Michael Vogt <michael.vogt@ubuntu.com>  Fri, 25 Sep 2009 22:17:35 +0200

python-apt (0.7.13.2ubuntu2) karmic; urgency=low

  [ Michael Vogt ]
  * apt/cache.py:
    - re-work the logic in commit() to fail if installArchives() returns
      a unexpected result
  * apt/progress/__init__.py:
    - catch exceptions in pm.DoInstall()

  [ Sebastian Heinlein ]
  * apt/package.py:
    - Export if a package is an essential one (Closes: #543428)

 -- Michael Vogt <michael.vogt@ubuntu.com>  Fri, 04 Sep 2009 10:32:19 +0200

python-apt (0.7.13.2ubuntu1) karmic; urgency=low

  * merged from the debian-sid bzr branch

  [ Michael Vogt ]
  * apt/cache.py:
    - add actiongroup() method (backport from 0.7.92)

  [ Julian Andres Klode ]
  * python/depcache.cc:
    - Make ActionGroups context managers so apt.Cache.actiongroup() has
      the same behavior as in 0.7.92

 -- Michael Vogt <michael.vogt@ubuntu.com>  Mon, 24 Aug 2009 16:53:16 +0200

python-apt (0.7.13.2) unstable; urgency=low

  * apt/cache.py:
   - Convert argument to str in __getitem__() (Closes: #542965).

 -- Julian Andres Klode <jak@debian.org>  Sat, 22 Aug 2009 22:47:30 +0200

python-apt (0.7.13.1) unstable; urgency=low

  * apt/package.py:
   - Fix Version.get_dependencies() to not ignore the arguments.

 -- Julian Andres Klode <jak@debian.org>  Fri, 21 Aug 2009 16:59:08 +0200

python-apt (0.7.13.0) unstable; urgency=low

  [ Michael Vogt ]
  * apt/package.py:
    - add "recommends" property
  * apt/cache.py, python/cache.cc:
    - add optional pulseInterval option to "update()"

  [ Sebastian Heinlein ]
  * apt/cache.py:
   - Fix the (inst|keep|broken|del)_count attributes (Closes: #542773).

  [ Julian Andres Klode ]
  * apt/package.py:
   - Introduce Version.get_dependencies() which takes one or more types
     of dependencies and returns a list of Dependency objects.
   - Do not mark the package as manually installed on upgrade (Closes: #542699)
   - Add Package.is_now_broken and Package.is_inst_broken.
  * apt/cache.py:
   - Introduce ProblemResolver class (Closes: #542705)
  * python/pkgsrcrecords.cc:
   - Fix spelling error (begining should be beginning).
  * po:
   - Update template and the translations de.po, fr.po (Closes: #467120),
     ja.po (Closes: #454293).
  * debian/control:
   - Update Standards-Version to 3.8.3.
  * debian/rules:
   - Build with DH_PYCENTRAL=include-links instead of nomove.

 -- Julian Andres Klode <jak@debian.org>  Fri, 21 Aug 2009 16:22:34 +0200

python-apt (0.7.12.1ubuntu2) karmic; urgency=low

  * apt/package.py:
    - fix bug in BaseDependency initialization (LP: #416362)
  * debian/control:
    - add break for packagekit-backend-apt (<= 0.4.8-0ubuntu4)
      packagekit usees some internal API that changed

 -- Michael Vogt <michael.vogt@ubuntu.com>  Thu, 20 Aug 2009 14:23:40 +0200

python-apt (0.7.12.1ubuntu1) karmic; urgency=low

  [ Michael Vogt ]
  * apt/package.py:
    - add "recommends" property
  * debian/control:
    - change build-dep for libapt-pkg-dev to >= 0.7.21
  * merged with debian/unstable

  [ Loïc Minier ]
  * Revert addition of gcc and gcc_s to python-apt libs as the toolchain has
    been fixed; LP: #375334.

  [ Julian Andres Klode ]
  * apt/package.py:
   - Introduce Version.get_dependencies() which takes one or more types
     of dependencies and returns a list of Dependency objects.

 -- Michael Vogt <michael.vogt@ubuntu.com>  Wed, 19 Aug 2009 11:33:59 +0200

python-apt (0.7.12.1) unstable; urgency=low

  * apt/debfile.py:
    - Fix missing space in message (Closes: #539704)
  * apt/package.py:
    - Add missing argument to Version.__le__() and Version.__ge__()
  * debian/control:
    - Do not build-depend on python-gtk2 and python-vte on kfreebsd-*.
  * setup.py:
    - Always build documentation, even if python-gtk2 is not installed.

 -- Julian Andres Klode <jak@debian.org>  Mon, 03 Aug 2009 15:17:43 +0200

python-apt (0.7.12.0) unstable; urgency=low

  [ Julian Andres Klode ]
  * python/cache.cc:
    - Support Breaks, Enhances dependency types (Closes: #416247)
  * debian/control:
    - Only recommend libjs-jquery (Closes: #527543)
    - Build-depend on libapt-pkg-dev (>= 0.7.22~)
    - Update Standards-Version to 3.8.2
  * apt/cache.py:
    - Correctly handle rootdir on second and later invocations of
      open(), by calling InitSystem again. (LP: #320665).
    - Provide broken_count, delete_count, install_count, keep_count
      properties (Closes: #532338)
    - Only create Package objects when they are requested, do not keep them in
      a dict. Saves 10MB for 25,000 packages on my machine.
  * apt/package.py:
    - Allow to set the candidate of a package (Closes: #523997)
      + Support assignments to the 'candidate' property of Package objects.
      + Initial patch by Sebastian Heinlein
    - Make comparisons of Version object more robust.
    - Return VersionList objects in Package.versions, which are sequences
      and also provide features of mappings. (partial API BREAK)
      + Allows to get a specific version (Closes: #523998)
  * apt/progress/__init__.py:
    - Do not break out of InstallProgress.waitChild()'s loop just because it
      is hitting EINTR, but only on child exit or on ECHILD.
  * Use debhelper 7 instead of CDBS

  [ Stefano Zacchiroli ]
  * debian/python-apt.doc-base: register the documentation with the
    doc-base system (Closes: #525134)

  [ Sebastian Heinlein ]
  * apt/progress.py: Extract the package name from the status message
    (Closes: #532660)

 -- Julian Andres Klode <jak@debian.org>  Thu, 30 Jul 2009 14:08:30 +0200

python-apt (0.7.11.1) unstable; urgency=low

  [ Stephan Peijnik ]
  * apt/progress/__init__.py:
    - Exception handling fixes in InstallProgress class.

  [ Michael Vogt ]
  * python/tag.cc:
    - merge patch from John Wright that adds FindRaw method
      (closes: #538723)

 -- Michael Vogt <mvo@debian.org>  Wed, 29 Jul 2009 19:15:56 +0200

python-apt (0.7.11.0) unstable; urgency=low

  [ Julian Andres Klode ]
  * data/templates/Debian.info.in: Squeeze will be 6.0, not 5.1

  [ Stephan Peijnik ]
  * apt/progress/__init__.py:
    - add update_status_full() that takes file_size/partial_size as
      additional callback arguments
    - add pulse_items() that takes a addtional "items" tuple that
      gives the user full access to the individual items that are
      fetched
  * python/progress.cc:
    - low level code for update_status_full and pulse_items()
    - better threading support

  [ Michael Vogt ]
  * aptsources/distro.py:
    - fix indent error that causes incorrect sources.list additons
      (LP: #372224)
  * python/progress.cc:
    - fix crash in RunSimpleCallback()
  * apt/cache.py:
    - when the cache is run with a alternative rootdir, create
      required dirs/files automatically

 -- Michael Vogt <mvo@debian.org>  Mon, 20 Jul 2009 15:35:27 +0200

python-apt (0.7.10.4ubuntu1) karmic; urgency=low

  [ Michael Vogt ]
  * merged from debian/unstable
  * apt/cache.py:
    - when the cache is run with a alternative rootdir, create
      required dirs/files automatically
  * python/progress.cc:
    - fix crash in RunSimpleCallback()

  [ Loic Minier ]
  * Merge changes below from Michael Casadevall; note that these changes were
    concurrently uploaded in a different form in 0.7.10.3ubuntu2 which wasn't
    committed in bzr.

  [ Michael Casadevall ]
  * setup.py:
    - Added gcc and gcc_s to work around gcc-4.4 issue on ARM and libstdc++
    - This is a temporary workaround for Karmic Alpha 1. See bug #375334 
      for more details

  [ Loic Minier ]
  * Update mirror list from LP.
  * Unset https_proxy in pre-build.sh to workaround LP #94130.

 -- Michael Vogt <michael.vogt@ubuntu.com>  Mon, 15 Jun 2009 11:02:25 +0200

python-apt (0.7.10.4) unstable; urgency=low

  [ Michael Vogt ]
  * data/templates/Ubuntu.info.in:
    - updated for the new ubuntu karmic version
  * data/templates/Debian.info.in:
    - add squeeze

  [ Otavio Salvador ]
  * utils/get_debian_mirrors.py: updated to support current mirror page.
  * Update Debian mirrors. (Closes: #518071)

 -- Michael Vogt <mvo@debian.org>  Tue, 05 May 2009 12:03:27 +0200

python-apt (0.7.10.3ubuntu1) karmic; urgency=low

  * merged from debian, remaining changes:
    - updated mirrors
    - build python2.4
    - use DH_PYCENTRAL=include-links
    - use --install-layout=deb
    - pre-build.sh: update ubuntu mirrors on bzr-buildpackage
  
 -- Michael Vogt <mvo@debian.org>  Tue, 05 May 2009 12:03:27 +0200

python-apt (0.7.10.3) unstable; urgency=low

  * apt/package.py: Handle cases where no candidate is available, by returning
    None in the candidate property. (Closes: #523801)

 -- Julian Andres Klode <jak@debian.org>  Sun, 12 Apr 2009 19:50:26 +0200

python-apt (0.7.10.2) unstable; urgency=low

  * apt/package.py: Handle cases where no candidate is available and
    one of the deprecated properties (e.g. candidateVersion) is
    requested. (Closes: #523801)
  * setup.py, debian/rules: Support version in setup.py again by getting
    the value from the variable DEBVER (defined in debian/rules), falling
    back to None.

 -- Julian Andres Klode <jak@debian.org>  Sun, 12 Apr 2009 19:00:07 +0200

python-apt (0.7.10.1) unstable; urgency=low

  * Fix FTBFS with python-debian (>= 0.1.13) on Python 2.4 by not using it to
    get a version number in setup.py (Closes: #523473)
  * apt/package.py:
    - (Package.candidateRecord): Fix missing 'd' in 'record'
    - (DeprecatedProperty.__get__): Only warn when used on objects, this
      makes it easier to use e.g. pydoc,sphinx,pychecker.

 -- Julian Andres Klode <jak@debian.org>  Fri, 10 Apr 2009 17:51:07 +0200

python-apt (0.7.10) unstable; urgency=low

  * Build-Depend on python-debian, use it to get version number from changelog
  * Depend on libjs-jquery, and remove internal copy (Closes: #521532)
  * apt/package.py:
    - Introduce Version.{uri,uris,fetch_binary()}
  * debian/control:
    - Remove mdz from Uploaders (Closes: #521477), add myself.
    - Update Standards-Version to 3.8.1
    - Use ${binary:Version} instead of ${Source-Version}
    - Fix spelling error: python -> Python
  * debian/copyright: Switch to machine-interpretable copyright
  * Fix documentation building
    - doc/source/conf.py: Only include directories for current python version.
    - debian/control: Build-Depend on python-gtk2, python-vte.
    - setup.py: If pygtk can not be imported, do not build the documentation.
  * Breaks: debdelta (<< 0.28~) to avoid more problems due to the internal
    API changes from 0.7.9.

 -- Julian Andres Klode <jak@debian.org>  Wed, 01 Apr 2009 15:24:29 +0200

python-apt (0.7.9) unstable; urgency=low

  [ Julian Andres Klode ]
  * apt/gtk/widgets.py:
    - Handle older versions of python-gobject which do not ship glib
  * apt/package.py: Introduce the Version class
    - Deprecate Package.candidate*() and Package.installed*(), except for
      installedFiles.
    - Provide Version.get_source() (LP: #118788)
    - Provide Package.versions (Closes: #513236)
  * apt/progress/: New package, replaces apt.progress and apt.gtk
    - apt/progress/gtk2.py: Moved here from apt/gtk/widgets.py
    - apt/progress/__init__.py: Move here from apt/progress.py
  * doc/source/*: Improve the documentation
    - Document more attributes and functions of apt_pkg (they are all listed)

  [ Michael Vogt ]
  * aptsources/distro.py:
    - use iso_3166.xml instead of iso_3166.tab
    - fix incorrect indent
  * debian/control:
    - add Recommends to iso-codes (for iso_3166.xml)
  * apt/package.py:
    - make sure to set the defaulttimeout back to the
      original value (in getChangelog(), LP: #314212)
      Closes: #513315
  * apt/cache.py:
    - when setting a alternative rootdir, read the
      config from it as well
  * python/configuration.cc, python/apt_pkgmodule.cc:
    - add apt_pkg.ReadConfigDir()
  * python/cache.cc, tests/getcache_mem_corruption.py:
    - test if progress objects have the right methods
      and raise error if not (thanks to Emanuele Rocca)
      closes: #497049
  * apt/package.py:
    - avoid uneeded interal references in the Package objects
  * aptsources/sourceslist.py:
    - fix bug in invalid lines detection (LP: #324614)

 -- Michael Vogt <mvo@debian.org>  Thu, 19 Mar 2009 13:39:21 +0100

python-apt (0.7.9~exp2ubuntu11) karmic; urgency=low

  [ Matthias Klose ]
  * Build for python2.4 as well. LP: #354812.

  [ Michael vogt ]
  * setup.py:
    - only use sphinx for python2.5 or later
  * data/templates/Ubuntu.info.in:
    - updated for karmic

 -- Michael Vogt <michael.vogt@ubuntu.com>  Wed, 06 May 2009 14:28:56 +0200

python-apt (0.7.9~exp2ubuntu10) jaunty; urgency=low

  * .bzr-buildpackage/default.conf:
    - add pre-build hook to update the mirror list from LP

 -- Michael Vogt <michael.vogt@ubuntu.com>  Mon, 30 Mar 2009 17:22:38 +0200

python-apt (0.7.9~exp2ubuntu9) jaunty; urgency=low

  * aptsources/sourceslist.py:
    - fix bug in invalid lines detection (LP: #324614)

 -- Michael Vogt <michael.vogt@ubuntu.com>  Thu, 19 Mar 2009 14:09:50 +0100

bpython-apt (0.7.9~exp2ubuntu8) jaunty; urgency=low

  * Rebuild for python2.6.
  * Call dh_pycentral with "DH_PYCENTRAL=include-links".

 -- Matthias Klose <doko@ubuntu.com>  Sat, 21 Feb 2009 18:31:23 +0000

python-apt (0.7.9~exp2ubuntu7) jaunty; urgency=low

  * apt/package.py:
    - add "not_automatic" flag to the origin
  * debian/control:
    - rebuild against latest apt
  * apt/cache.py:
    - when setting a alternative rootdir, read the
      config from it as well (LP: #243550)
  * python/configuration.cc, python/apt_pkgmodule.cc:
    - add apt_pkg.ReadConfigDir()

 -- Michael Vogt <michael.vogt@ubuntu.com>  Mon, 09 Feb 2009 15:09:17 +0100

python-apt (0.7.9~exp2ubuntu5) jaunty; urgency=low

  * apt/cache.py:
    - revert the InitConfig change, has unintended side-effects

 -- Michael Vogt <michael.vogt@ubuntu.com>  Mon, 26 Jan 2009 12:13:46 +0100

python-apt (0.7.9~exp2ubuntu4) jaunty; urgency=low

  * apt/cache.py:
    - when running with the rootdir option, run
      InitConfig() again to ensure that the config
      from the rootdir is read, not from the host
      (lp: #243550)
  * apt/package.py:
    - make sure to set the defaulttimeout back to the
      original value (in getChangelog(), LP: #314212)

 -- Michael Vogt <michael.vogt@ubuntu.com>  Mon, 26 Jan 2009 08:45:00 +0100

python-apt (0.7.9~exp2ubuntu3) jaunty; urgency=low

  * apt/__init__.py:
    - use iso_3166.xml instead of iso_3166.tab
    - fix incorrect indent 
  * debian/control:
    - add Recommends to iso-codes (for iso_3166.xml)

 -- Michael Vogt <michael.vogt@ubuntu.com>  Thu, 22 Jan 2009 09:37:17 +0100

python-apt (0.7.9~exp2ubuntu2) jaunty; urgency=low

  * apt/__init__.py:
    - remove the future warning 
  * aptsources/distro.py:
    - fix indent breakage (LP: #319714)

 -- Michael Vogt <michael.vogt@ubuntu.com>  Wed, 21 Jan 2009 21:47:21 +0100

python-apt (0.7.9~exp2ubuntu1) jaunty; urgency=low

  * Merged from debian, lots of documentation updates
    and other fixes (thanks to Julian Andres Klode)

 -- Michael Vogt <michael.vogt@ubuntu.com>  Tue, 20 Jan 2009 15:32:54 +0100

python-apt (0.7.9~exp2) experimental; urgency=low

  [ Julian Andres Klode ]
  * apt/*.py:
    - Almost complete cleanup of the code
    - Remove inconsistent use of tabs and spaces (Closes: #505443)
    - Improved documentation
  * apt/debfile.py:
    - Drop get*() methods, as they are deprecated and were
      never in a stable release
    - Make DscSrcPackage working
  * apt/gtk/widgets.py:
    - Fix the code and document the signals
  * Introduce new documentation build with Sphinx
    - Contains style Guide (Closes: #481562)
    - debian/rules: Build the documentation here
    - setup.py: Remove pydoc building and add new docs.
    - debian/examples: Include examples from documentation
    - debian/python-apt.docs:
      + Change html/ to build/doc/html.
      + Add build/doc/text for the text-only documentation
  * setup.py:
    - Only create build/data when building, not all the time
    - Remove build/mo and build/data on clean -a
  * debian/control:
    - Remove the Conflicts on python2.3-apt, python2.4-apt, as
      they are only needed for oldstable (sarge)
    - Build-Depend on python-sphinx (>= 0.5)
  * aptsources/distinfo.py:
    - Allow @ in mirror urls (Closes: #478171) (LP: #223097)
  * Merge Ben Finney's whitespace changes (Closes: #481563)
  * Merge Ben Finney's do not use has_key() (Closes: #481878)
  * Do not use deprecated form of raise statement (Closes: #494259)
  * Add support for PkgRecords.SHA256Hash (Closes: #456113)

  [ Michael Vogt ]
  * apt/package.py:
    - fix bug in candidateInstalledSize property
  * aptsources/distinfo.py:
    - fix too restrictive mirror url check
  * aptsources/distro.py:
    - only add nearest_server and server to the mirrors if
      they are defined

 -- Michael Vogt <mvo@debian.org>  Fri, 16 Jan 2009 11:28:17 +0100

python-apt (0.7.9~exp1) experimental; urgency=low

  * Merged python-apt consolidation branch by Sebastian
    Heinlein (many thanks)
  * apt/cache.py:
    - new method "isVirtualPackage()"
    - new method "getProvidingPackages()"
    - new method "getRequiredDownload()"
    - new method "additionalRequiredSpace()"
  * apt/debfile.py:
    - move a lot of the gdebi code into this file, this
      provides interfaces for querrying and installing
      .deb files and .dsc files
  * apt/package.py:
    - better description parsing
    - new method "installedFiles()"
    - new method "getChangelog()"
  * apt/gtk/widgets.py:
    - new gobject GOpProgress
    - new gobject GFetchProgress
    - new gobject GInstallProgress
    - new gobject GDpkgInstallProgress
    - new widget GtkAptProgress
  * doc/examples/gui-inst.py:
    - updated to use the new widgets
  * debian/control:
    - add suggests for python-gtk2 and python-vte
  * setup.py:
    - build html/ help of the apt and aptsources modules
      into /usr/share/doc/python-apt/html
  * apt/__init__.py:
    - remove the future warning

 -- Michael Vogt <mvo@debian.org>  Mon, 15 Dec 2008 14:29:47 +0100

python-apt (0.7.8ubuntu1) jaunty; urgency=low

  * Merged python-apt consolidation branch by Sebastian
    Heinlein (many thanks)
  * apt/cache.py:
    - new method "isVirtualPackage()" 
    - new method "getProvidingPackages()"
    - new method "getRequiredDownload()"
    - new method "additionalRequiredSpace()"
  * apt/debfile.py:
    - move a lot of the gdebi code into this file, this
      provides interfaces for querrying and installing
      .deb files and .dsc files
  * apt/package.py:
    - better description parsing 
    - new method "installedFiles()"
    - new method "getChangelog()"
  * apt/gtk/widgets.py:
    - new gobject GOpProgress
    - new gobject GFetchProgress
    - new gobject GInstallProgress
    - new gobject GDpkgInstallProgress
    - new widget GtkAptProgress
  * doc/examples/gui-inst.py: 
    - updated to use the new widgets
  * debian/control:
    - add suggests for python-gtk2 and python-vte
  * setup.py:
    - build html/ help of the apt and aptsources modules
      into /usr/share/doc/python-apt/html

 -- Michael Vogt <mvo@debian.org>  Mon, 15 Dec 2008 14:29:47 +0100

python-apt (0.7.8) unstable; urgency=low

  [ Michael Vogt ]
  * python/cache.cc:
    - fix crash if Ver.PriorityType() returns NULL
    - fix GetCandidateVer() reporting incorrect versions after
      SetCandidateVer() was used. Thanks to Julian Andres Klode for
      the test-case (LP: #237372)
  * python/apt_instmodule.cc:
    - do not change working dir in debExtractArchive() (LP: #184093)
  * apt/cache.py:
    - support "in" in apt.Cache() (LP: #251587)
  * apt/package.py:
    - do not return None in sourcePackageName (LP: #123062)
  * python/progress.cc:
    - when pulse() does not return a boolean assume "true"
      (thanks to Martin Pitt for telling me about the problem)
  * python/apt_pkgmodule.cc:
    - add "SelState{Unknown,Install,Hold,DeInstall,Purge}" constants
  * aptsources/__init__.py, aptsources/distinfo.py:
    - run apt_pkg.init() when aptsources gets imported and not
      the distinfo function
    - fix detection of cdrom sources and add test for it
  * python/metaindex.cc
    - fix crash when incorrect attribute is given
  * data/templates/Ubuntu.info.in:
    - updated
  * aptsources/distro.py:
    - add parameter to get_distro() to make unit testing easier
  * tests/test_aptsources_ports.py:
    - add test for arch specific handling (when sub arch is on
      a different mirror than "main" arches)

  [ Julian Andres Klode ]
  * python/acquire.cc (GetPkgAcqFile): Support DestDir and DestFilename.

 -- Michael Vogt <mvo@debian.org>  Mon, 24 Nov 2008 10:24:30 +0200

python-apt (0.7.8~ubuntu2) jaunty; urgency=low

  [ Michael Vogt ]
  * data/templates/Ubuntu.info.in:
    - updated to fix ports.ubuntu.com for powerpc and lpia
      (LP: #220890)
  * aptsources/distro.py:
    - add parameter to get_distro() to make unit testing easier
  * tests/test_aptsources_ports.py:
    - add test for arch specific handling (when sub arch is on
      a different mirror than "main" arches)

  [ Julian Andres Klode ]
  * python/acquire.cc (GetPkgAcqFile): Support DestDir and DestFilename.

 -- Michael Vogt <michael.vogt@ubuntu.com>  Mon, 10 Nov 2008 11:35:03 +0100
  
python-apt (0.7.8~ubuntu1) jaunty; urgency=low

  * python/apt_pkgmodule.cc:
    - add "SelState{Unknown,Install,Hold,DeInstall,Purge}" constants
  * python/metaindex.cc
    - fix crash when incorrect attribute is given
  * data/templates/Ubuntu.info.in:
    - updated for jaunty

 -- Michael Vogt <michael.vogt@ubuntu.com>  Mon, 03 Nov 2008 11:46:54 +0100

python-apt (0.7.7.1+nmu1) unstable; urgency=medium

  * Non-maintainer upload.
  * data/templates/Debian.info.in: Set the BaseURI to security.debian.org for
    lenny/updates, etch/updates and sarge/updates. (Closes: #503237)

 -- Jonny Lamb <jonny@debian.org>  Fri, 24 Oct 2008 12:44:33 +0100

python-apt (0.7.7.1ubuntu4) intrepid; urgency=low

  * apt/package.py:
    - do not return None in sourcePackageName (LP: #123062)
  * python/progress.cc:
    - when pulse() does not return a boolean assume "true"
      (thanks to Martin Pitt for telling me about the problem)
  * aptsources/__init__.py, aptsources/distinfo.py:
    - run apt_pkg.init() when aptsources gets imported and not
      the distinfo function
    - fix detection of cdrom sources and add test for it
 
 -- Michael Vogt <michael.vogt@ubuntu.com>  Thu, 18 Sep 2008 14:42:46 +0200

python-apt (0.7.7.1ubuntu3) intrepid; urgency=low

  * Rebuild against current apt on hppa.

 -- Colin Watson <cjwatson@ubuntu.com>  Mon, 01 Sep 2008 11:37:58 +0100

python-apt (0.7.7.1ubuntu2) intrepid; urgency=low

  * python/cache.cc:
    - fix GetCandidateVer() reporting incorrect versions after
      SetCandidateVer() was used. Thanks to Julian Andres Klode for
      the test-case (LP: #237372)
  * python/apt_instmodule.cc:
    - do not change working dir in debExtractArchive() (LP: #184093)
  * apt/cache.py:
    - support "in" in apt.Cache() (LP: #251587)

 -- Michael Vogt <michael.vogt@ubuntu.com>  Tue, 05 Aug 2008 11:35:32 +0200

python-apt (0.7.7.1ubuntu1) intrepid; urgency=low

  * python/cache.cc:
    - fix crash if Ver.PriorityType() returns NULL  (LP: #253255)

 -- Michael Vogt <michael.vogt@ubuntu.com>  Wed, 30 Jul 2008 10:26:53 +0200

python-apt (0.7.7.1) unstable; urgency=low

  * data/templates/Debian.info.in:
    - add 'lenny' template info (closes: #476364)
  * aptsources/distinfo.py:
    - fix template matching for arch specific code (LP: #244093)

 -- Michael Vogt <mvo@debian.org>  Fri, 25 Jul 2008 18:13:53 +0200

python-apt (0.7.7ubuntu2) intrepid; urgency=low

  * python/metaindex.cc
    - fix crash when incorrect attribute is given
  * data/templates/Ubuntu.info.in:
    - updated
  * aptsources/distro.py:
    - add parameter to get_distro() to make unit testing easier
  * tests/test_aptsources_ports.py:
    - add test for arch specific handling (when sub arch is on
      a different mirror than "main" arches)

  [ Julian Andres Klode ]
  * python/acquire.cc (GetPkgAcqFile): Support DestDir and DestFilename.

 -- Michael Vogt <mvo@debian.org>  Mon, 24 Nov 2008 10:24:30 +0200

python-apt (0.7.7ubuntu1) intrepid; urgency=low

  * merged from debian-sid

 -- Michael Vogt <michael.vogt@ubuntu.com>  Tue, 22 Jul 2008 15:58:37 +0200

python-apt (0.7.7) unstable; urgency=low

  [ Emanuele Rocca ]
  * data/templates/Debian.info.in:
    - s/MatchUri/MatchURI/. Thanks, Gustavo Noronha Silva (closes: #487673)
  * python/cache.cc:
    - Throw an exception rather than segfaulting when GetCache() is called
      before InitSystem() (closes: #369147)
  * doc/examples/config.py:
    - Fix config.py --help (closes: #257007)

  [ Michael Vogt ]
  * python/apt_pkgmodule.cc:
    - fix bug in hashsum calculation when the original string
      contains \0 charackters (thanks to Celso Providelo and
      Ryan Hass for the test-case) LP: #243630
  * tests/test_hashsums.py:
    - add tests for the hashsum code
  * apt/package.py:
    - add "isAutoRemovable()" method
  * python/pkgsrcrecords.cc:
    - add "Record" attribute to the PkgSrcRecord to access the
      full source record
  * debian/rules:
    - remove the arch-build target, we have bzr-builddeb now

 -- Michael Vogt <mvo@debian.org>  Tue, 22 Jul 2008 10:16:03 +0200

python-apt (0.7.6ubuntu3) intrepid; urgency=low

  * apt/package.py:
    - add "isAutoRemovable()" method

 -- Michael Vogt <michael.vogt@ubuntu.com>  Mon, 14 Jul 2008 15:18:03 +0100

python-apt (0.7.6ubuntu2) intrepid; urgency=low

  * python/apt_pkgmodule.cc:
    - fix bug in hashsum calculation when the original string
      contains \0 charackters (thanks to Celso Providelo and 
      Ryan Hass for the test-case) LP: #243630
  * tests/test_hashsums.py:
    - add tests for the hashsum code

 -- Michael Vogt <mvo@debian.org>  Fri, 04 Jul 2008 19:53:28 +0200

python-apt (0.7.6ubuntu1) intrepid; urgency=low

  * merged with debian, remaining changes:
    - more up-to-date mirror list

 -- Michael Vogt <michael.vogt@ubuntu.com>  Fri, 04 Jul 2008 11:00:33 +0200

python-apt (0.7.6) unstable; urgency=low

  * apt/cache.py:
    - add "memonly" option to apt.Cache() to force python-apt to
      not touch the pkgcache.bin file (this works around a possible
      race condition in the pkgcache.bin handling)
  * data/templates/Ubuntu.info.in:
    - added ubuntu 'intrepid'
  * debian/README.source:
    - added (basic) documentation how to build python-apt
  * aptsources/distinfo.py:
    - support arch specific BaseURI, MatchURI and MirrosFile fields
      in the distinfo template
  * debian/control:
    - move bzr branch to bzr.debian.org and update Vcs-Bzr

 -- Michael Vogt <mvo@debian.org>  Wed, 18 Jun 2008 14:46:43 +0200

python-apt (0.7.5ubuntu2) intrepid; urgency=low

  * apt/cache.py:
    - add "memonly" option to apt.Cache() to force python-apt to
      not touch the pkgcache.bin file (this works around a possible
      race condition in the pkgcache.bin handling)

 -- Michael Vogt <michael.vogt@ubuntu.com>  Fri, 13 Jun 2008 12:14:34 +0200

python-apt (0.7.5ubuntu1) intrepid; urgency=low

  * merged from debian-sid

 -- Michael Vogt <michael.vogt@ubuntu.com>  Thu, 12 Jun 2008 12:32:00 +0200

python-apt (0.7.5) unstable; urgency=low

  * use the new ListUpdate() code
  * add example in doc/examples/update.py
  * python/pkgrecords.cc:
    - export the Homepage field
  * python/tar.cc:
    - fix .lzma extraction (thanks to bigjools)
  * python/sourcelist.cc:
    - support GetIndexes() GetAll argument to implement
      something like --print-uris
  * python/apt_pkgmodule.cc:
    - add InstState{Ok,ReInstReq,Hold,HoldReInstReq} constants
  * apt/cache.py:
    - add reqReinstallPkgs property that lists all packages in
      ReInstReq or HoldReInstReq

 -- Michael Vogt <mvo@debian.org>  Tue, 19 Feb 2008 21:06:36 +0100

python-apt (0.7.4ubuntu9) intrepid; urgency=low

  * aptsources/distinfo.py:
    - support arch specific BaseURI, MatchURI and MirrosFile fields
      in the distinfo template (LP: #220890)

 -- Michael Vogt <michael.vogt@ubuntu.com>  Wed, 28 May 2008 12:20:23 +0200

python-apt (0.7.4ubuntu8) intrepid; urgency=low

  * data/templates/Ubuntu.info.in:
    - added ubuntu 'intrepid'
  * debian/README.source: 
    - added (basic) documentation how to build python-apt

 -- Michael Vogt <michael.vogt@ubuntu.com>  Mon, 05 May 2008 10:40:58 +0200

python-apt (0.7.4ubuntu7) hardy; urgency=low

  * data/templates/Ubuntu.mirrors: 
    - updated mirrors list from launchpad (LP: #153284)
  * util/get_ubuntu_mirrors_from_lp.py:
    - rewritten to use +archivemirrors-rss and feedburner

 -- Michael Vogt <michael.vogt@ubuntu.com>  Mon, 07 Apr 2008 16:15:28 +0200

python-apt (0.7.4ubuntu6) hardy; urgency=low

  * rebuild due to python-central problems

 -- Michael Vogt <michael.vogt@ubuntu.com>  Tue, 19 Feb 2008 17:58:29 +0100

python-apt (0.7.4ubuntu5) hardy; urgency=low

  * python/sourcelist.cc:
    - support GetIndexes() GetAll argument to implement
      something like --print-uris
  * python/apt_pkgmodule.cc:
    - add InstState{Ok,ReInstReq,Hold,HoldReInstReq} constants
  * apt/cache.py:
    - add reqReinstallPkgs property that lists all packages in
      ReInstReq or HoldReInstReq

 -- Michael Vogt <michael.vogt@ubuntu.com>  Mon, 18 Feb 2008 16:55:51 +0100

python-apt (0.7.4ubuntu4) hardy; urgency=low

  * python/pkgrecords.cc:
    - export the Homepage field

 -- Michael Vogt <michael.vogt@ubuntu.com>  Mon, 11 Feb 2008 10:34:39 +0100

python-apt (0.7.4ubuntu3) hardy; urgency=low

  * python/tar.cc:
    - fix .lzma extraction (thanks to bigjools for reporting)

 -- Michael Vogt <michael.vogt@ubuntu.com>  Fri, 25 Jan 2008 09:57:31 +0000

python-apt (0.7.4ubuntu2) hardy; urgency=low

  * use the new apt ListUpdate() code
  * add example in doc/examples/update.py

 -- Michael Vogt <mvo@debian.org>  Tue, 19 Feb 2008 21:06:36 +0100

python-apt (0.7.4ubuntu1) hardy; urgency=low

  * merged from debian/unstable, remaining changes:
   - rebuild against latest apt
   - maintainer field changed

 -- Michael Vogt <michael.vogt@ubuntu.com>  Thu, 13 Dec 2007 15:00:22 +0100

python-apt (0.7.4) unstable; urgency=low

  * apt/debfile.py:
    - added wrapper around apt_inst.debExtract()
    - support dictionary like access
  * apt/package.py:
    - fix apt.package.Dependency.relation initialization
  * python/apt_instmodule.cc:
    - added arCheckMember()
    - fix typo
  * aptsources/distro.py:
    - throw NoDistroTemplateException if not distribution template
      can be found
  * python/string.cc:
    - fix overflow in SizeToStr()
  * python/metaindex.cc:
    - added support for the metaIndex objects
  * python/sourceslist.cc:
    - support new "List" attribute that returns the list of
      metaIndex source entries
  * python/depcache.cc:
    - be more threading friendly
  * python/tag.cc
    - support "None" as default in
      ParseSection(control).get(field, default), LP: #44470
  * python/progress.cc:
    - fix refcount problem in OpProgress
    - fix refcount problem in FetchProgress
    - fix refcount problem in CdromProgress
  * apt/README.apt:
    - fix typo (thanks to Thomas Schoepf, closes: #387787)
  * po/fr.po:
    - merge update, thanks to Christian Perrier (closes:  #435918)
  * data/templates/:
    - update templates

 -- Michael Vogt <mvo@debian.org>  Thu, 06 Dec 2007 15:35:46 +0100

python-apt (0.7.3.1ubuntu6) hardy; urgency=low

  * remove python-central pre-depends, this is no longer needed
    during upgrades now that we have "PYCENTRAL_NO_DPKG_QUERY"

 -- Michael Vogt <michael.vogt@ubuntu.com>  Wed, 21 Nov 2007 20:33:42 +0100

python-apt (0.7.3.1ubuntu5) hardy; urgency=low

  * add hardy to the ubuntu sources.list template

 -- Michael Vogt <michael.vogt@ubuntu.com>  Sat, 27 Oct 2007 15:03:18 -0400

python-apt (0.7.3.1ubuntu4) gutsy; urgency=low

  * pre-depend on gutsy version pycentral, this ensures that we get a 
    updated dpkg with triggers support before pycentral uses  
    /usr/bin/dpkg-querry (LP: #152827)

 -- Michael Vogt <michael.vogt@ubuntu.com>  Mon, 15 Oct 2007 11:24:12 +0200

python-apt (0.7.3.1ubuntu3) gutsy; urgency=low

  * data/templates/Ubuntu.mirrors:
    - update the static mirror list from LP (LP: #126148)

 -- Michael Vogt <michael.vogt@ubuntu.com>  Thu, 11 Oct 2007 00:13:00 +0200

python-apt (0.7.3.1ubuntu2) gutsy; urgency=low

  * apt/package.py:
    - fix apt.package.Dependency.relation initialization

 -- Michael Vogt <michael.vogt@ubuntu.com>  Mon, 01 Oct 2007 20:08:47 +0200

python-apt (0.7.3.1ubuntu1) gutsy; urgency=low

  * python/metaindex.cc:
    - added support for the metaIndex objects
  * python/sourceslist.cc:
    - support new "List" attribute that returns the list of
      metaIndex source entries
  * python/string.cc:
    - fix overflow in SizeToStr()

 -- Michael Vogt <michael.vogt@ubuntu.com>  Tue, 04 Sep 2007 16:36:11 +0200

python-apt (0.7.3.1) unstable; urgency=low

  * NMU
  * Fix version to not use CPU and OS since it's not available on APT
    anymore (closes: #435653, #435674)

 -- Otavio Salvador <otavio@debian.org>  Thu, 02 Aug 2007 18:45:25 -0300

python-apt (0.7.3ubuntu2) gutsy; urgency=low

  * rebuild against latest apt

 -- Michael Vogt <michael.vogt@ubuntu.com>  Fri, 03 Aug 2007 14:16:41 +0200

python-apt (0.7.3ubuntu1) gutsy; urgency=low

  * apt/debfile.py:
    - added wrapper around apt_inst.debExtract()
    - support dictionary like access
  * python/apt_instmodule.cc:
    - added arCheckMember()
  * build with latest python-distutils-extra (thanks
    to doko for notifiying about the problem)
  * aptsources/distro.py:
    - throw NoDistroTemplateException if not distribution template
      can be found

 -- Michael Vogt <michael.vogt@ubuntu.com>  Tue, 31 Jul 2007 13:40:04 +0200

python-apt (0.7.3) unstable; urgency=low

  * apt/package.py:
    - added Record class that can be accessed like a dictionary
      and return it in candidateRecord and installedRecord
      (thanks to Alexander Sack for discussing this with me)
  * doc/examples/records.py:
    - added example how to use the new Records class
  * apt/cache.py:
    - throw FetchCancelleException, FetchFailedException,
      LockFailedException exceptions when something goes wrong
  * aptsources/distro.py:
    - generalized some code, bringing it into the Distribution
      class, and wrote some missing methods for the DebianDistribution
      one (thanks to Gustavo Noronha Silva)
  * debian/control:
    - updated for python-distutils-extra (>= 1.9.0)
  * debian/python-apt.install:
    - fix i18n files
  * python/indexfile.cc:
    - increase str buffer in PackageIndexFileRepr

 -- Michael Vogt <michael.vogt@ubuntu.com>  Fri, 27 Jul 2007 16:57:28 +0200

python-apt (0.7.2ubuntu3) gutsy; urgency=low

  * Rebuild against libapt-pkg-libc6.6-6-4.4.

 -- Colin Watson <cjwatson@ubuntu.com>  Mon, 09 Jul 2007 16:36:46 +0100

python-apt (0.7.2ubuntu2) gutsy; urgency=low

  * python/package.py:
    - added Record class that can be accessed like a dictionary
      and return it in candidateRecord and installedRecord
      (thanks to Alexander Sack for discussing this with me)
  * doc/examples/records.py:
    - added example how to use the new Records class
  * python/cache.py:
    - throw FetchCancelleException, FetchFailedException, 
      LockFailedException exceptions when something goes wrong

 -- Michael Vogt <michael.vogt@ubuntu.com>  Thu, 28 Jun 2007 16:03:01 +0200

python-apt (0.7.2ubuntu1) gutsy; urgency=low

  * merged from debian/unstable
  * Remaining changes:
    - data/templates/Ubuntu.info: gutsy repository information
    - set Maintainer field to ubuntu

 -- Michael Vogt <michael.vogt@ubuntu.com>  Thu, 14 Jun 2007 12:08:49 +0200

python-apt (0.7.2) unstable; urgency=low

  * build against the new apt
  * support for new "aptsources" pythn module
    (thanks to Sebastian Heinlein)
  * merged support for translated package descriptions
  * merged support for automatic removal of unused dependencies

 -- Michael Vogt <mvo@debian.org>  Sun, 10 Jun 2007 20:13:38 +0200

python-apt (0.7.1) experimental; urgency=low

  * merged http://glatzor.de/bzr/python-apt/sebi:
    - this means that the new aptsources modules is available

 -- Michael Vogt <mvo@debian.org>  Mon, 14 May 2007 13:33:42 +0200

python-apt (0.7.0) experimental; urgency=low

  * support translated pacakge descriptions
  * support automatic dependency information

 -- Michael Vogt <mvo@debian.org>  Wed,  2 May 2007 18:41:53 +0200

python-apt (0.6.22) unstable; urgency=low

  * python/apt_pkgmodule.cc:
    - added pkgCache::State::PkgCurrentState enums
  * python/pkgrecords.cc:
    - added SourceVer

 -- Michael Vogt <mvo@debian.org>  Wed, 23 May 2007 09:44:03 +0200

python-apt (0.6.21ubuntu1) gutsy; urgency=low

  [Michael Vogt]
  * python/apt_pkgmodule.cc:
    - added pkgCache::State::PkgCurrentState enums
  * data/templates/Ubuntu.info.in:
    - updated for gusty
  [Sebastian Heinlein]
  * Fix the addition of of sources that are already enabled but not with
    all components - fix LP#98795
  * Handle changes of forced servers of child repositories in a more
    sane way - fix LP#85060

 -- Michael Vogt <michael.vogt@ubuntu.com>  Wed,  2 May 2007 14:27:54 +0200

python-apt (0.6.21) unstable; urgency=low

  * apt/cdrom.py:
    - better cdrom handling support
  * apt/package.py:
    - added candidateDependencies, installedDependencies
    - SizeToString supports PyLong too
    - support pkg.architecture
    - support candidateRecord, installedRecord
  * apt/cache.py:
    - fix rootdir
  * apt/cdrom.py:
    - fix bug in cdrom mountpoint handling

 -- Michael Vogt <mvo@debian.org>  Tue, 24 Apr 2007 21:24:28 +0200

python-apt (0.6.20ubuntu16) feisty; urgency=low

  * Fix the addition of of sources that are already enabled but not with
    all components - fix LP#98795

 -- Sebastian Heinlein <glatzor@ubuntu.com>  Wed,  4 Apr 2007 11:31:33 +0200

python-apt (0.6.20ubuntu15) unstable; urgency=low

  [ Sebastian Heinlein ]
  * Update the mirror lists from Launchpad
  * Only include http and ftp servers - LP#99060
  [Michael Vogt]
  * fix error in invalid unicode handler (LP#99753)

 -- Michael Vogt <michael.vogt@ubuntu.com>  Mon,  2 Apr 2007 14:25:31 +0200

python-apt (0.6.20ubuntu14) feisty; urgency=low

  [Michael Vogt]
  * aptsources/distro.py:
    - fix typo (LP#84009)
  * fix gettext import (LP#92764)
  * po/*.po:
    - make update-po
  [ Sebastian Heinlein ]
  * remove an oboslete function
  * fix the url comparision with trainling slashes - LP#95031

 -- Michael Vogt <michael.vogt@ubuntu.com>  Mon, 26 Mar 2007 18:47:22 +0200

python-apt (0.6.20ubuntu13) feisty; urgency=low

  * fix in the duplicated source checking (thanks to Sebastian Heinlein)
  * python/depache.cc:
    - properly support isAutoInstalled flag

 -- Michael Vogt <michael.vogt@ubuntu.com>  Wed, 14 Mar 2007 16:38:22 +0100

python-apt (0.6.20ubuntu12) feisty; urgency=low

  * apt/cdrom.py:
    - fix bug in cdrom __init__ code
  * debian/rules:
    - added "DH_PYCENTRAL=nomove"


 -- Michael Vogt <michael.vogt@ubuntu.com>  Wed,  7 Mar 2007 10:41:00 +0100

python-apt (0.6.20ubuntu11) feisty; urgency=low

  * apt/packages.py:
    - support candidateDependencies, installedDependencies
    - support pkg.architecture
    - support candidateRecord, installedRecord

 -- Michael Vogt <michael.vogt@ubuntu.com>  Tue,  6 Mar 2007 16:22:49 +0100

python-apt (0.6.20ubuntu10) feisty; urgency=low

  * debian/control:
    - added XS-Vcs-Bzr header to make finding the repo easier
  * apt/cache.py:
    - fix rootdir var

 -- Michael Vogt <michael.vogt@ubuntu.com>  Thu,  1 Mar 2007 14:36:33 +0100

python-apt (0.6.20ubuntu9) feisty; urgency=low

  * Re-add debian/python-apt.install (LP: #88134)
    - This seems to have gone missing between 0.6.20ubuntu6 and 0.6.20ubuntu8
    - This probably happened because it wasn't added to bzr

 -- Matt Zimmerman <mdz@ubuntu.com>  Mon, 26 Feb 2007 14:04:15 -0800

python-apt (0.6.20ubuntu8) feisty; urgency=low

  * fix FTBFS

 -- Michael Vogt <michael.vogt@ubuntu.com>  Mon, 26 Feb 2007 18:41:37 +0100

python-apt (0.6.20ubuntu7) feisty; urgency=low

  * aptsources/distro.py:
    - fix crash in add_source (LP#85806)
  * apt/package.py:
    - handle invalid unicode more gracefully (LP#86215)
  * rebuild against latest apt

 -- Michael Vogt <michael.vogt@ubuntu.com>  Mon, 26 Feb 2007 14:31:00 +0100

python-apt (0.6.20ubuntu6) feisty; urgency=low

  * Build the extension for the debug interpreter.
  * Set Ubuntu maintainer address.

 -- Matthias Klose <doko@ubuntu.com>  Sat, 17 Feb 2007 02:10:37 +0100

python-apt (0.6.20ubuntu5) feisty; urgency=low

  * be more robust in has_repository (LP#84897)

 -- Michael Vogt <michael.vogt@ubuntu.com>  Tue, 13 Feb 2007 17:49:55 +0100

python-apt (0.6.20ubuntu4) feisty; urgency=low

  * rebuild against latest libapt

 -- Michael Vogt <michael.vogt@ubuntu.com>  Tue,  6 Feb 2007 16:40:37 +0100

python-apt (0.6.20ubuntu3) feisty; urgency=low

  * fixes in the new 'aptsources' module 
    (thanks to Sebastian Heinlein)
  * apt/cdrom.py:
    - better cdrom handling support
  * python/string.cc:
    - SizeToString supports PyLong too 
  * apt/cache.py:
    - fix rootdir

 -- Michael Vogt <michael.vogt@ubuntu.com>  Mon,  5 Feb 2007 10:29:55 +0100

python-apt (0.6.20ubuntu2) feisty; urgency=low

  * python/depcache.cc:
    - MarkInstall() has new FromUser argument to support marking
      packages as automatically installed
  * merged the 'aptsources' module for sources.list handling 
    (thanks to Sebastian Heinlein)

 -- Michael Vogt <michael.vogt@ubuntu.com>  Fri,  2 Feb 2007 16:26:38 +0100

python-apt (0.6.20ubuntu1) feisty; urgency=low

  * merged from debian

 -- Michael Vogt <michael.vogt@ubuntu.com>  Tue, 19 Dec 2006 13:41:32 +0100

python-apt (0.6.20) unstable; urgency=low

  * python/generic.h:
    - fix incorrect use of PyMem_DEL(), use pyObject_DEL()
      instead. This fixes a nasty segfault with python2.5
      (lp: 63226)
  * python/pkgrecords.cc:
    - export SHA1Hash() as well
  * debian/rules: Remove dh_python call.
  * apt/progress.cc:
    - protect against not-parsable strings send from dpkg (lp: 68553)
  * python/pkgmanager.cc:
    - fix typo (closes: #382853)
  * debian/control:
    - tightend dependency (closes: #383478)
  * apt/progress.py:
    - use os._exit() in the child (lp: #53298)
    - use select() when checking for statusfd (lp: #53282)
  * acknoledge NMU (closes: #378048, #373512)
  * python/apt_pkgmodule.cc:
    - fix missing docstring (closes: #368907),
      Thanks to Josh Triplett
  * make it build against python2.5
  * python/progress.cc:
    - fix memleak (lp: #43096)

 -- Michael Vogt <mvo@debian.org>  Tue, 19 Dec 2006 13:32:11 +0100

python-apt (0.6.19ubuntu9.1) edgy-updates; urgency=low

  * protect against not-parsable strings send from dpkg (lp: 68553)

 -- Michael Vogt <michael.vogt@ubuntu.com>  Fri, 27 Oct 2006 10:41:44 +0200

python-apt (0.6.19ubuntu9) edgy; urgency=low

  * Reupload to restore dependency on python-central.
  * debian/rules: Remove dh_python call.

 -- Matthias Klose <doko@ubuntu.com>  Thu, 12 Oct 2006 14:26:46 +0200

python-apt (0.6.19ubuntu8) edgy; urgency=low

  * support pkgDepCache::ActionGroup()

 -- Michael Vogt <michael.vogt@ubuntu.com>  Fri,  6 Oct 2006 18:03:46 +0200

python-apt (0.6.19ubuntu7) edgy; urgency=low

  * python/generic.h:
    - fix incorrect use of PyMem_DEL(), use PyObject_DEL()
      instead. This fixes a nasty segfault with python2.5
      (lp: 63226)

 -- Michael Vogt <michael.vogt@ubuntu.com>  Wed,  4 Oct 2006 16:45:53 +0200

python-apt (0.6.19ubuntu6) edgy; urgency=low

  * python/progress.cc:
    - fix memleak (lp: #43096)

 -- Michael Vogt <michael.vogt@ubuntu.com>  Mon,  2 Oct 2006 18:33:44 +0200

python-apt (0.6.19ubuntu5) edgy; urgency=low

  * python/pkgmanager.cc:
    - fix typo (closes: #382853)
  * debian/control:
    - tightend dependency (closes: #383478)
  * apt/progress.py:
    - use os._exit() in the child (lp: #53298)
    - use select() when checking for statusfd (lp: #53282)
  * acknoledge NMU (closes: #378048, #373512)
  * python/apt_pkgmodule.cc:
    - fix missing docstring (closes: #368907), 
      Thanks to Josh Triplett
  * make it build against python2.5

 -- Michael Vogt <michael.vogt@ubuntu.com>  Mon, 18 Sep 2006 18:28:19 +0200

python-apt (0.6.19ubuntu4) edgy; urgency=low

  * Rebuild to add support for python2.5.

 -- Matthias Klose <doko@ubuntu.com>  Fri,  8 Sep 2006 13:32:47 +0000
  
python-apt (0.6.19ubuntu3) edgy; urgency=low

  * merged ddtp support

 -- Michael Vogt <michael.vogt@ubuntu.com>  Mon, 14 Aug 2006 16:25:51 +0200

python-apt (0.6.19ubuntu2) edgy; urgency=low

  * tightened build-deps on latest apt

 -- Michael Vogt <michael.vogt@ubuntu.com>  Thu,  3 Aug 2006 17:02:30 +0200

python-apt (0.6.19ubuntu1) edgy; urgency=low

  [ Michael Vogt ]
  * doc/examples/print_uris.py:
    - added a example to show how the indexfile.ArchiveURI() can be used
      with binary packages
  * python/apt_pkgmodule.cc:
    - export sha256 generation
  * added support for the pkgDepCache.IsGarbage() flag

  [ Otavio Salvador ]
  * apt/cache.py:
    - fix commit doc string to also cite the open related callbacks
    - allow change of rootdir for APT database loading
    - add dh_installexamples in package building Closes: #376014

 -- Michael Vogt <michael.vogt@ubuntu.com>  Thu, 27 Jul 2006 15:00:55 +0200

python-apt (0.6.19) unstable; urgency=low

  [ Michael Vogt ]
  * doc/examples/print_uris.py:
    - added a example to show how the indexfile.ArchiveURI() can be used
      with binary packages
  * python/apt_pkgmodule.cc:
    - export sha256 generation

  [ Otavio Salvador ]
  * apt/cache.py:
    - fix commit doc string to also cite the open related callbacks
    - allow change of rootdir for APT database loading
    - add dh_installexamples in package building Closes: #376014
  * python/depcache.cc:
    - "IsGarbage()" method added (to support auto-mark)

 -- Michael Vogt <mvo@debian.org>  Thu, 27 Jul 2006 00:42:20 +0200

python-apt (0.6.18-0.2) unstable; urgency=low

  * Non-maintainer upload.
  * Add ${shlibs:Depends} and ${misc:Depends} (Closes: #377615).

 -- Christoph Berg <myon@debian.org>  Tue, 18 Jul 2006 11:39:52 +0200

python-apt (0.6.18-0.1) unstable; urgency=high

  * Non-maintainer upload.
  * Call dh_pycentral and dh_python before dh_installdeb, to make sure
    the dh_pycentral snippets are put into the maintainer scripts; patch from
    Sam Morris. (Closes: #376416)

 -- Steinar H. Gunderson <sesse@debian.org>  Wed, 12 Jul 2006 23:26:50 +0200

python-apt (0.6.18) unstable; urgency=low

  * Non-maintainer upload.
  * Update for the new Python policy. Closes: #373512

 -- Raphael Hertzog <hertzog@debian.org>  Sat, 17 Jun 2006 15:09:28 +0200

python-apt (0.6.17) unstable; urgency=low

  * apt/progress.py:
    - initialize FetchProgress.eta with the correct type
    - strip the staus str before passing it to InstallProgress.statusChanged()
    - added InstallProgress.statusChange(pkg, percent, status)
    - make DumbInstallProgress a new-style class
      (thanks to kamion for the suggestions)
    - fix various pychecker warnings
  * apt/cache.py:
    - return useful values on Cache.update()
    - Release locks on failure (thanks to Colin Watson)
    - fix various pychecker warnings
  * apt/package.py:
    - fix various pychecker warnings
    - check if looupRecords succeeded
    - fix bug in the return statement of _downloadable()
  * python/srcrecords.cc:
    - add "Restart" method
    - don't run auto "Restart" before performing a Lookup
    - fix the initalization (no need to pass a PkgCacheType to the records)
    - added "Index" attribute
  * python/indexfile.cc:
    - added ArchiveURI() method

 -- Michael Vogt <mvo@debian.org>  Mon,  8 May 2006 22:34:58 +0200

python-apt (0.6.16.2ubuntu9) edgy; urgency=low

  * rebuild against the latest apt (with auto-mark support)
  * the full merge needs a newer python-support 

 -- Michael Vogt <michael.vogt@ubuntu.com>  Mon,  3 Jul 2006 21:33:40 +0200

python-apt (0.6.16.2ubuntu8) dapper; urgency=low

  * apt/package.py:
    - fix return value in {candidate,installed}Downloadable

 -- Michael Vogt <michael.vogt@ubuntu.com>  Wed, 17 May 2006 19:28:44 +0200

python-apt (0.6.16.2ubuntu7) dapper; urgency=low

  * apt/package.py:
    - check if _lookupRecord() succeeded when checking
      maintainer or description (fixes invalid descriptions under 
      rare circumstances in gnome-app-install)

 -- Michael Vogt <michael.vogt@ubuntu.com>  Wed, 17 May 2006 18:12:58 +0200

python-apt (0.6.16.2ubuntu6) dapper; urgency=low

  * debian/control:
    - Replaces: python-apt (<< 0.6.11), instead of Conflicts which is not
      correct here. (closes: #308586).
  * python/srcrecords.cc:
    - don't run auto "Restart" before performing a Lookup (but require
      explicit "Restart", fixes the docs/examples/sources.py example)
    - fix the initalization (no need to pass a PkgCacheType to the records)
  
 -- Michael Vogt <michael.vogt@ubuntu.com>  Mon,  8 May 2006 16:40:14 +0200

python-apt (0.6.16.2ubuntu5) dapper; urgency=low

  * apt/cache.py: Release locks on failure (thanks to Colin Watson)
    (closes: #35867)

 -- Michael Vogt <michael.vogt@ubuntu.com>  Tue, 21 Mar 2006 15:09:14 +0100

python-apt (0.6.16.2ubuntu4) dapper; urgency=low

  * apt/package.py: 
     - added Package.setDelete(purge) option

 -- Michael Vogt <michael.vogt@ubuntu.com>  Mon,  6 Mar 2006 18:59:33 +0000

python-apt (0.6.16.2ubuntu3) dapper; urgency=low

  * apt/package.py: undo some damager from pychecker

 -- Michael Vogt <michael.vogt@ubuntu.com>  Wed,  1 Mar 2006 15:34:23 +0100

python-apt (0.6.16.2ubuntu2) dapper; urgency=low

  * apt/progress.py: 
    - initialize FetchProgress.eta with the correct type
    - strip the staus str before passing it to InstallProgress.statusChanged()
  * apt/cache.py:
    - return useful values on Cache.update()
  * fix FTBFS

 -- Michael Vogt <michael.vogt@ubuntu.com>  Tue, 28 Feb 2006 14:07:06 +0100

python-apt (0.6.16.2ubuntu1) dapper; urgency=low

  * apt/progress.py: 
    - added InstallProgress.statusChange(pkg, percent, status) 
    - make DumbInstallProgress a new-style class 
      (thanks to kamion for the suggestions)
    - fix various pychecker warnings
  * apt/cache.py, apt/package.py: fix various pychecker warnings

 -- Michael Vogt <michael.vogt@ubuntu.com>  Tue, 28 Feb 2006 12:04:37 +0100

python-apt (0.6.16.2) unstable; urgency=low

  * Non-maintainer upload.
  * debian/control:
    + Replaces: python-apt (<< 0.6.11), instead of Conflicts which is not
      correct here. (closes: #308586).

 -- Pierre Habouzit <madcoder@debian.org>  Fri, 14 Apr 2006 19:30:51 +0200

python-apt (0.6.16.1) unstable; urgency=low

  * memleak fixed when pkgCache objects are deallocated
  * typos fixed (thanks to Gustavo Franco)
  * pkgRecords.Record added to get raw record data
  * python/cache.cc: "key" in pkgCache::VerIterator.DependsList[key] is
                     no longer locale specific but always english

 -- Michael Vogt <mvo@debian.org>  Wed, 22 Feb 2006 10:41:13 +0100

python-apt (0.6.16ubuntu2) dapper; urgency=low

  * Drop python2.3 package.

 -- Matthias Klose <doko@ubuntu.com>  Tue, 14 Feb 2006 15:27:26 +0000

python-apt (0.6.16ubuntu1) dapper; urgency=low

  * memleak fixed when pkgCache objects are deallocated

 -- Michael Vogt <michael.vogt@ubuntu.com>  Thu, 12 Jan 2006 00:08:05 +0100

python-apt (0.6.16) unstable; urgency=low

  * added GetPkgAcqFile to queue individual file downloads with the
    system (dosn't make use of the improved pkgAcqFile yet)
  * added SourceList.GetIndexes()
  * rewrote apt.cache.update() to use the improved aquire interface
  * apt/ API change: apt.Package.candidateOrigin returns a list of origins
    now instead of a single one
  * apt_pkg.Cdrom.Add() returns a boolean now, CdromProgress has totalSteps
  * added support for pkgIndexFile and added SourcesList.FindIndex()
  * added "trusted" to the Origin class

 -- Michael Vogt <michael.vogt@ubuntu.com>  Thu,  5 Jan 2006 00:56:36 +0100

python-apt (0.6.15) unstable; urgency=low

  * rewrote cache.Commit() and make it raise proper Exception if stuff
    goes wrong
  * fix a invalid return from cache.commit(), fail if a download failed
  * apt.Package.candidateOrigin returns a class now
  * added pkgAcquire, pkgPackageManager and a example (acquire.py)
  * tightend build-dependencies for new apt and the c++ transition

 -- Michael Vogt <mvo@debian.org>  Mon, 28 Nov 2005 23:48:37 +0100

python-apt (0.6.14) unstable; urgency=low

  * doc/examples/build-deps.py:
    - fixed/improved (thanks to Martin Michlmayr, closes: #321507)
  * apt_pkg.Cache.Update() does no longer reopen the cache
    (this is the job of the caller now)
  * python/srcrecords.cc:
    - support for "srcrecords.Files" added
    - always run "Restart" before performing a Lookup
  * export locking via: GetLock(),PkgSystem{Lock,UnLock}
  * apt/cache.py:
    - added  __iter__ to make "for pkg in apt.Cache:" stuff possible

 -- Michael Vogt <mvo@debian.org>  Wed,  9 Nov 2005 04:52:08 +0100

python-apt (0.6.13) unstable; urgency=low

  * support for depcache added
  * support for the PkgProblemResolver added
  * support for PkgSrcRecord.BuildDepends added
  * support for cdrom handling (add, ident) added
  * support for progress reporting from operations added
    (e.g. OpProgress, FetchProgress, InstallProgress, CdromProgress)
  * added tests/ directory with various tests for the code
  * native apt/ python directory added that contains
    a more pythonic interface to apt_pkg
  * made the apt/ python code PEP08 conform
  * python exceptions return the apt error message now
    (thanks to Chris Halls for the patch)

 -- Michael Vogt <mvo@debian.org>  Fri,  5 Aug 2005 10:30:31 +0200

python-apt (0.6.12.2) unstable; urgency=low

   * rebuild against the latest apt (c++ transition)

 -- Michael Vogt <mvo@debian.org>  Mon, 1 Aug 2005 11:06:03 +0200

python-apt (0.6.12.1) unstable; urgency=low

   * rebuild against the latest apt

 -- Michael Vogt <mvo@debian.org>  Tue, 28 Jun 2005 18:29:57 +0200

python-apt (0.6.12ubuntu1) breezy; urgency=low

  * Greek0@gmx.net--2005-main/python-apt--debian--0.6:
    - python2.{3,4}-apt conflicts with python-apt (<< 0.6.11)
      (closes: #308586)
      (closes ubuntu: #11380)

 -- Michael Vogt <michael.vogt@ubuntu.com>  Thu, 12 May 2005 11:34:05 +0200

python-apt (0.6.12) breezy; urgency=low

  * added a tests/ directory
  * added tests/pkgsrcrecords.py that will check if the pkgsrcrecords
    interface does not segfault
  * new native python "apt" interface that hides the details of apt_pkg

 -- Michael Vogt <michael.vogt@ubuntu.com>  Fri,  6 May 2005 10:11:52 +0200

python-apt (0.6.11) experimental; urgency=low

  * fixed some reference count problems in the depcache and
    pkgsrcrecords code
  * DepCache.Init() is never called implicit now
  * merged with python-apt tree from Greek0@gmx.net--2005-main

 -- Michael Vogt <mvo@debian.org>  Fri,  6 May 2005 10:04:38 +0200

python-apt (0.5.36ubuntu2) hoary; urgency=low

  * return "None" in GetCandidateVer() if no Candidate is found

 -- Michael Vogt <michael.vogt@ubuntu.com>  Tue, 15 Mar 2005 12:30:06 +0100

python-apt (0.5.36ubuntu1) hoary; urgency=low

  * DepCache.ReadPinFile() added
  * Fixed a bug in DepCache.Upgrade()

 -- Michael Vogt <michael.vogt@ubuntu.com>  Wed,  2 Mar 2005 11:32:15 +0100

python-apt (0.5.36) hoary; urgency=low

  * Fix build-depends, somehow lost in merge

 -- Matt Zimmerman <mdz@ubuntu.com>  Sat, 26 Feb 2005 18:53:54 -0800

python-apt (0.5.35) hoary; urgency=low

  * Target hoary this time

 -- Matt Zimmerman <mdz@ubuntu.com>  Sat, 26 Feb 2005 15:57:21 -0800

python-apt (0.5.34) unstable; urgency=low

  * Restore Ubuntu changes
    - Build python 2.4 as default, add python2.3-apt
    - Typo fix (Ubuntu #4677)

 -- Matt Zimmerman <mdz@ubuntu.com>  Sat, 26 Feb 2005 15:53:30 -0800

python-apt (0.5.33) unstable; urgency=low

  * Merge michael.vogt@ubuntu.com--2005/python-apt--pkgDepCache--0
    - Basic depcache API (Ubuntu #6889)

 -- Matt Zimmerman <mdz@ubuntu.com>  Sat, 26 Feb 2005 15:37:48 -0800

python-apt (0.5.32) unstable; urgency=low

  * Update to work with apt 0.5.32 (bzip2 deb support)

 -- Matt Zimmerman <mdz@debian.org>  Sun, 12 Dec 2004 09:44:45 -0800

python-apt (0.5.10) unstable; urgency=low

  * Recompile with apt 0.5

 -- Matt Zimmerman <mdz@debian.org>  Fri, 26 Dec 2003 09:09:40 -0800

python-apt (0.5.9) unstable; urgency=low

  * Fix broken object initialization in sourcelist.cc and srcrecords.cc
    (Closes: #215792)

 -- Matt Zimmerman <mdz@debian.org>  Thu, 25 Dec 2003 12:12:04 -0800

python-apt (0.5.8) unstable; urgency=low

  * Adjust build-depends to build with python2.3.  No other changes.
  * This seems to break the new source package support, probably because
    the new source package support is buggy.

 -- Matt Zimmerman <mdz@debian.org>  Fri,  8 Aug 2003 09:01:12 -0400

python-apt (0.5.5.2) unstable; urgency=low

  * Add myself to Uploaders so that bugs don't get tagged as NMU-fixed anymore
  * Initial support for working with source packages (Closes: #199716)

 -- Matt Zimmerman <mdz@debian.org>  Tue, 22 Jul 2003 22:20:00 -0400

python-apt (0.5.5.1) unstable; urgency=low

  * DepIterator::GlobOr increments the iterator; don't increment it again.
    This caused every other dependency to be skipped (Closes: #195805)
  * Avoid a null pointer dereference when calling keys() on an empty
    configuration (Closes: #149380)

 -- Matt Zimmerman <mdz@debian.org>  Mon,  2 Jun 2003 23:18:53 -0400

python-apt (0.5.5) unstable; urgency=low

  * Rebuild with apt 0.5.5

 -- Matt Zimmerman <mdz@debian.org>  Tue,  6 May 2003 10:01:22 -0400

python-apt (0.5.4.9) unstable; urgency=low

  * Parse /var/lib/dpkg/status in examples/tagfile.py, so that it works
    out of the box (Closes: #175340)
  * Rebuild with apt 0.5.4.9 (libapt-pkg-libc6.3-5-3.3)

 -- Matt Zimmerman <mdz@debian.org>  Tue, 18 Feb 2003 16:42:24 -0500

python-apt (0.5.4.4) unstable; urgency=low

  * Fix for memory leak with TmpGetCache.
    Closes: #151489
  * Include additional examples from Moshe Zadka <m@moshez.org>
    Closes: #150091, #152048
  * Rebuild for python2.2, which is now the default version
    Closes: #158460
  * No CVS directories in source tarball
    Closes: #157773

 -- Matt Zimmerman <mdz@debian.org>  Tue, 27 Aug 2002 19:22:10 -0400

python-apt (0.5.4.3) unstable; urgency=low

  * #include <new> in python/generic.h so that we can build on ia64, which
    uses g++-2.96 (Closes: #137467)

 -- Matt Zimmerman <mdz@debian.org>  Sat,  9 Mar 2002 23:34:13 -0500

python-apt (0.5.4.2) unstable; urgency=high

  * Fix g++-3.0 compilation issues (Closes: #134020)

 -- Matt Zimmerman <mdz@debian.org>  Sun, 24 Feb 2002 00:20:22 -0500

python-apt (0.5.4.1) unstable; urgency=low

  * Add apt-utils to build-depends, since libapt-pkg-dev doesn't pull it
    in.  This should allow python-apt to be autobuilt more readily.

 -- Matt Zimmerman <mdz@debian.org>  Sat, 23 Feb 2002 19:01:15 -0500

python-apt (0.5.4) unstable; urgency=low

  * Initial release.
  * Initial packaging by Jason Gunthorpe, et al.

 -- Matt Zimmerman <mdz@debian.org>  Wed, 16 Jan 2002 01:37:56 -0500<|MERGE_RESOLUTION|>--- conflicted
+++ resolved
@@ -1,8 +1,41 @@
-<<<<<<< HEAD
+python-apt (0.7.100.2ubuntu1) UNRELEASEDnatty; urgency=low
+
+  * merged fix for parse_depends() in a multiarch environment
+    from debian/sid branch
+
+ -- Michael Vogt <michael.vogt@ubuntu.com>  Mon, 21 Mar 2011 15:14:38 +0100
+
+python-apt (0.7.100.2) unstable; urgency=low
+
+  * apt/progress/text.py:
+    - only run ioctl for termios.TIOCGWINSZ if the fd is a tty
+  * apt/debfile.py, tests/test_debfile.py:
+    - strip "./" from _get_content and add tests, this fixes a control
+      file extraction bug in gdebi
+  * python/depcache.cc:
+    - when using the actiongroup as a contextmanager incref/decref
+      on enter and leave. this should fix the instablity issues
+      that aptdaemon runs into (LP: #691134)
+  * debian/python3-apt.install:
+    - fix py3 extension module install location (thanks to
+      Barry)
+  * python/depcache.cc:
+    - provide bindings for new libapt SetCandidateRelease()
+  * debian/control:
+    - require new libapt-pkg-dev SetCandidateRelease()
+  * py3 compatible exception handline
+  * debian/control:
+    - bump minimal python version to >= 2.6
+  * python/apt_pkgmodule.cc:
+    - strip multiarch by default in RealParseDepends
+    - add optional parameter to allow parse_depends() to keep the
+      multiarch parameter
+  * tests/test_deps.py:
+    - add test forapt_pkg.parse_depends(strip_multiarch=True)
+
+ -- Michael Vogt <mvo@debian.org>  Mon, 21 Mar 2011 14:56:01 +0100
+
 python-apt (0.7.100.1ubuntu5) natty; urgency=low
-=======
-python-apt (0.7.100.2) unstable; urgency=low
->>>>>>> e3ebbfe8
 
   * python/depcache.cc:
     - provide bindings for new libapt SetCandidateRelease()
@@ -28,7 +61,6 @@
 python-apt (0.7.100.1ubuntu3) natty; urgency=low
 
   * python/depcache.cc:
-<<<<<<< HEAD
     - fix another refcount problem
 
  -- Michael Vogt <michael.vogt@ubuntu.com>  Wed, 22 Dec 2010 16:39:49 +0100
@@ -55,22 +87,6 @@
       file extraction bug in gdebi
     
  -- Michael Vogt <michael.vogt@ubuntu.com>  Tue, 21 Dec 2010 18:18:59 +0100
-=======
-    - provide bindings for new libapt SetCandidateRelease()
-  * debian/control:
-    - require new libapt-pkg-dev SetCandidateRelease()
-  * py3 compatible exception handline
-  * debian/control:
-    - bump minimal python version to >= 2.6
-  * python/apt_pkgmodule.cc:
-    - strip multiarch by default in RealParseDepends
-    - add optional parameter to allow parse_depends() to keep the
-      multiarch parameter
-  * tests/test_deps.py:
-    - add test forapt_pkg.parse_depends(strip_multiarch=True)
-
- -- Michael Vogt <mvo@debian.org>  Mon, 21 Mar 2011 14:56:01 +0100
->>>>>>> e3ebbfe8
 
 python-apt (0.7.100.1) unstable; urgency=low
 
