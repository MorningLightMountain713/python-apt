--- conflicted
+++ resolved
@@ -1,23 +1,9 @@
-<<<<<<< HEAD
-python-apt (0.7.98.1ubuntu2) natty; urgency=low
-
-  * rebuild for python2.7
-
- -- Michael Vogt <michael.vogt@ubuntu.com>  Wed, 10 Nov 2010 17:49:45 +0100
-
-python-apt (0.7.98.1ubuntu1) natty; urgency=low
-
-  [ Michael Vogt ]
-  * merged from debian/sid, remaining changes:
-    - updated mirror list
-    - compat fixes for 3.x (pending upstream inclusion)
-
-  [ Jeremy Bicha ]
-  * data/templates/Ubuntu.info.in:
-   - add natty, LP:661578
-
- -- Michael Vogt <michael.vogt@ubuntu.com>  Mon, 18 Oct 2010 10:55:00 +0200
-=======
+python-apt (0.7.100ubuntu1) UNRELEASED; urgency=low
+
+  * re-merged from debian/sid
+
+ -- Michael Vogt <michael.vogt@ubuntu.com>  Wed, 24 Nov 2010 10:18:13 +0100
+
 python-apt (0.7.100) unstable; urgency=low
 
   * Final 0.7.100 release; targeted at Squeeze.
@@ -33,7 +19,25 @@
     - Update sl.po (Closes: #603359)
 
  -- Julian Andres Klode <jak@debian.org>  Wed, 17 Nov 2010 16:53:55 +0100
->>>>>>> 0454e03e
+
+python-apt (0.7.98.1ubuntu2) natty; urgency=low
+
+  * rebuild for python2.7
+
+ -- Michael Vogt <michael.vogt@ubuntu.com>  Wed, 10 Nov 2010 17:49:45 +0100
+
+python-apt (0.7.98.1ubuntu1) natty; urgency=low
+
+  [ Michael Vogt ]
+  * merged from debian/sid, remaining changes:
+    - updated mirror list
+    - compat fixes for 3.x (pending upstream inclusion)
+
+  [ Jeremy Bicha ]
+  * data/templates/Ubuntu.info.in:
+   - add natty, LP:661578
+
+ -- Michael Vogt <michael.vogt@ubuntu.com>  Mon, 18 Oct 2010 10:55:00 +0200
 
 python-apt (0.7.98.1) unstable; urgency=low
 
