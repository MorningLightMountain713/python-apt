--- conflicted
+++ resolved
@@ -1,3 +1,10 @@
+python-apt (0.8.3ubuntu6) UNRELEASED; urgency=low
+
+  * apt/cache.py:
+    - fix _have_multi_arch flag (thanks to Sebastian Heinlein) LP: #966916
+
+ -- Michael Vogt <michael.vogt@ubuntu.com>  Wed, 28 Mar 2012 10:25:18 +0200
+
 python-apt (0.8.3ubuntu5) precise; urgency=low
 
   [ Michael Vogt ]
@@ -25,7 +32,6 @@
   * python/tag.cc, tests/test_tagfile.py:
     - add support a filename argument in apt_pkg.TagFile() (in addition
       to the file object currently supported)
-<<<<<<< HEAD
   * tests/test_apt_cache.py:
     - fix tests on kfreebsd/ia64
   * apt/debfile.py: 
@@ -34,12 +40,6 @@
  -- Michael Vogt <michael.vogt@ubuntu.com>  Tue, 14 Feb 2012 09:37:18 +0100
 
 python-apt (0.8.3ubuntu3) precise; urgency=low
-=======
-  * apt/package.py:
-    - if there is no Version.uri return None
-  * apt/cache.py:
-    - fix _have_multi_arch flag (thanks to Sebastian Heinlein)
->>>>>>> 23d4a5fc
 
   * rebuild against latest libapt
 
