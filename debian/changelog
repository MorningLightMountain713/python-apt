python-apt (0.7.4ubuntu3) hardy; urgency=low

<<<<<<< HEAD
=======
  * use the new CacheFile::ListUpdate() code
  * add example in doc/examples/update.py
  * python/pkgrecords.cc:
    - export the Homepage field
>>>>>>> 2f737cb5
  * python/tar.cc:
    - fix .lzma extraction (thanks to bigjools for reporting)

 -- Michael Vogt <michael.vogt@ubuntu.com>  Fri, 25 Jan 2008 09:57:31 +0000

python-apt (0.7.4ubuntu2) hardy; urgency=low

  * use the new apt ListUpdate() code
  * add example in doc/examples/update.py

 -- Michael Vogt <michael.vogt@ubuntu.com>  Fri, 04 Jan 2008 21:17:00 +0100

python-apt (0.7.4ubuntu1) hardy; urgency=low

  * merged from debian/unstable, remaining changes:
   - rebuild against latest apt
   - maintainer field changed

 -- Michael Vogt <michael.vogt@ubuntu.com>  Thu, 13 Dec 2007 15:00:22 +0100

python-apt (0.7.4) unstable; urgency=low

  * apt/debfile.py:
    - added wrapper around apt_inst.debExtract()
    - support dictionary like access 
  * apt/package.py:
    - fix apt.package.Dependency.relation initialization
  * python/apt_instmodule.cc:
    - added arCheckMember()
    - fix typo
  * aptsources/distro.py:
    - throw NoDistroTemplateException if not distribution template
      can be found
  * python/string.cc:
    - fix overflow in SizeToStr()
  * python/metaindex.cc:
    - added support for the metaIndex objects
  * python/sourceslist.cc:
    - support new "List" attribute that returns the list of
      metaIndex source entries
  * python/depcache.cc:
    - be more threading friendly
  * python/tag.cc
    - support "None" as default in 
      ParseSection(control).get(field, default), LP: #44470
  * python/progress.cc:
    - fix refcount problem in OpProgress
    - fix refcount problem in FetchProgress
    - fix refcount problem in CdromProgress
  * apt/README.apt:
    - fix typo (thanks to Thomas Schoepf, closes: #387787)
  * po/fr.po:
    - merge update, thanks to Christian Perrier (closes:  #435918)
  * data/templates/:
    - update templates

 -- Michael Vogt <mvo@debian.org>  Thu, 06 Dec 2007 15:35:46 +0100

python-apt (0.7.3.1ubuntu6) hardy; urgency=low

  * remove python-central pre-depends, this is no longer needed
    during upgrades now that we have "PYCENTRAL_NO_DPKG_QUERY"

 -- Michael Vogt <michael.vogt@ubuntu.com>  Wed, 21 Nov 2007 20:33:42 +0100

python-apt (0.7.3.1ubuntu5) hardy; urgency=low

  * add hardy to the ubuntu sources.list template

 -- Michael Vogt <michael.vogt@ubuntu.com>  Sat, 27 Oct 2007 15:03:18 -0400

python-apt (0.7.3.1ubuntu4) gutsy; urgency=low

  * pre-depend on gutsy version pycentral, this ensures that we get a 
    updated dpkg with triggers support before pycentral uses  
    /usr/bin/dpkg-querry (LP: #152827)

 -- Michael Vogt <michael.vogt@ubuntu.com>  Mon, 15 Oct 2007 11:24:12 +0200

python-apt (0.7.3.1ubuntu3) gutsy; urgency=low

  * data/templates/Ubuntu.mirrors:
    - update the static mirror list from LP (LP: #126148)

 -- Michael Vogt <michael.vogt@ubuntu.com>  Thu, 11 Oct 2007 00:13:00 +0200

python-apt (0.7.3.1ubuntu2) gutsy; urgency=low

  * apt/package.py:
    - fix apt.package.Dependency.relation initialization

 -- Michael Vogt <michael.vogt@ubuntu.com>  Mon, 01 Oct 2007 20:08:47 +0200

python-apt (0.7.3.1ubuntu1) gutsy; urgency=low

  * python/metaindex.cc:
    - added support for the metaIndex objects
  * python/sourceslist.cc:
    - support new "List" attribute that returns the list of
      metaIndex source entries
  * python/string.cc:
    - fix overflow in SizeToStr()

 -- Michael Vogt <michael.vogt@ubuntu.com>  Tue, 04 Sep 2007 16:36:11 +0200

python-apt (0.7.3.1) unstable; urgency=low

  * NMU
  * Fix version to not use CPU and OS since it's not available on APT
    anymore (closes: #435653, #435674)

 -- Otavio Salvador <otavio@debian.org>  Thu, 02 Aug 2007 18:45:25 -0300

python-apt (0.7.3ubuntu2) gutsy; urgency=low

  * rebuild against latest apt

 -- Michael Vogt <michael.vogt@ubuntu.com>  Fri, 03 Aug 2007 14:16:41 +0200

python-apt (0.7.3ubuntu1) gutsy; urgency=low

  * apt/debfile.py:
    - added wrapper around apt_inst.debExtract()
    - support dictionary like access
  * python/apt_instmodule.cc:
    - added arCheckMember()
  * build with latest python-distutils-extra (thanks
    to doko for notifiying about the problem)
  * aptsources/distro.py:
    - throw NoDistroTemplateException if not distribution template
      can be found

 -- Michael Vogt <michael.vogt@ubuntu.com>  Tue, 31 Jul 2007 13:40:04 +0200

python-apt (0.7.3) unstable; urgency=low

  * apt/package.py:
    - added Record class that can be accessed like a dictionary
      and return it in candidateRecord and installedRecord
      (thanks to Alexander Sack for discussing this with me)
  * doc/examples/records.py:
    - added example how to use the new Records class
  * apt/cache.py:
    - throw FetchCancelleException, FetchFailedException, 
      LockFailedException exceptions when something goes wrong
  * aptsources/distro.py:
    - generalized some code, bringing it into the Distribution
      class, and wrote some missing methods for the DebianDistribution
      one (thanks to Gustavo Noronha Silva)
  * debian/control:
    - updated for python-distutils-extra (>= 1.9.0)
  * debian/python-apt.install:
    - fix i18n files
  * python/indexfile.cc:
    - increase str buffer in PackageIndexFileRepr

 -- Michael Vogt <michael.vogt@ubuntu.com>  Fri, 27 Jul 2007 16:57:28 +0200

python-apt (0.7.2ubuntu3) gutsy; urgency=low

  * Rebuild against libapt-pkg-libc6.6-6-4.4.

 -- Colin Watson <cjwatson@ubuntu.com>  Mon, 09 Jul 2007 16:36:46 +0100

python-apt (0.7.2ubuntu2) gutsy; urgency=low

  * python/package.py:
    - added Record class that can be accessed like a dictionary
      and return it in candidateRecord and installedRecord
      (thanks to Alexander Sack for discussing this with me)
  * doc/examples/records.py:
    - added example how to use the new Records class
  * python/cache.py:
    - throw FetchCancelleException, FetchFailedException, 
      LockFailedException exceptions when something goes wrong

 -- Michael Vogt <michael.vogt@ubuntu.com>  Thu, 28 Jun 2007 16:03:01 +0200

python-apt (0.7.2ubuntu1) gutsy; urgency=low

  * merged from debian/unstable
  * Remaining changes:
    - data/templates/Ubuntu.info: gutsy repository information
    - set Maintainer field to ubuntu

 -- Michael Vogt <michael.vogt@ubuntu.com>  Thu, 14 Jun 2007 12:08:49 +0200

python-apt (0.7.2) unstable; urgency=low

  * build against the new apt
  * support for new "aptsources" pythn module
    (thanks to Sebastian Heinlein) 
  * merged support for translated package descriptions
  * merged support for automatic removal of unused dependencies

 -- Michael Vogt <mvo@debian.org>  Sun, 10 Jun 2007 20:13:38 +0200

python-apt (0.7.1) experimental; urgency=low

  * merged http://glatzor.de/bzr/python-apt/sebi:
    - this means that the new aptsources modules is available

 -- Michael Vogt <mvo@debian.org>  Mon, 14 May 2007 13:33:42 +0200

python-apt (0.7.0) experimental; urgency=low

  * support translated pacakge descriptions
  * support automatic dependency information

 -- Michael Vogt <mvo@debian.org>  Wed,  2 May 2007 18:41:53 +0200

python-apt (0.6.22) unstable; urgency=low

  * python/apt_pkgmodule.cc:
    - added pkgCache::State::PkgCurrentState enums
  * python/pkgrecords.cc:
    - added SourceVer

 -- Michael Vogt <mvo@debian.org>  Wed, 23 May 2007 09:44:03 +0200

python-apt (0.6.21ubuntu1) gutsy; urgency=low

  [Michael Vogt]
  * python/apt_pkgmodule.cc:
    - added pkgCache::State::PkgCurrentState enums
  * data/templates/Ubuntu.info.in:
    - updated for gusty
  [Sebastian Heinlein]
  * Fix the addition of of sources that are already enabled but not with
    all components - fix LP#98795
  * Handle changes of forced servers of child repositories in a more
    sane way - fix LP#85060

 -- Michael Vogt <michael.vogt@ubuntu.com>  Wed,  2 May 2007 14:27:54 +0200

python-apt (0.6.21) unstable; urgency=low

  * apt/cdrom.py:
    - better cdrom handling support
  * apt/package.py:
    - added candidateDependencies, installedDependencies
    - SizeToString supports PyLong too 
    - support pkg.architecture
    - support candidateRecord, installedRecord
  * apt/cache.py:
    - fix rootdir
  * apt/cdrom.py:
    - fix bug in cdrom mountpoint handling

 -- Michael Vogt <mvo@debian.org>  Tue, 24 Apr 2007 21:24:28 +0200

python-apt (0.6.20ubuntu16) feisty; urgency=low

  * Fix the addition of of sources that are already enabled but not with
    all components - fix LP#98795

 -- Sebastian Heinlein <glatzor@ubuntu.com>  Wed,  4 Apr 2007 11:31:33 +0200

python-apt (0.6.20ubuntu15) unstable; urgency=low

  [ Sebastian Heinlein ]
  * Update the mirror lists from Launchpad
  * Only include http and ftp servers - LP#99060
  [Michael Vogt]
  * fix error in invalid unicode handler (LP#99753)

 -- Michael Vogt <michael.vogt@ubuntu.com>  Mon,  2 Apr 2007 14:25:31 +0200

python-apt (0.6.20ubuntu14) feisty; urgency=low

  [Michael Vogt]
  * aptsources/distro.py:
    - fix typo (LP#84009)
  * fix gettext import (LP#92764)
  * po/*.po:
    - make update-po
  [ Sebastian Heinlein ]
  * remove an oboslete function
  * fix the url comparision with trainling slashes - LP#95031

 -- Michael Vogt <michael.vogt@ubuntu.com>  Mon, 26 Mar 2007 18:47:22 +0200

python-apt (0.6.20ubuntu13) feisty; urgency=low

  * fix in the duplicated source checking (thanks to Sebastian Heinlein)
  * python/depache.cc:
    - properly support isAutoInstalled flag

 -- Michael Vogt <michael.vogt@ubuntu.com>  Wed, 14 Mar 2007 16:38:22 +0100

python-apt (0.6.20ubuntu12) feisty; urgency=low

  * apt/cdrom.py:
    - fix bug in cdrom __init__ code
  * debian/rules:
    - added "DH_PYCENTRAL=nomove"


 -- Michael Vogt <michael.vogt@ubuntu.com>  Wed,  7 Mar 2007 10:41:00 +0100

python-apt (0.6.20ubuntu11) feisty; urgency=low

  * apt/packages.py:
    - support candidateDependencies, installedDependencies
    - support pkg.architecture
    - support candidateRecord, installedRecord

 -- Michael Vogt <michael.vogt@ubuntu.com>  Tue,  6 Mar 2007 16:22:49 +0100

python-apt (0.6.20ubuntu10) feisty; urgency=low

  * debian/control:
    - added XS-Vcs-Bzr header to make finding the repo easier
  * apt/cache.py:
    - fix rootdir var

 -- Michael Vogt <michael.vogt@ubuntu.com>  Thu,  1 Mar 2007 14:36:33 +0100

python-apt (0.6.20ubuntu9) feisty; urgency=low

  * Re-add debian/python-apt.install (LP: #88134)
    - This seems to have gone missing between 0.6.20ubuntu6 and 0.6.20ubuntu8
    - This probably happened because it wasn't added to bzr

 -- Matt Zimmerman <mdz@ubuntu.com>  Mon, 26 Feb 2007 14:04:15 -0800

python-apt (0.6.20ubuntu8) feisty; urgency=low

  * fix FTBFS

 -- Michael Vogt <michael.vogt@ubuntu.com>  Mon, 26 Feb 2007 18:41:37 +0100

python-apt (0.6.20ubuntu7) feisty; urgency=low

  * aptsources/distro.py:
    - fix crash in add_source (LP#85806)
  * apt/package.py:
    - handle invalid unicode more gracefully (LP#86215)
  * rebuild against latest apt

 -- Michael Vogt <michael.vogt@ubuntu.com>  Mon, 26 Feb 2007 14:31:00 +0100

python-apt (0.6.20ubuntu6) feisty; urgency=low

  * Build the extension for the debug interpreter.
  * Set Ubuntu maintainer address.

 -- Matthias Klose <doko@ubuntu.com>  Sat, 17 Feb 2007 02:10:37 +0100

python-apt (0.6.20ubuntu5) feisty; urgency=low

  * be more robust in has_repository (LP#84897)

 -- Michael Vogt <michael.vogt@ubuntu.com>  Tue, 13 Feb 2007 17:49:55 +0100

python-apt (0.6.20ubuntu4) feisty; urgency=low

  * rebuild against latest libapt

 -- Michael Vogt <michael.vogt@ubuntu.com>  Tue,  6 Feb 2007 16:40:37 +0100

python-apt (0.6.20ubuntu3) feisty; urgency=low

  * fixes in the new 'aptsources' module 
    (thanks to Sebastian Heinlein)
  * apt/cdrom.py:
    - better cdrom handling support
  * python/string.cc:
    - SizeToString supports PyLong too 
  * apt/cache.py:
    - fix rootdir

 -- Michael Vogt <michael.vogt@ubuntu.com>  Mon,  5 Feb 2007 10:29:55 +0100

python-apt (0.6.20ubuntu2) feisty; urgency=low

  * python/depcache.cc:
    - MarkInstall() has new FromUser argument to support marking
      packages as automatically installed
  * merged the 'aptsources' module for sources.list handling 
    (thanks to Sebastian Heinlein)

 -- Michael Vogt <michael.vogt@ubuntu.com>  Fri,  2 Feb 2007 16:26:38 +0100

python-apt (0.6.20ubuntu1) feisty; urgency=low

  * merged from debian

 -- Michael Vogt <michael.vogt@ubuntu.com>  Tue, 19 Dec 2006 13:41:32 +0100

python-apt (0.6.20) unstable; urgency=low

  * python/generic.h:
    - fix incorrect use of PyMem_DEL(), use pyObject_DEL()
      instead. This fixes a nasty segfault with python2.5
      (lp: 63226)
  * python/pkgrecords.cc:
    - export SHA1Hash() as well
  * debian/rules: Remove dh_python call.
  * apt/progress.cc:
    - protect against not-parsable strings send from dpkg (lp: 68553)
  * python/pkgmanager.cc:
    - fix typo (closes: #382853)
  * debian/control:
    - tightend dependency (closes: #383478)
  * apt/progress.py:
    - use os._exit() in the child (lp: #53298)
    - use select() when checking for statusfd (lp: #53282)
  * acknoledge NMU (closes: #378048, #373512)
  * python/apt_pkgmodule.cc:
    - fix missing docstring (closes: #368907), 
      Thanks to Josh Triplett
  * make it build against python2.5
  * python/progress.cc:
    - fix memleak (lp: #43096)

 -- Michael Vogt <mvo@debian.org>  Tue, 19 Dec 2006 13:32:11 +0100

python-apt (0.6.19ubuntu9.1) edgy-updates; urgency=low

  * protect against not-parsable strings send from dpkg (lp: 68553)

 -- Michael Vogt <michael.vogt@ubuntu.com>  Fri, 27 Oct 2006 10:41:44 +0200

python-apt (0.6.19ubuntu9) edgy; urgency=low

  * Reupload to restore dependency on python-central.
  * debian/rules: Remove dh_python call.

 -- Matthias Klose <doko@ubuntu.com>  Thu, 12 Oct 2006 14:26:46 +0200

python-apt (0.6.19ubuntu8) edgy; urgency=low

  * support pkgDepCache::ActionGroup()

 -- Michael Vogt <michael.vogt@ubuntu.com>  Fri,  6 Oct 2006 18:03:46 +0200

python-apt (0.6.19ubuntu7) edgy; urgency=low

  * python/generic.h:
    - fix incorrect use of PyMem_DEL(), use PyObject_DEL()
      instead. This fixes a nasty segfault with python2.5
      (lp: 63226)

 -- Michael Vogt <michael.vogt@ubuntu.com>  Wed,  4 Oct 2006 16:45:53 +0200

python-apt (0.6.19ubuntu6) edgy; urgency=low

  * python/progress.cc:
    - fix memleak (lp: #43096)

 -- Michael Vogt <michael.vogt@ubuntu.com>  Mon,  2 Oct 2006 18:33:44 +0200

python-apt (0.6.19ubuntu5) edgy; urgency=low

  * python/pkgmanager.cc:
    - fix typo (closes: #382853)
  * debian/control:
    - tightend dependency (closes: #383478)
  * apt/progress.py:
    - use os._exit() in the child (lp: #53298)
    - use select() when checking for statusfd (lp: #53282)
  * acknoledge NMU (closes: #378048, #373512)
  * python/apt_pkgmodule.cc:
    - fix missing docstring (closes: #368907), 
      Thanks to Josh Triplett
  * make it build against python2.5

 -- Michael Vogt <michael.vogt@ubuntu.com>  Mon, 18 Sep 2006 18:28:19 +0200

python-apt (0.6.19ubuntu4) edgy; urgency=low

  * Rebuild to add support for python2.5.

 -- Matthias Klose <doko@ubuntu.com>  Fri,  8 Sep 2006 13:32:47 +0000
  
python-apt (0.6.19ubuntu3) edgy; urgency=low

  * merged ddtp support

 -- Michael Vogt <michael.vogt@ubuntu.com>  Mon, 14 Aug 2006 16:25:51 +0200

python-apt (0.6.19ubuntu2) edgy; urgency=low

  * tightened build-deps on latest apt

 -- Michael Vogt <michael.vogt@ubuntu.com>  Thu,  3 Aug 2006 17:02:30 +0200

python-apt (0.6.19ubuntu1) edgy; urgency=low

  [ Michael Vogt ]
  * doc/examples/print_uris.py:
    - added a example to show how the indexfile.ArchiveURI() can be used
      with binary packages
  * python/apt_pkgmodule.cc:
    - export sha256 generation
  * added support for the pkgDepCache.IsGarbage() flag

  [ Otavio Salvador ]
  * apt/cache.py:
    - fix commit doc string to also cite the open related callbacks
    - allow change of rootdir for APT database loading
    - add dh_installexamples in package building Closes: #376014

 -- Michael Vogt <michael.vogt@ubuntu.com>  Thu, 27 Jul 2006 15:00:55 +0200

python-apt (0.6.19) unstable; urgency=low

  [ Michael Vogt ]
  * doc/examples/print_uris.py:
    - added a example to show how the indexfile.ArchiveURI() can be used
      with binary packages
  * python/apt_pkgmodule.cc:
    - export sha256 generation

  [ Otavio Salvador ]
  * apt/cache.py:
    - fix commit doc string to also cite the open related callbacks
    - allow change of rootdir for APT database loading
    - add dh_installexamples in package building Closes: #376014
  * python/depcache.cc:
    - "IsGarbage()" method added (to support auto-mark)

 -- Michael Vogt <mvo@debian.org>  Thu, 27 Jul 2006 00:42:20 +0200

python-apt (0.6.18-0.2) unstable; urgency=low

  * Non-maintainer upload.
  * Add ${shlibs:Depends} and ${misc:Depends} (Closes: #377615).

 -- Christoph Berg <myon@debian.org>  Tue, 18 Jul 2006 11:39:52 +0200

python-apt (0.6.18-0.1) unstable; urgency=high

  * Non-maintainer upload.
  * Call dh_pycentral and dh_python before dh_installdeb, to make sure
    the dh_pycentral snippets are put into the maintainer scripts; patch from
    Sam Morris. (Closes: #376416)

 -- Steinar H. Gunderson <sesse@debian.org>  Wed, 12 Jul 2006 23:26:50 +0200

python-apt (0.6.18) unstable; urgency=low

  * Non-maintainer upload.
  * Update for the new Python policy. Closes: #373512

 -- Raphael Hertzog <hertzog@debian.org>  Sat, 17 Jun 2006 15:09:28 +0200

python-apt (0.6.17) unstable; urgency=low

  * apt/progress.py: 
    - initialize FetchProgress.eta with the correct type
    - strip the staus str before passing it to InstallProgress.statusChanged()
    - added InstallProgress.statusChange(pkg, percent, status) 
    - make DumbInstallProgress a new-style class 
      (thanks to kamion for the suggestions)
    - fix various pychecker warnings
  * apt/cache.py:
    - return useful values on Cache.update()
    - Release locks on failure (thanks to Colin Watson)
    - fix various pychecker warnings
  * apt/package.py: 
    - fix various pychecker warnings
    - check if looupRecords succeeded
    - fix bug in the return statement of _downloadable()
  * python/srcrecords.cc:
    - add "Restart" method
    - don't run auto "Restart" before performing a Lookup 
    - fix the initalization (no need to pass a PkgCacheType to the records)
    - added "Index" attribute
  * python/indexfile.cc:
    - added ArchiveURI() method
  
 -- Michael Vogt <mvo@debian.org>  Mon,  8 May 2006 22:34:58 +0200

python-apt (0.6.16.2ubuntu9) edgy; urgency=low

  * rebuild against the latest apt (with auto-mark support)
  * the full merge needs a newer python-support 

 -- Michael Vogt <michael.vogt@ubuntu.com>  Mon,  3 Jul 2006 21:33:40 +0200

python-apt (0.6.16.2ubuntu8) dapper; urgency=low

  * apt/package.py:
    - fix return value in {candidate,installed}Downloadable

 -- Michael Vogt <michael.vogt@ubuntu.com>  Wed, 17 May 2006 19:28:44 +0200

python-apt (0.6.16.2ubuntu7) dapper; urgency=low

  * apt/package.py:
    - check if _lookupRecord() succeeded when checking
      maintainer or description (fixes invalid descriptions under 
      rare circumstances in gnome-app-install)

 -- Michael Vogt <michael.vogt@ubuntu.com>  Wed, 17 May 2006 18:12:58 +0200

python-apt (0.6.16.2ubuntu6) dapper; urgency=low

  * debian/control:
    - Replaces: python-apt (<< 0.6.11), instead of Conflicts which is not
      correct here. (closes: #308586).
  * python/srcrecords.cc:
    - don't run auto "Restart" before performing a Lookup (but require
      explicit "Restart", fixes the docs/examples/sources.py example)
    - fix the initalization (no need to pass a PkgCacheType to the records)
  
 -- Michael Vogt <michael.vogt@ubuntu.com>  Mon,  8 May 2006 16:40:14 +0200

python-apt (0.6.16.2ubuntu5) dapper; urgency=low

  * apt/cache.py: Release locks on failure (thanks to Colin Watson)
    (closes: #35867)

 -- Michael Vogt <michael.vogt@ubuntu.com>  Tue, 21 Mar 2006 15:09:14 +0100

python-apt (0.6.16.2ubuntu4) dapper; urgency=low

  * apt/package.py: 
     - added Package.setDelete(purge) option

 -- Michael Vogt <michael.vogt@ubuntu.com>  Mon,  6 Mar 2006 18:59:33 +0000

python-apt (0.6.16.2ubuntu3) dapper; urgency=low

  * apt/package.py: undo some damager from pychecker

 -- Michael Vogt <michael.vogt@ubuntu.com>  Wed,  1 Mar 2006 15:34:23 +0100

python-apt (0.6.16.2ubuntu2) dapper; urgency=low

  * apt/progress.py: 
    - initialize FetchProgress.eta with the correct type
    - strip the staus str before passing it to InstallProgress.statusChanged()
  * apt/cache.py:
    - return useful values on Cache.update()
  * fix FTBFS

 -- Michael Vogt <michael.vogt@ubuntu.com>  Tue, 28 Feb 2006 14:07:06 +0100

python-apt (0.6.16.2ubuntu1) dapper; urgency=low

  * apt/progress.py: 
    - added InstallProgress.statusChange(pkg, percent, status) 
    - make DumbInstallProgress a new-style class 
      (thanks to kamion for the suggestions)
    - fix various pychecker warnings
  * apt/cache.py, apt/package.py: fix various pychecker warnings

 -- Michael Vogt <michael.vogt@ubuntu.com>  Tue, 28 Feb 2006 12:04:37 +0100

python-apt (0.6.16.2) unstable; urgency=low
  
  * Non-maintainer upload.
  * debian/control:
    + Replaces: python-apt (<< 0.6.11), instead of Conflicts which is not
      correct here. (closes: #308586).

 -- Pierre Habouzit <madcoder@debian.org>  Fri, 14 Apr 2006 19:30:51 +0200
  
python-apt (0.6.16.1) unstable; urgency=low

  * memleak fixed when pkgCache objects are deallocated
  * typos fixed (thanks to Gustavo Franco)
  * pkgRecords.Record added to get raw record data
  * python/cache.cc: "key" in pkgCache::VerIterator.DependsList[key] is
                     no longer locale specific but always english

 -- Michael Vogt <mvo@debian.org>  Wed, 22 Feb 2006 10:41:13 +0100

python-apt (0.6.16ubuntu2) dapper; urgency=low

  * Drop python2.3 package.

 -- Matthias Klose <doko@ubuntu.com>  Tue, 14 Feb 2006 15:27:26 +0000

python-apt (0.6.16ubuntu1) dapper; urgency=low

  * memleak fixed when pkgCache objects are deallocated

 -- Michael Vogt <michael.vogt@ubuntu.com>  Thu, 12 Jan 2006 00:08:05 +0100

python-apt (0.6.16) unstable; urgency=low

  * added GetPkgAcqFile to queue individual file downloads with the 
    system (dosn't make use of the improved pkgAcqFile yet)
  * added SourceList.GetIndexes()
  * rewrote apt.cache.update() to use the improved aquire interface
  * apt/ API change: apt.Package.candidateOrigin returns a list of origins 
    now instead of a single one
  * apt_pkg.Cdrom.Add() returns a boolean now, CdromProgress has totalSteps
  * added support for pkgIndexFile and added SourcesList.FindIndex()
  * added "trusted" to the Origin class

 -- Michael Vogt <michael.vogt@ubuntu.com>  Thu,  5 Jan 2006 00:56:36 +0100

python-apt (0.6.15) unstable; urgency=low

  * rewrote cache.Commit() and make it raise proper Exception if stuff
    goes wrong
  * fix a invalid return from cache.commit(), fail if a download failed
  * apt.Package.candidateOrigin returns a class now
  * added pkgAcquire, pkgPackageManager and a example (acquire.py)
  * tightend build-dependencies for new apt and the c++ transition

 -- Michael Vogt <mvo@debian.org>  Mon, 28 Nov 2005 23:48:37 +0100

python-apt (0.6.14) unstable; urgency=low

  * doc/examples/build-deps.py:
    - fixed/improved (thanks to Martin Michlmayr, closes: #321507)
  * apt_pkg.Cache.Update() does no longer reopen the cache
    (this is the job of the caller now)
  * python/srcrecords.cc:
    - support for "srcrecords.Files" added
    - always run "Restart" before performing a Lookup 
  * export locking via: GetLock(),PkgSystem{Lock,UnLock} 
  * apt/cache.py:
    - added  __iter__ to make "for pkg in apt.Cache:" stuff possible

 -- Michael Vogt <mvo@debian.org>  Wed,  9 Nov 2005 04:52:08 +0100

python-apt (0.6.13) unstable; urgency=low

  * support for depcache added
  * support for the PkgProblemResolver added
  * support for PkgSrcRecord.BuildDepends added
  * support for cdrom handling (add, ident) added
  * support for progress reporting from operations added
    (e.g. OpProgress, FetchProgress, InstallProgress, CdromProgress)
  * added tests/ directory with various tests for the code
  * native apt/ python directory added that contains
    a more pythonic interface to apt_pkg
  * made the apt/ python code PEP08 conform
  * python exceptions return the apt error message now 
    (thanks to Chris Halls for the patch)
  
 -- Michael Vogt <mvo@debian.org>  Fri,  5 Aug 2005 10:30:31 +0200

python-apt (0.6.12.2) unstable; urgency=low

   * rebuild against the latest apt (c++ transition)

 -- Michael Vogt <mvo@debian.org>  Mon, 1 Aug 2005 11:06:03 +0200

python-apt (0.6.12.1) unstable; urgency=low

   * rebuild against the latest apt

 -- Michael Vogt <mvo@debian.org>  Tue, 28 Jun 2005 18:29:57 +0200 

python-apt (0.6.12ubuntu1) breezy; urgency=low

  * Greek0@gmx.net--2005-main/python-apt--debian--0.6:
    - python2.{3,4}-apt conflicts with python-apt (<< 0.6.11)
      (closes: #308586)
      (closes ubuntu: #11380)

 -- Michael Vogt <michael.vogt@ubuntu.com>  Thu, 12 May 2005 11:34:05 +0200

python-apt (0.6.12) breezy; urgency=low
  
  * added a tests/ directory
  * added tests/pkgsrcrecords.py that will check if the pkgsrcrecords
    interface does not segfault
  * new native python "apt" interface that hides the details of apt_pkg

 -- Michael Vogt <michael.vogt@ubuntu.com>  Fri,  6 May 2005 10:11:52 +0200
  
python-apt (0.6.11) experimental; urgency=low

  * fixed some reference count problems in the depcache and 
    pkgsrcrecords code
  * DepCache.Init() is never called implicit now
  * merged with python-apt tree from Greek0@gmx.net--2005-main

 -- Michael Vogt <mvo@debian.org>  Fri,  6 May 2005 10:04:38 +0200

python-apt (0.5.36ubuntu2) hoary; urgency=low

  * return "None" in GetCandidateVer() if no Candidate is found

 -- Michael Vogt <michael.vogt@ubuntu.com>  Tue, 15 Mar 2005 12:30:06 +0100

python-apt (0.5.36ubuntu1) hoary; urgency=low

  * DepCache.ReadPinFile() added
  * Fixed a bug in DepCache.Upgrade()

 -- Michael Vogt <michael.vogt@ubuntu.com>  Wed,  2 Mar 2005 11:32:15 +0100

python-apt (0.5.36) hoary; urgency=low

  * Fix build-depends, somehow lost in merge

 -- Matt Zimmerman <mdz@ubuntu.com>  Sat, 26 Feb 2005 18:53:54 -0800

python-apt (0.5.35) hoary; urgency=low

  * Target hoary this time

 -- Matt Zimmerman <mdz@ubuntu.com>  Sat, 26 Feb 2005 15:57:21 -0800

python-apt (0.5.34) unstable; urgency=low

  * Restore Ubuntu changes
    - Build python 2.4 as default, add python2.3-apt
    - Typo fix (Ubuntu #4677)

 -- Matt Zimmerman <mdz@ubuntu.com>  Sat, 26 Feb 2005 15:53:30 -0800

python-apt (0.5.33) unstable; urgency=low

  * Merge michael.vogt@ubuntu.com--2005/python-apt--pkgDepCache--0
    - Basic depcache API (Ubuntu #6889)

 -- Matt Zimmerman <mdz@ubuntu.com>  Sat, 26 Feb 2005 15:37:48 -0800

python-apt (0.5.32) unstable; urgency=low

  * Update to work with apt 0.5.32 (bzip2 deb support)

 -- Matt Zimmerman <mdz@debian.org>  Sun, 12 Dec 2004 09:44:45 -0800

python-apt (0.5.10) unstable; urgency=low

  * Recompile with apt 0.5

 -- Matt Zimmerman <mdz@debian.org>  Fri, 26 Dec 2003 09:09:40 -0800

python-apt (0.5.9) unstable; urgency=low

  * Fix broken object initialization in sourcelist.cc and srcrecords.cc
    (Closes: #215792)

 -- Matt Zimmerman <mdz@debian.org>  Thu, 25 Dec 2003 12:12:04 -0800

python-apt (0.5.8) unstable; urgency=low

  * Adjust build-depends to build with python2.3.  No other changes.
  * This seems to break the new source package support, probably because
    the new source package support is buggy.

 -- Matt Zimmerman <mdz@debian.org>  Fri,  8 Aug 2003 09:01:12 -0400

python-apt (0.5.5.2) unstable; urgency=low

  * Add myself to Uploaders so that bugs don't get tagged as NMU-fixed anymore 
  * Initial support for working with source packages (Closes: #199716)

 -- Matt Zimmerman <mdz@debian.org>  Tue, 22 Jul 2003 22:20:00 -0400

python-apt (0.5.5.1) unstable; urgency=low

  * DepIterator::GlobOr increments the iterator; don't increment it again.
    This caused every other dependency to be skipped (Closes: #195805)
  * Avoid a null pointer dereference when calling keys() on an empty
    configuration (Closes: #149380) 

 -- Matt Zimmerman <mdz@debian.org>  Mon,  2 Jun 2003 23:18:53 -0400

python-apt (0.5.5) unstable; urgency=low

  * Rebuild with apt 0.5.5

 -- Matt Zimmerman <mdz@debian.org>  Tue,  6 May 2003 10:01:22 -0400

python-apt (0.5.4.9) unstable; urgency=low

  * Parse /var/lib/dpkg/status in examples/tagfile.py, so that it works
    out of the box (Closes: #175340)
  * Rebuild with apt 0.5.4.9 (libapt-pkg-libc6.3-5-3.3)

 -- Matt Zimmerman <mdz@debian.org>  Tue, 18 Feb 2003 16:42:24 -0500

python-apt (0.5.4.4) unstable; urgency=low

  * Fix for memory leak with TmpGetCache.
    Closes: #151489
  * Include additional examples from Moshe Zadka <m@moshez.org>
    Closes: #150091, #152048
  * Rebuild for python2.2, which is now the default version
    Closes: #158460
  * No CVS directories in source tarball
    Closes: #157773

 -- Matt Zimmerman <mdz@debian.org>  Tue, 27 Aug 2002 19:22:10 -0400
  
python-apt (0.5.4.3) unstable; urgency=low

  * #include <new> in python/generic.h so that we can build on ia64, which
    uses g++-2.96 (Closes: #137467)

 -- Matt Zimmerman <mdz@debian.org>  Sat,  9 Mar 2002 23:34:13 -0500

python-apt (0.5.4.2) unstable; urgency=high

  * Fix g++-3.0 compilation issues (Closes: #134020)

 -- Matt Zimmerman <mdz@debian.org>  Sun, 24 Feb 2002 00:20:22 -0500

python-apt (0.5.4.1) unstable; urgency=low

  * Add apt-utils to build-depends, since libapt-pkg-dev doesn't pull it
    in.  This should allow python-apt to be autobuilt more readily.

 -- Matt Zimmerman <mdz@debian.org>  Sat, 23 Feb 2002 19:01:15 -0500

python-apt (0.5.4) unstable; urgency=low

  * Initial release.
  * Initial packaging by Jason Gunthorpe, et al.

 -- Matt Zimmerman <mdz@debian.org>  Wed, 16 Jan 2002 01:37:56 -0500<|MERGE_RESOLUTION|>--- conflicted
+++ resolved
@@ -1,12 +1,12 @@
-python-apt (0.7.4ubuntu3) hardy; urgency=low
-
-<<<<<<< HEAD
-=======
-  * use the new CacheFile::ListUpdate() code
-  * add example in doc/examples/update.py
+python-apt (0.7.4ubuntu4) hardy; urgency=low
+
   * python/pkgrecords.cc:
     - export the Homepage field
->>>>>>> 2f737cb5
+
+ -- Michael Vogt <michael.vogt@ubuntu.com>  Mon, 11 Feb 2008 10:34:39 +0100
+
+python-apt (0.7.4ubuntu3) hardy; urgency=low
+
   * python/tar.cc:
     - fix .lzma extraction (thanks to bigjools for reporting)
 
