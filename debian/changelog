python-apt (0.6.19ubuntu5) edgy; urgency=low

  * python/pkgmanager.cc:
    - fix typo (closes: #382853)
  * debian/control:
    - tightend dependency (closes: #383478)
  * apt/progress.py:
    - use os._exit() in the child (lp: #53298)
    - use select() when checking for statusfd (lp: #53282)
  * acknoledge NMU (closes: #378048, #373512)
  * python/apt_pkgmodule.cc:
    - fix missing docstring (closes: #368907), 
      Thanks to Josh Triplett
  * make it build against python2.5
  * python/progress.cc:
    - fix memleak (lp: #43096)

<<<<<<< HEAD
 -- Michael Vogt <michael.vogt@ubuntu.com>  Mon, 18 Sep 2006 18:28:19 +0200
=======
 -- Michael Vogt <michael.vogt@ubuntu.com>  Mon,  2 Oct 2006 17:29:49 +0200
>>>>>>> c00b2271

python-apt (0.6.19ubuntu4) edgy; urgency=low

  * Rebuild to add support for python2.5.

 -- Matthias Klose <doko@ubuntu.com>  Fri,  8 Sep 2006 13:32:47 +0000
  
python-apt (0.6.19ubuntu3) edgy; urgency=low

  * merged ddtp support

 -- Michael Vogt <michael.vogt@ubuntu.com>  Mon, 14 Aug 2006 16:25:51 +0200

python-apt (0.6.19ubuntu2) edgy; urgency=low

  * tightened build-deps on latest apt

 -- Michael Vogt <michael.vogt@ubuntu.com>  Thu,  3 Aug 2006 17:02:30 +0200

python-apt (0.6.19ubuntu1) edgy; urgency=low

  [ Michael Vogt ]
  * doc/examples/print_uris.py:
    - added a example to show how the indexfile.ArchiveURI() can be used
      with binary packages
  * python/apt_pkgmodule.cc:
    - export sha256 generation
  * added support for the pkgDepCache.IsGarbage() flag

  [ Otavio Salvador ]
  * apt/cache.py:
    - fix commit doc string to also cite the open related callbacks
    - allow change of rootdir for APT database loading
    - add dh_installexamples in package building Closes: #376014

 -- Michael Vogt <michael.vogt@ubuntu.com>  Thu, 27 Jul 2006 15:00:55 +0200

python-apt (0.6.18-0.2) unstable; urgency=low

  * Non-maintainer upload.
  * Add ${shlibs:Depends} and ${misc:Depends} (Closes: #377615).

 -- Christoph Berg <myon@debian.org>  Tue, 18 Jul 2006 11:39:52 +0200

python-apt (0.6.18-0.1) unstable; urgency=high

  * Non-maintainer upload.
  * Call dh_pycentral and dh_python before dh_installdeb, to make sure
    the dh_pycentral snippets are put into the maintainer scripts; patch from
    Sam Morris. (Closes: #376416)

 -- Steinar H. Gunderson <sesse@debian.org>  Wed, 12 Jul 2006 23:26:50 +0200

python-apt (0.6.18) unstable; urgency=low

  * Non-maintainer upload.
  * Update for the new Python policy. Closes: #373512

 -- Raphael Hertzog <hertzog@debian.org>  Sat, 17 Jun 2006 15:09:28 +0200

python-apt (0.6.17) unstable; urgency=low

    * apt/cache.py:
    - return useful values on Cache.update()
    - Release locks on failure (thanks to Colin Watson)
    - fix various pychecker warnings
  * apt/package.py: 
    - fix various pychecker warnings
    - check if looupRecords succeeded
    - fix bug in the return statement of _downloadable()
  * python/srcrecords.cc:
    - add "Restart" method
    - don't run auto "Restart" before performing a Lookup 
    - fix the initalization (no need to pass a PkgCacheType to the records)
    - added "Index" attribute
  * python/indexfile.cc:
    - added ArchiveURI() method
  
 -- Michael Vogt <mvo@debian.org>  Mon,  8 May 2006 22:34:58 +0200

python-apt (0.6.16.2ubuntu9) edgy; urgency=low

  * rebuild against the latest apt (with auto-mark support)
  * the full merge needs a newer python-support 

 -- Michael Vogt <michael.vogt@ubuntu.com>  Mon,  3 Jul 2006 21:33:40 +0200

python-apt (0.6.16.2ubuntu8) dapper; urgency=low

  * apt/package.py:
    - fix return value in {candidate,installed}Downloadable

 -- Michael Vogt <michael.vogt@ubuntu.com>  Wed, 17 May 2006 19:28:44 +0200

python-apt (0.6.16.2ubuntu7) dapper; urgency=low

  * apt/package.py:
    - check if _lookupRecord() succeeded when checking
      maintainer or description (fixes invalid descriptions under 
      rare circumstances in gnome-app-install)

 -- Michael Vogt <michael.vogt@ubuntu.com>  Wed, 17 May 2006 18:12:58 +0200

python-apt (0.6.16.2ubuntu6) dapper; urgency=low

  * debian/control:
    - Replaces: python-apt (<< 0.6.11), instead of Conflicts which is not
      correct here. (closes: #308586).
  * python/srcrecords.cc:
    - don't run auto "Restart" before performing a Lookup (but require
      explicit "Restart", fixes the docs/examples/sources.py example)
    - fix the initalization (no need to pass a PkgCacheType to the records)
  
 -- Michael Vogt <michael.vogt@ubuntu.com>  Mon,  8 May 2006 16:40:14 +0200

python-apt (0.6.16.2ubuntu5) dapper; urgency=low

  * apt/cache.py: Release locks on failure (thanks to Colin Watson)
    (closes: #35867)

 -- Michael Vogt <michael.vogt@ubuntu.com>  Tue, 21 Mar 2006 15:09:14 +0100

python-apt (0.6.16.2ubuntu4) dapper; urgency=low

  * apt/package.py: 
     - added Package.setDelete(purge) option

 -- Michael Vogt <michael.vogt@ubuntu.com>  Mon,  6 Mar 2006 18:59:33 +0000

python-apt (0.6.16.2ubuntu3) dapper; urgency=low

  * apt/package.py: undo some damager from pychecker

 -- Michael Vogt <michael.vogt@ubuntu.com>  Wed,  1 Mar 2006 15:34:23 +0100

python-apt (0.6.16.2ubuntu2) dapper; urgency=low

  * apt/progress.py: 
    - initialize FetchProgress.eta with the correct type
    - strip the staus str before passing it to InstallProgress.statusChanged()
  * apt/cache.py:
    - return useful values on Cache.update()
  * fix FTBFS

 -- Michael Vogt <michael.vogt@ubuntu.com>  Tue, 28 Feb 2006 14:07:06 +0100

python-apt (0.6.16.2ubuntu1) dapper; urgency=low

  * apt/progress.py: 
    - added InstallProgress.statusChange(pkg, percent, status) 
    - make DumbInstallProgress a new-style class 
      (thanks to kamion for the suggestions)
    - fix various pychecker warnings
  * apt/cache.py, apt/package.py: fix various pychecker warnings

 -- Michael Vogt <michael.vogt@ubuntu.com>  Tue, 28 Feb 2006 12:04:37 +0100

python-apt (0.6.16.2) unstable; urgency=low
  
  * Non-maintainer upload.
  * debian/control:
    + Replaces: python-apt (<< 0.6.11), instead of Conflicts which is not
      correct here. (closes: #308586).

 -- Pierre Habouzit <madcoder@debian.org>  Fri, 14 Apr 2006 19:30:51 +0200
  
python-apt (0.6.16.1) unstable; urgency=low

  * typos fixed (thanks to Gustavo Franco)
  * pkgRecords.Record added to get raw record data
  * python/cache.cc: "key" in pkgCache::VerIterator.DependsList[key] is
                     no longer locale specific but always englis

 -- Michael Vogt <mvo@debian.org>  Wed, 22 Feb 2006 10:41:13 +0100

python-apt (0.6.16ubuntu2) dapper; urgency=low

  * Drop python2.3 package.

 -- Matthias Klose <doko@ubuntu.com>  Tue, 14 Feb 2006 15:27:26 +0000

python-apt (0.6.16ubuntu1) dapper; urgency=low

  * memleak fixed when pkgCache objects are deallocated

 -- Michael Vogt <michael.vogt@ubuntu.com>  Thu, 12 Jan 2006 00:08:05 +0100

python-apt (0.6.16) unstable; urgency=low

  * added GetPkgAcqFile to queue individual file downloads with the 
    system (dosn't make use of the improved pkgAcqFile yet)
  * added SourceList.GetIndexes()
  * rewrote apt.cache.update() to use the improved aquire interface
  * apt/ API change: apt.Package.candidateOrigin returns a list of origins 
    now instead of a single one
  * apt_pkg.Cdrom.Add() returns a boolean now, CdromProgress has totalSteps
  * added support for pkgIndexFile and added SourcesList.FindIndex()
  * added "trusted" to the Origin class

 -- Michael Vogt <michael.vogt@ubuntu.com>  Thu,  5 Jan 2006 00:56:36 +0100

python-apt (0.6.15) unstable; urgency=low

  * rewrote cache.Commit() and make it raise proper Exception if stuff
    goes wrong
  * fix a invalid return from cache.commit(), fail if a download failed
  * apt.Package.candidateOrigin returns a class now
  * added pkgAcquire, pkgPackageManager and a example (acquire.py)
  * tightend build-dependencies for new apt and the c++ transition

 -- Michael Vogt <mvo@debian.org>  Mon, 28 Nov 2005 23:48:37 +0100

python-apt (0.6.14) unstable; urgency=low

  * doc/examples/build-deps.py:
    - fixed/improved (thanks to Martin Michlmayr, closes: #321507)
  * apt_pkg.Cache.Update() does no longer reopen the cache
    (this is the job of the caller now)
  * python/srcrecords.cc:
    - support for "srcrecords.Files" added
    - always run "Restart" before performing a Lookup 
  * export locking via: GetLock(),PkgSystem{Lock,UnLock} 
  * apt/cache.py:
    - added  __iter__ to make "for pkg in apt.Cache:" stuff possible

 -- Michael Vogt <mvo@debian.org>  Wed,  9 Nov 2005 04:52:08 +0100

python-apt (0.6.13) unstable; urgency=low

  * support for depcache added
  * support for the PkgProblemResolver added
  * support for PkgSrcRecord.BuildDepends added
  * support for cdrom handling (add, ident) added
  * support for progress reporting from operations added
    (e.g. OpProgress, FetchProgress, InstallProgress, CdromProgress)
  * added tests/ directory with various tests for the code
  * native apt/ python directory added that contains
    a more pythonic interface to apt_pkg
  * made the apt/ python code PEP08 conform
  * python exceptions return the apt error message now 
    (thanks to Chris Halls for the patch)
  
 -- Michael Vogt <mvo@debian.org>  Fri,  5 Aug 2005 10:30:31 +0200

python-apt (0.6.12.2) unstable; urgency=low

   * rebuild against the latest apt (c++ transition)

 -- Michael Vogt <mvo@debian.org>  Mon, 1 Aug 2005 11:06:03 +0200

python-apt (0.6.12.1) unstable; urgency=low

   * rebuild against the latest apt

 -- Michael Vogt <mvo@debian.org>  Tue, 28 Jun 2005 18:29:57 +0200 

python-apt (0.6.12ubuntu1) breezy; urgency=low

  * Greek0@gmx.net--2005-main/python-apt--debian--0.6:
    - python2.{3,4}-apt conflicts with python-apt (<< 0.6.11)
      (closes: #308586)
      (closes ubuntu: #11380)

 -- Michael Vogt <michael.vogt@ubuntu.com>  Thu, 12 May 2005 11:34:05 +0200

python-apt (0.6.12) breezy; urgency=low
  
  * added a tests/ directory
  * added tests/pkgsrcrecords.py that will check if the pkgsrcrecords
    interface does not segfault
  * new native python "apt" interface that hides the details of apt_pkg

 -- Michael Vogt <michael.vogt@ubuntu.com>  Fri,  6 May 2005 10:11:52 +0200
  
python-apt (0.6.11) experimental; urgency=low

  * fixed some reference count problems in the depcache and 
    pkgsrcrecords code
  * DepCache.Init() is never called implicit now
  * merged with python-apt tree from Greek0@gmx.net--2005-main

 -- Michael Vogt <mvo@debian.org>  Fri,  6 May 2005 10:04:38 +0200

python-apt (0.5.36ubuntu2) hoary; urgency=low

  * return "None" in GetCandidateVer() if no Candidate is found

 -- Michael Vogt <michael.vogt@ubuntu.com>  Tue, 15 Mar 2005 12:30:06 +0100

python-apt (0.5.36ubuntu1) hoary; urgency=low

  * DepCache.ReadPinFile() added
  * Fixed a bug in DepCache.Upgrade()

 -- Michael Vogt <michael.vogt@ubuntu.com>  Wed,  2 Mar 2005 11:32:15 +0100

python-apt (0.5.36) hoary; urgency=low

  * Fix build-depends, somehow lost in merge

 -- Matt Zimmerman <mdz@ubuntu.com>  Sat, 26 Feb 2005 18:53:54 -0800

python-apt (0.5.35) hoary; urgency=low

  * Target hoary this time

 -- Matt Zimmerman <mdz@ubuntu.com>  Sat, 26 Feb 2005 15:57:21 -0800

python-apt (0.5.34) unstable; urgency=low

  * Restore Ubuntu changes
    - Build python 2.4 as default, add python2.3-apt
    - Typo fix (Ubuntu #4677)

 -- Matt Zimmerman <mdz@ubuntu.com>  Sat, 26 Feb 2005 15:53:30 -0800

python-apt (0.5.33) unstable; urgency=low

  * Merge michael.vogt@ubuntu.com--2005/python-apt--pkgDepCache--0
    - Basic depcache API (Ubuntu #6889)

 -- Matt Zimmerman <mdz@ubuntu.com>  Sat, 26 Feb 2005 15:37:48 -0800

python-apt (0.5.32) unstable; urgency=low

  * Update to work with apt 0.5.32 (bzip2 deb support)

 -- Matt Zimmerman <mdz@debian.org>  Sun, 12 Dec 2004 09:44:45 -0800

python-apt (0.5.10) unstable; urgency=low

  * Recompile with apt 0.5

 -- Matt Zimmerman <mdz@debian.org>  Fri, 26 Dec 2003 09:09:40 -0800

python-apt (0.5.9) unstable; urgency=low

  * Fix broken object initialization in sourcelist.cc and srcrecords.cc
    (Closes: #215792)

 -- Matt Zimmerman <mdz@debian.org>  Thu, 25 Dec 2003 12:12:04 -0800

python-apt (0.5.8) unstable; urgency=low

  * Adjust build-depends to build with python2.3.  No other changes.
  * This seems to break the new source package support, probably because
    the new source package support is buggy.

 -- Matt Zimmerman <mdz@debian.org>  Fri,  8 Aug 2003 09:01:12 -0400

python-apt (0.5.5.2) unstable; urgency=low

  * Add myself to Uploaders so that bugs don't get tagged as NMU-fixed anymore 
  * Initial support for working with source packages (Closes: #199716)

 -- Matt Zimmerman <mdz@debian.org>  Tue, 22 Jul 2003 22:20:00 -0400

python-apt (0.5.5.1) unstable; urgency=low

  * DepIterator::GlobOr increments the iterator; don't increment it again.
    This caused every other dependency to be skipped (Closes: #195805)
  * Avoid a null pointer dereference when calling keys() on an empty
    configuration (Closes: #149380) 

 -- Matt Zimmerman <mdz@debian.org>  Mon,  2 Jun 2003 23:18:53 -0400

python-apt (0.5.5) unstable; urgency=low

  * Rebuild with apt 0.5.5

 -- Matt Zimmerman <mdz@debian.org>  Tue,  6 May 2003 10:01:22 -0400

python-apt (0.5.4.9) unstable; urgency=low

  * Parse /var/lib/dpkg/status in examples/tagfile.py, so that it works
    out of the box (Closes: #175340)
  * Rebuild with apt 0.5.4.9 (libapt-pkg-libc6.3-5-3.3)

 -- Matt Zimmerman <mdz@debian.org>  Tue, 18 Feb 2003 16:42:24 -0500

python-apt (0.5.4.4) unstable; urgency=low

  * Fix for memory leak with TmpGetCache.
    Closes: #151489
  * Include additional examples from Moshe Zadka <m@moshez.org>
    Closes: #150091, #152048
  * Rebuild for python2.2, which is now the default version
    Closes: #158460
  * No CVS directories in source tarball
    Closes: #157773

 -- Matt Zimmerman <mdz@debian.org>  Tue, 27 Aug 2002 19:22:10 -0400
  
python-apt (0.5.4.3) unstable; urgency=low

  * #include <new> in python/generic.h so that we can build on ia64, which
    uses g++-2.96 (Closes: #137467)

 -- Matt Zimmerman <mdz@debian.org>  Sat,  9 Mar 2002 23:34:13 -0500

python-apt (0.5.4.2) unstable; urgency=high

  * Fix g++-3.0 compilation issues (Closes: #134020)

 -- Matt Zimmerman <mdz@debian.org>  Sun, 24 Feb 2002 00:20:22 -0500

python-apt (0.5.4.1) unstable; urgency=low

  * Add apt-utils to build-depends, since libapt-pkg-dev doesn't pull it
    in.  This should allow python-apt to be autobuilt more readily.

 -- Matt Zimmerman <mdz@debian.org>  Sat, 23 Feb 2002 19:01:15 -0500

python-apt (0.5.4) unstable; urgency=low

  * Initial release.
  * Initial packaging by Jason Gunthorpe, et al.

 -- Matt Zimmerman <mdz@debian.org>  Wed, 16 Jan 2002 01:37:56 -0500<|MERGE_RESOLUTION|>--- conflicted
+++ resolved
@@ -1,3 +1,10 @@
+python-apt (0.6.19ubuntu6) edgy; urgency=low
+
+  * python/progress.cc:
+    - fix memleak (lp: #43096)
+
+ -- Michael Vogt <michael.vogt@ubuntu.com>  Mon,  2 Oct 2006 18:33:44 +0200
+
 python-apt (0.6.19ubuntu5) edgy; urgency=low
 
   * python/pkgmanager.cc:
@@ -12,14 +19,8 @@
     - fix missing docstring (closes: #368907), 
       Thanks to Josh Triplett
   * make it build against python2.5
-  * python/progress.cc:
-    - fix memleak (lp: #43096)
-
-<<<<<<< HEAD
+
  -- Michael Vogt <michael.vogt@ubuntu.com>  Mon, 18 Sep 2006 18:28:19 +0200
-=======
- -- Michael Vogt <michael.vogt@ubuntu.com>  Mon,  2 Oct 2006 17:29:49 +0200
->>>>>>> c00b2271
 
 python-apt (0.6.19ubuntu4) edgy; urgency=low
 
