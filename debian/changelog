<<<<<<< HEAD
python-apt (0.7.100.1ubuntu2) natty; urgency=low

  * python/depcache.cc:
    - when using the actiongroup as a contextmanager incref/decref
      on enter and leave. this should fix the instablity issues
      that aptdaemon runs into (LP: #691134)
   * debian/control:
     - really dropped python2.6 recommends

 -- Michael Vogt <michael.vogt@ubuntu.com>  Wed, 22 Dec 2010 11:03:07 +0100

python-apt (0.7.100.1ubuntu1) natty; urgency=low

  * merged from debian
  * dropped python2.6 recommends
=======
python-apt (0.7.100.2) UNRELEASED; urgency=low

>>>>>>> 660c5bbf
  * apt/progress/text.py:
    - only run ioctl for termios.TIOCGWINSZ if the fd is a tty
  * apt/debfile.py, tests/test_debfile.py:
    - strip "./" from _get_content and add tests, this fixes a control
      file extraction bug in gdebi
    
 -- Michael Vogt <michael.vogt@ubuntu.com>  Tue, 21 Dec 2010 18:18:59 +0100

python-apt (0.7.100.1) unstable; urgency=low

  [ Julian Andres Klode ]
  * python/generic.h: Fix a memory leak (leaking on every unicode string).
  * debian/control: add Replaces to python-apt-common, python3-apt; to
    avoid file conflicts with files previously in python-apt (Closes: #605136).

  [ Michael Vogt ]
  * python/generic.h:
    - set Object to NULL in CppDeallocPtr
  * python/depcache.cc:
    - don't run "actiongroup.release()" if the object was already
      deallocated
  * tests/test_apt_cache.py:
    - fix tests to work if apt compressed indexes are enabled

 -- Julian Andres Klode <jak@debian.org>  Sun, 12 Dec 2010 14:30:33 +0100

python-apt (0.7.100ubuntu2) natty; urgency=low

  * python/generic.h:
    - set Object to NULL in CppDeallocPtr
  * python/depcache.cc:
    - don't run "actiongroup.release()" if the object was already
      deallocated
    
<<<<<<< HEAD
 -- Michael Vogt <michael.vogt@ubuntu.com>  Tue, 07 Dec 2010 14:49:42 +0100

python-apt (0.7.100ubuntu1) natty; urgency=low

  * re-merged from debian/sid
  * tests/test_apt_cache.py:
    - fix tests to work if apt compressed indexes are enabled

 -- Michael Vogt <michael.vogt@ubuntu.com>  Wed, 24 Nov 2010 10:58:05 +0100
=======
 -- Michael Vogt <mvo@debian.org>  Tue, 07 Dec 2010 13:41:07 +0100

python-apt (0.7.100.1) unstable; urgency=low

  [ Julian Andres Klode ]
  * python/generic.h: Fix a memory leak (leaking on every unicode string).
  * debian/control: add Replaces to python-apt-common, python3-apt; to
    avoid file conflicts with files previously in python-apt (Closes: #605136).

  [ Michael Vogt ]
  * python/generic.h:
    - set Object to NULL in CppDeallocPtr
  * python/depcache.cc:
    - don't run "actiongroup.release()" if the object was already
      deallocated
  * tests/test_apt_cache.py:
    - fix tests to work if apt compressed indexes are enabled

 -- Julian Andres Klode <jak@debian.org>  Sun, 12 Dec 2010 14:30:33 +0100
>>>>>>> 660c5bbf

python-apt (0.7.100) unstable; urgency=low

  * Final 0.7.100 release; targeted at Squeeze.
  * apt/debfile.py:
    - Replace (undocumented) use of python-debian debfile.DebFile API with
      the equivalent apt_inst.DebFile API (Closes: #603043)
  * apt/package.py:
    - Fix docstring of Package.mark_delete() (Closes: #599042)
  * doc:
    - Various documentation updates.
    - The C++ API/ABI is stable now.
  * po
    - Update sl.po (Closes: #603359)

 -- Julian Andres Klode <jak@debian.org>  Wed, 17 Nov 2010 16:53:55 +0100

python-apt (0.7.98.1ubuntu2) natty; urgency=low

  * rebuild for python2.7

 -- Michael Vogt <michael.vogt@ubuntu.com>  Wed, 10 Nov 2010 17:49:45 +0100

python-apt (0.7.98.1ubuntu1) natty; urgency=low

  [ Michael Vogt ]
  * merged from debian/sid, remaining changes:
    - updated mirror list
    - compat fixes for 3.x (pending upstream inclusion)

  [ Jeremy Bicha ]
  * data/templates/Ubuntu.info.in:
   - add natty, LP:661578

 -- Michael Vogt <michael.vogt@ubuntu.com>  Mon, 18 Oct 2010 10:55:00 +0200

python-apt (0.7.98.1) unstable; urgency=low

  [ Piotr Ozarowski ]
  * Use dh_python3 to handle Python 3 files
    - bump minimum required versions of python-central and python3-all-dev
    - add new python3-apt, python3-apt-bdg and python-common binary packages
  * Replace python-central with dh_python2

 -- Michael Vogt <mvo@debian.org>  Wed, 29 Sep 2010 20:38:25 +0200

python-apt (0.7.98) unstable; urgency=low

  [ Michael Vogt ]
  * python/acquire.cc:
    - return long long when calling TotalNeeded(), FetchNeeded() and
      PartialPresent() from pkgAcquire(). This follows the change
      in libapt.
  * apt/debfile.py:
    - add missing init for _installed_conflicts (LP: #618597)
  * add "provides" property to the apt.Version objects
  * apt/debfile.py:
    - fix error when reading binary content and add regresion test
  * merged patch from Samuel Lidén Borell to fix crash if there utf8 
    in the control file (LP: #624290) and add test
  * apt/cache.py:
    - add "sources_list" parameter to cache.update() to force updating
      a single sources.list entry only
  * debian/control:
    - add missing build-depends on python-debian (needed to run the
      tests for apt.debfile.DebPackage()
  * data/templates/Ubuntu.info.in:
    - add extras.ubuntu.com and archvie.canonical.com to the
      templates
  * aptsources/distinfo.py, aptsources/distro.py:
    - support non-official templates (like extras.ubuntu.com)
  * fix return type of DebSize() and UsrSize(), thanks to
    Sebastian Heinlein, LP: #642936
  * merge fix from Steven Chamberlain <steven@pyro.eu.org> for
    crash in unattended-upgrades, many many thanks (closes: #596408)
  * python/acquire-item.cc:
    - fix two more int -> long long change to follow the changes
      from libapt
    - do use PyString_FromFormat(), in python versions below 2.7 it
      does not support long long (%llu), use strprintf() from libapt
      instead

  [ Kiwinote ]
  * apt/debfile:
    - don't fail if we conflict with the pkgs we are reinstalling

 -- Michael Vogt <mvo@debian.org>  Tue, 28 Sep 2010 15:47:51 +0200

python-apt (0.7.97.1) unstable; urgency=low

  * tests/test_apt_cache.py:
    - Do not insert ".." into sys.path, fixes FTBFS

 -- Julian Andres Klode <jak@debian.org>  Thu, 26 Aug 2010 14:08:01 +0200

python-apt (0.7.97) unstable; urgency=low

  [ Julian Andres Klode ]
  * python/tag.cc:
    - Support gzip compression for control files (Closes: #383617),
      requires APT (>> 0.7.26~exp10) to work.
  * doc/conf.py:
    - Correctly handle non-digit characters in version (ignore everything
      after them).
  * python/apt_pkgmodule.cc:
    - Bind pkgAcquire::Item::StatTransientNetworkError (Closes: #589010)
  * doc/library/apt_pkg.rst:
    - Document Configuration.dump().
  * debian/control:
    - Adapt to new Python 3 handling (Closes: #593042)
    - Build-depend on APT >= 0.8 to get gzip compression enabled (optional,
      can be reverted for backports)
    - Set Standards-Version to 3.9.1
  
  [ Michael Vogt ]
  * python/configuration.cc:
    - add binding for the "dump()" method to configruation objects
  * apt/debfile.py:
    - fix crash in DscFile handling and add regression test
  * po/pt_BR.po:
    - updated, thanks to Sergio Cipolla (Closes: #593754)

 -- Julian Andres Klode <jak@debian.org>  Thu, 26 Aug 2010 12:32:54 +0200

python-apt (0.7.96.1ubuntu12) maverick; urgency=low

  * merge fix from Steven Chamberlain <steven@pyro.eu.org> for
    crash in unattended-upgrades, many many thanks (closes: #596408)
  * python/acquire-item.cc:
    - fix two more int -> long long change to follow the changes
      from libapt
    - use strprintf() from libapt instead of PyString_FromFormat()
      because PyString_FromFormat() does not support %llu in python
      versions below 2.7

 -- Michael Vogt <michael.vogt@ubuntu.com>  Tue, 28 Sep 2010 16:01:21 +0200

python-apt (0.7.96.1ubuntu11) maverick; urgency=low

  * Fix return type of DebSize() and UsrSize(), its long long,
    not float. Thanks to Sebastian Heinlein, LP: #642936

 -- Michael Vogt <michael.vogt@ubuntu.com>  Mon, 20 Sep 2010 10:43:47 +0200

python-apt (0.7.96.1ubuntu10) maverick; urgency=low

  * data/templates/Ubuntu.info.in:
    - add extras.ubuntu.com and archvie.canonical.com to the
      templates
  * aptsources/distinfo.py, aptsources/distro.py:
    - support non-official templates (like extras.ubuntu.com)
  * python/tag.cc:
    - accept "byte" type as well in TacSecNew (for py3)

 -- Michael Vogt <michael.vogt@ubuntu.com>  Mon, 13 Sep 2010 11:28:24 +0200

python-apt (0.7.96.1ubuntu9) maverick; urgency=low

  [ Kiwinote ]
  * apt/debfile:
    - don't fail if we conflict with the pkgs we are reinstalling

  [ Michael Vogt ]
  * add "provides" property to the apt.Version objects
  * apt/debfile.py:
    - fix error when reading binary content and add regresion test
  * merged patch from Samuel Lidén Borell to fix crash if there utf8 
    in the control file (LP: #624290) and add test
  * apt/cache.py:
    - add "sources_list" parameter to cache.update() to force updating
      a single sources.list entry only
  * debian/control:
    - add missing build-depends on python-debian (needed to run the
      tests for apt.debfile.DebPackage()

 -- Michael Vogt <michael.vogt@ubuntu.com>  Tue, 07 Sep 2010 13:47:03 +0200

python-apt (0.7.96.1ubuntu8) maverick; urgency=low

  * debian/control:
    - add missing build-depends on python-debian (needed to run the
      tests for apt.debfile.DebPackage()

 -- Michael Vogt <michael.vogt@ubuntu.com>  Fri, 03 Sep 2010 18:33:50 +0200

python-apt (0.7.96.1ubuntu7) maverick; urgency=low

  * cherry pick debfile fix from lp:~mvo/python-apt/mvo (402..405):
    * apt/debfile.py:
      - fix error when reading binary content and add regresion test

 -- Michael Vogt <michael.vogt@ubuntu.com>  Thu, 02 Sep 2010 10:53:46 +0200

python-apt (0.7.96.1ubuntu6) maverick; urgency=low

  * apt/debfile.py:
    - add missing init for _installed_conflicts (LP: #618597)

 -- Michael Vogt <michael.vogt@ubuntu.com>  Fri, 27 Aug 2010 11:18:13 +0200

python-apt (0.7.96.1ubuntu5) maverick; urgency=low

  * python/acquire.cc:
    - return long long when calling TotalNeeded(), FetchNeeded() and 
      PartialPresent() from pkgAcquire(). This follows the change
      in libapt.

 -- Michael Vogt <michael.vogt@ubuntu.com>  Tue, 10 Aug 2010 11:08:14 +0200

python-apt (0.7.96.1ubuntu4) maverick; urgency=low

  * apt/debfile.py:
    - fix crash in DscFile handling and add regression test

 -- Michael Vogt <michael.vogt@ubuntu.com>  Thu, 05 Aug 2010 23:36:53 +0200

python-apt (0.7.96.1ubuntu3) maverick; urgency=low

  * rebuild against lastest libapt

 -- Michael Vogt <michael.vogt@ubuntu.com>  Thu, 29 Jul 2010 12:23:27 +0200

python-apt (0.7.96.1ubuntu2) maverick; urgency=low

  [ Michael Vogt ]
  * python/configuration.cc:
    - add binding for the "dump()" method to configruation objects

 -- Michael Vogt <michael.vogt@ubuntu.com>  Thu, 29 Jul 2010 09:31:10 +0200

python-apt (0.7.96.1ubuntu1) maverick; urgency=low

  [ Julian Andres Klode ]
  * python/tag.cc:
    - Support gzip compression for control files (Closes: #383617),
      requires APT (>> 0.7.26~exp10) to work.
  * doc/conf.py:
    - Correctly handle non-digit characters in version (ignore everything
      after them).
  * python/apt_pkgmodule.cc:
    - Bind pkgAcquire::Item::StatTransientNetworkError (Closes: #589010)

  [ Michael Vogt ]
  * merge from debian-sid bzr branch, remaining changes:
    - do not build for python2.5
  
 -- Michael Vogt <michael.vogt@ubuntu.com>  Wed, 28 Jul 2010 10:54:25 +0200

python-apt (0.7.96.1) unstable; urgency=low

  * tests/test_debfile.py:
   - properly setup fixture data to make debfile test pass 
     (closes: #588796)

 -- Michael Vogt <mvo@debian.org>  Mon, 12 Jul 2010 14:14:51 +0200

python-apt (0.7.96) unstable; urgency=low

  [ Michael Vogt ]
  * data/templates/gNewSense.info.in,
    data/templates/gNewSense.mirrors:
    - add gNewSense template and mirrors, thanks to Karl Goetz
  * data/templates/Ubuntu.info.in, 
    data/templates/Ubuntu.mirrors:
    - updated for Ubuntu maverick
  * doc/source/conf.py:
    - do not fail on non-digits in the version number
  * utils/get_debian_mirrors.py:
    - ignore mirrors without a county
  * apt/cache.py:
    - add new "dpkg_journal_dirty" property that can be used to
      detect a interrupted dpkg (the famous 
     "E: dpkg was interrupted, you must manually run 'dpkg --configure -a'")
  * merged lp:~kiwinote/python-apt/merge-gdebi-changes, this port the
    DebPackage class fixes from gdebi into python-apt so that gdebi can
    use the class from python-apt directly
  * apt/debfile.py:
    - check if the debfiles provides are in conflict with the systems
      packages
    - fix py3 compatibility
  * tests/test_debs/*.deb, tests/test_debfile.py:
    - add automatic test based on the test debs from gdebi
  * python/progress.cc:
    - deal with missing return value from the acquire progress in pulse()

  [ Martin Pitt ]
  * tests/test_apt_cache.py: Test accessing the record of all packages during
    iteration. This both ensures that it's well-formatted and structured, and
    also that accessing it does not take an inordinate amount of time. This
    exposes a severe performance problem when using gzip compressed package
    indexes.
  * apt/cache.py: When iterating over the cache, do so sorted by package name.
    With this we read the the package lists linearly if we need to access the
    package records, instead of having to do thousands of random seeks; the
    latter is disastrous if we use compressed package indexes, and slower than
    necessary for uncompressed indexes.

  [ Julian Andres Klode ]
  * Re-enable Python 3 support for latest python-default changes (hack).

 -- Michael Vogt <mvo@debian.org>  Mon, 12 Jul 2010 08:58:42 +0200

python-apt (0.7.95ubuntu2) maverick; urgency=low

  * apt/utils.py:
    - fix end date calculation for releases in june

 -- Michael Vogt <michael.vogt@ubuntu.com>  Thu, 10 Jun 2010 11:50:21 +0200

python-apt (0.7.95ubuntu1) maverick; urgency=low

  * merge from debian bzr, remaining changes:
    - different mirror list
  * revert commit 346 (this re-enable the deprecation warnings)
  * data/templates/gNewSense.info.in,
    data/templates/gNewSense.mirrors:
    - add gNewSense template and mirrors, thanks to Karl Goetz
  * doc/source/conf.py:
    - do not fail for non digit version numbers like 0.7.95ubuntu1

 -- Michael Vogt <michael.vogt@ubuntu.com>  Tue, 01 Jun 2010 17:36:56 +0200

python-apt (0.7.95) unstable; urgency=low

  [ Julian Andres Klode ]
  * apt/cache.py:
    - Make Cache.get_changes() much (~35x) faster (Closes: #578074).
    - Make Cache.req_reinstall_pkgs much faster as well.
    - Make Cache.get_providing_packages() about 1000 times faster.
    - Use has_versions and has_provides from apt_pkg.Package where possible.
  * apt/package.py:
    - Decode using utf-8 in installed_files (LP: #407953).
    - Fix fetch_source() to work when source name = binary name (LP: #552400).
    - Merge a patch from Sebastian Heinlein to make get_changelog() only
      check sources where source version >= binary version (Closes: #581831).
    - Add Version.source_version and enhance Sebastian's patch to make use
      of it, in order to find the best changelog for the package.
  * python:
    - Return bool instead of int to Python where possible, looks better.
    - Document every class, function, property.
  * python/cache.cc:
    - Check that 2nd argument to Cache.update() really is a SourceList object.
    - Fix PackageFile.not_automatic to use NotAutomatic instead of NotSource.
    - Add Package.has_versions to see which packages have at least one version,
      and Package.has_provides for provides.
    - Add rich compare methods to the Version object.
  * python/generic.cc:
    - Fix a memory leak when using old attribute names.
    - Map ArchiveURI property to archive_uri
  * python/progress.cc:
    - Do not pass arguments to InstallProgress.wait_child().
  * doc:
    - Update the long documentation.
  * debian/control:
    - Change priority to standard, keep -doc and -dev on optional.
  * utils/migrate-0.8.py:
    - Open files in universal newline support and pass filename to ast.parse.
    - Add has_key to the list of deprecated functions.
    - Don't abort if parsing failed.
    - do not require files to end in .py if they are passed on the command
      line or if they contain python somewhere in the shebang line.

  [ Michael Vogt ]
  * apt/cache.py:
    - make cache open silent by default (use apt.progress.base.OpProgress)
  * tests/data/aptsources_ports/sources.list:
    - fix ports test-data
  * tests/test_apt_cache.py:
    - add simple test for basic cache/dependency iteration

 -- Julian Andres Klode <jak@debian.org>  Wed, 19 May 2010 15:43:09 +0200

python-apt (0.7.94.2ubuntu7) maverick; urgency=low

  * data/templates/Ubuntu.info.in:
    - add maverick

 -- Colin Watson <cjwatson@ubuntu.com>  Sun, 09 May 2010 13:17:03 +0200

python-apt (0.7.94.2ubuntu6) lucid; urgency=low

  Cherry pick fix from the debian branch:
  
  [ Julian Andres Klode ]
  * python/cache.cc:
    - Fix PackageFile.not_automatic to use NotAutomatic instead of NotSource.

 -- Michael Vogt <michael.vogt@ubuntu.com>  Wed, 14 Apr 2010 17:45:11 +0200

python-apt (0.7.94.2ubuntu5) lucid; urgency=low

  [ Julian Andres Klode ]
  * apt/package.py:
    - Decode using utf-8 in installed_files (LP: #407953).
    - Fix fetch_source() to work when source name = binary name (LP: #552400).
  * python/cache.cc:
    - Check that 2nd argument to Cache.update() really is a SourceList object.
  * python/generic.cc:
    - Map ArchiveURI property to archive_uri
  * utils/migrate-0.8.py:
    - Open files in universal newline support and pass filename to ast.parse.
    - Add has_key to the list of deprecated functions.
    - Don't abort if parsing failed.
    - do not require files to end in .py if they are passed on the command
      line or if they contain python somewhere in the shebang line.

 -- Michael Vogt <michael.vogt@ubuntu.com>  Wed, 31 Mar 2010 22:11:38 +0200

python-apt (0.7.94.2ubuntu4) lucid; urgency=low

  * If PYTHON_APT_DEPRECATION_WARNINGS is unset, also disable the
    deprecation warnings in apt_pkg directly; and don't just
    disable any deprecation warning in apt/__init__.py (LP: #548623)

 -- Julian Andres Klode <juliank@ubuntu.com>  Mon, 29 Mar 2010 13:18:20 +0200

python-apt (0.7.94.2ubuntu3) lucid; urgency=low

  * python/indexfile.cc:
    - add missing 0.7 compat indexfile.ArchiveURI method 
      (LP: #545848)
  
 -- Michael Vogt <michael.vogt@ubuntu.com>  Thu, 25 Mar 2010 10:44:31 +0100

python-apt (0.7.94.2ubuntu2) lucid; urgency=low

  * debian/control:
    - build against "XS-Python-Versions: all" to ensure we only
      build/test against supported python versions (fixes FTBFS)

 -- Michael Vogt <michael.vogt@ubuntu.com>  Tue, 23 Mar 2010 21:24:46 +0100

python-apt (0.7.94.2ubuntu1) lucid; urgency=low

  Updated to the 0.7.9x series (FFe LP: #531518), this
  brings us python3 support and a more PEP08 conform
  API
  
  [ Julian Andres Klode ]
  * python/generic.cc:
    - Fix a memory leak when using old attribute names.
  * debian/control:
    - Change priority to standard, keep -doc and -dev on optional.

  [ Michael Vogt ]
  * apt/cache.py:
    - make cache open silent by default (use apt.progress.base.OpProgress)
  * tests/data/aptsources_ports/sources.list:
    - fix ports test-data
  * debian/control
    - build against XS-Python-Versions: 2.6, 3.1
  * tests/test_apt_cache.py:
    - add simple test for basic cache/dependency iteration
  * apt/__init__.py:
    - only show deprecation warnings if PYTHON_APT_DEPRECATION_WARNINGS
      is set in the environment. While we do want to have the new API its
      not feasible to port all apps in the lucid timeframe. Once lucid
      is released we turn the warnings on by default again
  
 -- Michael Vogt <michael.vogt@ubuntu.com>  Tue, 23 Mar 2010 20:01:22 +0100

python-apt (0.7.94.2) unstable; urgency=low

  * Revert 0.7.93.3 and just set APT::Architecture to i386 for
    test_aptsources; fixes FTBFS on powerpc.

 -- Julian Andres Klode <jak@debian.org>  Fri, 12 Mar 2010 19:22:57 +0100

python-apt (0.7.94.1) unstable; urgency=low

  * Pass --exclude=migrate-0.8.py to dh_pycentral; in order to not depend
    on python2.6; but recommend python2.6.
  * Use dh_link instead of ln for python-apt-doc (Closes: #573523).
  * Pass --link-doc=python-apt to dh_installdocs.
  * Install examples to python-apt-doc instead of python-apt.
  * tests/test_all.py: Write information header to stderr, not stdout.
  * Build documentation only when needed (when building python-apt-doc).

 -- Julian Andres Klode <jak@debian.org>  Fri, 12 Mar 2010 14:36:48 +0100

python-apt (0.7.94) unstable; urgency=low

  * Move documentation into python-apt-doc (Closes: #572617)
  * Build documentation only once on the default Python version.
  * python/acquire-item.cc:
    - Add AcquireItem.partialsize member.
  * python/apt_pkgmodule.cc:
    - Treat '>>' and '>', '<<' and '<' as identical in check_dep (LP: #535667).
  * python/generic.cc:
    - Map UntranslatedDepType to dep_type_untranslated.
  * python/tag.cc:
    - Hack the TagFile iterator to not use shared storage (Closes: #572596):
      Scan once, duplicate the section data, and scan again.
  * apt/package.py:
    - Create a string class BaseDependency.__dstr which makes '>' equal to
      '>>' and '<' equal to '<<' (compatibility).
    - Use the binary package version in Version.fetch_source() if the
      source version is not specified (i.e. in the normal case).
    - Always return unicode strings in Package.get_changelog (Closes: #572998).
  * apt/progress/text.py:
    - Drop InstallProgress, it's useless to keep this alias around.
  * apt/progress/old.py:
    - Let the new method call the old one; e.g. status_update() now calls
      self.statusUpdate(). This improves compatibility for sub classes.
  * Merge with Ubuntu:
    - util/get_ubuntu_mirrors_from_lp.py:
      + rewritten to use +archivemirrors-rss and feedburner
    - pre-build.sh: update ubuntu mirrors on bzr-buildpackage (and also do this
      for Debian mirrors)
    - add break for packagekit-backend-apt (<= 0.4.8-0ubuntu4)
  * tests:
    - test_deps: Add tests for apt_pkg.CheckDep, apt_pkg.check_dep,
      apt_pkg.parse_depends and apt_pkg.parse_src_depends.
  * tests/data/aptsources/sources.list.testDistribution:
    - change one mirror which is not on the mirror list anymore.
  * utils/get_debian_mirrors.py:
    - Parse Mirrors.masterlist instead of the HTML web page.
  * utils/get_ubuntu_mirrors_from_lp.py:
    - Sort the mirror list of each country.

 -- Julian Andres Klode <jak@debian.org>  Wed, 10 Mar 2010 16:10:27 +0100

python-apt (0.7.93.3) unstable; urgency=low

  * data/templates/Ubuntu.info.in:
    - Use generic MirrorsFile key instead of per-architecture ones in
      order to fix FTBFS on !amd64 !i386 (Closes: #571752)

 -- Julian Andres Klode <jak@debian.org>  Sat, 27 Feb 2010 23:26:45 +0100

python-apt (0.7.93.2) unstable; urgency=low

  [ Julian Andres Klode ]
  * Fix some places where the old API was still used:
    - apt/utils.py: Completely ported, previous one was old-API from Ubuntu.
    - apt/cache.py: Use the new progress classes instead of the old ones.
    - apt/package.py: Various smaller issues fixed, probably caused by merge.
  * utils/migrate-0.8.py:
    - Improve C++ parsing and add apt.progress.old to the modules, reduces
      false positives.
    - Ship the list of deprecated things in the apt_pkg and apt_inst modules
      inside the script itself, so we don't have to parse the source code
      anymore.
  * python:
    - Handle deprecated attributes and methods in the tp_gettattro slot, this
      allows us to easily warn if a deprecated function is used.
  * python/tagfile.cc:
    - Implement the iterator protocol in TagFile.
  * python/cache.cc:
    - Implement Cache.__len__() and Cache.__contains__() (Closes: #571443).
  * data/templates/Debian.info.in:
    - Replace the MatchURI with one that really matches something.
  * aptsources/distro.py:
    - Call lsb_release with -idrc instead of --all.
  * tests:
    - Fix aptsources tests to use local data files if available.
    - test_all.py: Use local modules instead of system ones if possible.
  * data/templates/*.in: Switch MirrorsFile to relative filenames.
    - setup.py: Copy the mirror lists to the build directory
    - aptsources/distinfo.py: Support relative filenames for MirrorsFile.
  * debian/rules:
    - Run tests during build time.
  * debian/python-apt.install:
    - Install utils/migrate-0.8.py to /usr/share/python-apt/.
  
  [ Michael Vogt ]
  * apt/cache.py:
    - call install_progress.startUpdate()/finishUpdate() to keep
      compatibility with older code
  * apt/progress/base.py:
    - restore "self.statusfd, self.writefd" type, provide additional
      self.status_stream and self.write_stream file like objects
  * python/progress.cc:
    - try to call compatibility functions first, then new functions

 -- Julian Andres Klode <jak@debian.org>  Sat, 27 Feb 2010 18:33:11 +0100

python-apt (0.7.93.1) unstable; urgency=low

  [ Julian Andres Klode ]
  * Fix reference counting for old progress classes (Closes: #566370).
  * apt/cache.py:
    - Fix Cache.update() to not raise errors on successful updates.
  * python/progress.cc:
    - Fix some threading issues (add some missing PyCbObj_BEGIN_ALLOW_THREADS)
  * python/acquire-item.cc:
    - Support items without an owner set.
  * python/tarfile.cc:
    - When extracting, only allocate a new buffer if the old one was too small.
    - Do not segfault if TarFile.go() is called without a member name.
    - Clone all pkgDirStream::Item's so apt_pkg.TarMember object can be used
      outside of the callback function passed to go().
    - If only one member is requested, extract just that one.
  * Drop the segfault prevention measures from the Acquire code, as they fail
    to work. A replacement will be added once destruction callbacks are added
    in APT.
  * Merge the CppOwnedPyObject C++ class into CppPyObject.
  * Remove inline functions from the C++ API, export them instead.
  * Localization
    - de.po: Update against new template
  * python/arfile.cc:
    - Handle the case where ararchive_new returns NULL in debfile_new.
  * apt/progress/base.py:
    - select.error objects do not have an errno attribute (Closes: #568005)
  * doc/client-example.cc: Update against the new API.
  * Fix typos of separated in multiple files (reported by lintian).
  * debian/control:
    - Make python-apt-dev depend on ${misc:Depends} and recommend python-dev.
    - Set Standards-Version to 3.8.4.

  [ Michael Vogt ]
  * apt/utils.py:
    - add some misc utils like get_release_filename_for_pkg()

 -- Julian Andres Klode <jak@debian.org>  Fri, 05 Feb 2010 17:45:39 +0100

python-apt (0.7.93) unstable; urgency=low

  [ Julian Andres Klode ]
  * Merge debian-sid and debian-experimental.
  * Add a tutorial on how to do things which are possible with apt-get,
    like apt-get --print-uris update (cf. #551164).
  * Build for Python 2.5, 2.6 and 3.1; 2.6 and 3.1 hit unstable on Jan 16.
    - Use DH_PYCENTRAL=nomove for now because include-links seems broken
  * Merge lp:~forest-bond/python-apt/cache-is-virtual-package-catch-key-error
    - Return False in Cache.is_virtual_package if the package does not exist.
  * Make all class-level constants have uppercase names.
  * Rewrite apt.progress.gtk2 documentation by hand and drop python-gtk2
    build-time dependency.
  * aptsources:
    - Make all classes subclasses of object.
    - distro.py: Support Python 3, decode lsb_release results using utf-8.
  * apt/progress/base.py:
    - Fix some parsing of dpkg status fd.
  * apt/progress/text.py:
    - Replace one print statement with a .write() call.
  * Rename apt_pkg.PackageIndexFile to apt_pkg.IndexFile.

  [ Colin Watson ]
  * apt/progress/__init__.py:
    - Fix InstallProgress.updateInterface() to cope with read() returning 0
      on non-blocking file descriptors (LP: #491027).
  
  [ Michael Vogt ]
  * apt/cache.py: 
    - improved docstring for the cache
    - add "enhances" property
  * data/templates/Ubuntu.info.in:
    - add lucid
  * python/cache.cc:
    - add UntranslatedDepType attribute to DependencyType
    - add DepTypeEnum that returns a value from 
      {DepDepends, DepPreDepends, ...}
  * python/apt_pkgmodule.cc:
    - add DepDpkgBreaks, DepEnhances constants
  * doc/source/apt_pkg/{cache.rst, index.rst}:
    - update documentation as well

 -- Julian Andres Klode <jak@debian.org>  Wed, 20 Jan 2010 17:06:20 +0100

python-apt (0.7.92) experimental; urgency=low

  * New features:
    - Provide a C++ API in the package python-apt-dev (Closes: #334923).
    - Add apt_pkg.HashString and apt_pkg.IndexRecords (Closes: #456141).
    - Add apt_pkg.Policy class (Closes: #382725).
    - Add apt_pkg.Hashes class.
    - Allow types providing __new__() to be subclassed.
    - Add apt_pkg.DepCache.mark_auto() and apt.Package.mark_auto() methods to
      mark a package as automatically installed.
    - Make AcquireFile a subclass of AcquireItem, thus inheriting attributes.
    - New progress handling in apt.progress.base and apt.progress.text. Still
      missing Qt4 progress handlers.
    - Classes in apt_inst (Closes: #536096)
      + You can now use apt_inst.DebFile.data to access the data.tar.* member
        regardless of its compression (LP: #44493)

  * Unification of dependency handling:
    - apt_pkg.parse_[src_]depends() now use CompType instead of CompTypeDeb
      (i.e. < instead of <<) to match the interface of Version.depends_list_str
    - apt_pkg.SourceRecords.build_depends matches exactly the interface of
      Version.depends_list_str just with different keys (e.g. Build-Depends).
      + Closes: #468123 - there is no need anymore for binding CompType or
        CompTypeDeb, because we don't return integer values for CompType
        anymore.

  * Bugfixes:
    - Delete pointers correctly, fixing memory leaks (LP: #370149).
    - Drop open() and close() in apt_pkg.Cache as they cause segfaults.
    - Raise ValueError in AcquireItem if the Acquire process is shut down
      instead of segfaulting.

  * Other stuff:
    - Merge releases 0.7.10.4 - 0.7.12.1 from unstable.
    - Merge Configuration,ConfigurationPtr,ConfigurationSub into one type.
    - Simplify the whole build process by using a single setup.py.
    - The documentation has been restructured and enhanced with tutorials.
    - Only recommend lsb-release instead of depending on it. Default to
      Debian unstable if lsb_release is not available.

 -- Julian Andres Klode <jak@debian.org>  Tue, 18 Aug 2009 16:42:56 +0200

python-apt (0.7.91) experimental; urgency=low

  [ Julian Andres Klode ]
  * Rename where needed according to PEP 8 conventions (Closes: #481061)
  * Where possible, derive apt.package.Record from collections.Mapping.
  * ActionGroups can be used as a context manager for the 'with' statement.
  * utils/migrate-0.8.py: Helper to check Python code for deprecated functions,
    attributes,etc. Has to be run from the python-apt source tree, but can be
    used for all Python code using python-apt.
  * debian/control: Only recommend libjs-jquery (Closes: #527543).

  [ Stefano Zacchiroli ]
  * debian/python-apt.doc-base: register the documentation with the
    doc-base system (Closes: #525134)

  [ Sebastian Heinlein ]
  * apt/package.py: Add Package.get_version() which returns a Version instance
    for the given version string or None (Closes: #523998)

 -- Julian Andres Klode <jak@debian.org>  Fri, 05 Jun 2009 19:36:45 +0200

python-apt (0.7.90) experimental; urgency=low

  * Introduce support for Python 3 (Closes: #523645)

  * Support the 'in' operator (e.g. "k in d") in Configuration{,Ptr,Sub}
    objects (e.g. apt_pkg.Config) and in TagSections (apt_pkg.ParseSection())
  * Replace support for file objects with a more generic support for any object
    providing a fileno() method and for file descriptors (integers).
  * Add support for the Breaks fields
  * Only create Package objects when they are requested, do not keep them in
    a dict. Saves 10MB for 25,000 packages on my machine.
  * apt/package.py: Allow to set the candidate of a package (Closes: #523997)
    - Support assignments to the 'candidate' property of Package objects.
    - Initial patch by Sebastian Heinlein

 -- Julian Andres Klode <jak@debian.org>  Wed, 15 Apr 2009 13:47:42 +0200

python-apt (0.7.13.4ubuntu5) lucid; urgency=low

  [ Michael Vogt ]
  * data/templates/Ubuntu.info.in:
    - make armel point to ports.ubuntu.com (LP: #531876)

  [ Emmet Hikory ]
  * data/templates/Ubuntu.info.in:
    - refactor to use ports by default for gutsy and newer releases
    - Set appropriate exceptions to defaults for warty-lucid

 -- Emmet Hikory <persia@ubuntu.com>  Fri, 05 Mar 2010 10:22:05 +0900

python-apt (0.7.13.4ubuntu4) lucid; urgency=low

  * Drop build dependency on python2.4.

 -- Matthias Klose <doko@ubuntu.com>  Mon, 01 Feb 2010 20:30:14 +0100

python-apt (0.7.13.4ubuntu3) lucid; urgency=low

  * apt/utils.py:
    - add some misc utils like get_release_filename_for_pkg()

 -- Michael Vogt <michael.vogt@ubuntu.com>  Fri, 22 Jan 2010 12:18:29 +0100

python-apt (0.7.13.4ubuntu2) lucid; urgency=low

  [ Michael Vogt ]
  * apt/cache.py: 
    - improved docstring for the cache
    - add "enhances" property
  * data/templates/Ubuntu.info.in:
    - add lucid
  * python/cache.cc:
    - add UntranslatedDepType attribute to DependencyType
    - add DepTypeEnum that returns a value from 
      {DepDepends, DepPreDepends, ...}
  * python/apt_pkgmodule.cc:
    - add DepDpkgBreaks, DepEnhances constants
  * doc/source/apt_pkg/{cache.rst, index.rst}:
    - update documentation as well

 -- Michael Vogt <michael.vogt@ubuntu.com>  Fri, 15 Jan 2010 15:06:10 +0100

python-apt (0.7.13.4ubuntu1) lucid; urgency=low

  [ Michael Vogt ]
  * merge from debian, remaining changes:
    - different mirror list
  
  [ Colin Watson ]
  * apt/progress/__init__.py:
    - Fix InstallProgress.updateInterface() to cope with read() returning 0
      on non-blocking file descriptors (LP: #491027).

 -- Michael Vogt <michael.vogt@ubuntu.com>  Wed, 02 Dec 2009 17:02:37 +0100

python-apt (0.7.13.4) unstable; urgency=low

  [ Michael Vogt ]
  * po/zh_CN.po:
    - updated, thanks to Feng Chao
  * python/progress.cc:
    - if the mediaChange() does not return anything or is not implemented
      send "false" to libapt

  [ Julian Andres Klode ]
  * apt/package.py: Fix dictionary access of VersionList, patch
    by Sebastian Heinlein (Closes: #554895).

 -- Julian Andres Klode <jak@debian.org>  Sun, 29 Nov 2009 20:26:31 +0100

python-apt (0.7.13.3) unstable; urgency=low

  [ Michael Vogt ]
  * apt/cache.py:
    - add actiongroup() method (backport from 0.7.92)
    - re-work the logic in commit() to fail if installArchives() returns
      a unexpected result
  * apt/progress/__init__.py:
    - catch exceptions in pm.DoInstall()

  [ Sebastian Heinlein ]
  * apt/package.py:
    - Export if a package is an essential one (Closes: #543428)

  [ Julian Andres Klode ]
  * python/depcache.cc:
    - Make ActionGroups context managers so apt.Cache.actiongroup() has
      the same behavior as in 0.7.92
  * apt/cache.py:
    - Add raiseOnError option to Cache.update() (Closes: #545474)
  * apt/package.py:
    - Use the source version instead of the binary version in fetch_source().
  * apt/progress/__init__.py:
    - Correctly ignore ECHILD by checking before EINTR (Closes: #546007)

 -- Julian Andres Klode <jak@debian.org>  Tue, 15 Sep 2009 15:18:45 +0200

python-apt (0.7.13.2ubuntu5) lucid; urgency=low

  * python/progress.cc:
    - if the mediaChange() does not return anything or is not implemented
      send "false" to libapt (LP: #462771)
  * data/templates/Ubuntu.info.in:
    - add lucid

 -- Michael Vogt <michael.vogt@ubuntu.com>  Thu, 05 Nov 2009 18:38:36 +0100

python-apt (0.7.13.2ubuntu4) karmic; urgency=low

  * No change rebuild to fix misbuilt binaries on armel.

 -- Loïc Minier <loic.minier@ubuntu.com>  Wed, 21 Oct 2009 14:52:36 +0200

python-apt (0.7.13.2ubuntu3) karmic; urgency=low

  * rebuild against latest libapt

 -- Michael Vogt <michael.vogt@ubuntu.com>  Fri, 25 Sep 2009 22:17:35 +0200

python-apt (0.7.13.2ubuntu2) karmic; urgency=low

  [ Michael Vogt ]
  * apt/cache.py:
    - re-work the logic in commit() to fail if installArchives() returns
      a unexpected result
  * apt/progress/__init__.py:
    - catch exceptions in pm.DoInstall()

  [ Sebastian Heinlein ]
  * apt/package.py:
    - Export if a package is an essential one (Closes: #543428)

 -- Michael Vogt <michael.vogt@ubuntu.com>  Fri, 04 Sep 2009 10:32:19 +0200

python-apt (0.7.13.2ubuntu1) karmic; urgency=low

  * merged from the debian-sid bzr branch

  [ Michael Vogt ]
  * apt/cache.py:
    - add actiongroup() method (backport from 0.7.92)

  [ Julian Andres Klode ]
  * python/depcache.cc:
    - Make ActionGroups context managers so apt.Cache.actiongroup() has
      the same behavior as in 0.7.92

 -- Michael Vogt <michael.vogt@ubuntu.com>  Mon, 24 Aug 2009 16:53:16 +0200

python-apt (0.7.13.2) unstable; urgency=low

  * apt/cache.py:
   - Convert argument to str in __getitem__() (Closes: #542965).

 -- Julian Andres Klode <jak@debian.org>  Sat, 22 Aug 2009 22:47:30 +0200

python-apt (0.7.13.1) unstable; urgency=low

  * apt/package.py:
   - Fix Version.get_dependencies() to not ignore the arguments.

 -- Julian Andres Klode <jak@debian.org>  Fri, 21 Aug 2009 16:59:08 +0200

python-apt (0.7.13.0) unstable; urgency=low

  [ Michael Vogt ]
  * apt/package.py:
    - add "recommends" property
  * apt/cache.py, python/cache.cc:
    - add optional pulseInterval option to "update()"

  [ Sebastian Heinlein ]
  * apt/cache.py:
   - Fix the (inst|keep|broken|del)_count attributes (Closes: #542773).

  [ Julian Andres Klode ]
  * apt/package.py:
   - Introduce Version.get_dependencies() which takes one or more types
     of dependencies and returns a list of Dependency objects.
   - Do not mark the package as manually installed on upgrade (Closes: #542699)
   - Add Package.is_now_broken and Package.is_inst_broken.
  * apt/cache.py:
   - Introduce ProblemResolver class (Closes: #542705)
  * python/pkgsrcrecords.cc:
   - Fix spelling error (begining should be beginning).
  * po:
   - Update template and the translations de.po, fr.po (Closes: #467120),
     ja.po (Closes: #454293).
  * debian/control:
   - Update Standards-Version to 3.8.3.
  * debian/rules:
   - Build with DH_PYCENTRAL=include-links instead of nomove.

 -- Julian Andres Klode <jak@debian.org>  Fri, 21 Aug 2009 16:22:34 +0200

python-apt (0.7.12.1ubuntu2) karmic; urgency=low

  * apt/package.py:
    - fix bug in BaseDependency initialization (LP: #416362)
  * debian/control:
    - add break for packagekit-backend-apt (<= 0.4.8-0ubuntu4)
      packagekit usees some internal API that changed

 -- Michael Vogt <michael.vogt@ubuntu.com>  Thu, 20 Aug 2009 14:23:40 +0200

python-apt (0.7.12.1ubuntu1) karmic; urgency=low

  [ Michael Vogt ]
  * apt/package.py:
    - add "recommends" property
  * debian/control:
    - change build-dep for libapt-pkg-dev to >= 0.7.21
  * merged with debian/unstable

  [ Loïc Minier ]
  * Revert addition of gcc and gcc_s to python-apt libs as the toolchain has
    been fixed; LP: #375334.

  [ Julian Andres Klode ]
  * apt/package.py:
   - Introduce Version.get_dependencies() which takes one or more types
     of dependencies and returns a list of Dependency objects.

 -- Michael Vogt <michael.vogt@ubuntu.com>  Wed, 19 Aug 2009 11:33:59 +0200

python-apt (0.7.12.1) unstable; urgency=low

  * apt/debfile.py:
    - Fix missing space in message (Closes: #539704)
  * apt/package.py:
    - Add missing argument to Version.__le__() and Version.__ge__()
  * debian/control:
    - Do not build-depend on python-gtk2 and python-vte on kfreebsd-*.
  * setup.py:
    - Always build documentation, even if python-gtk2 is not installed.

 -- Julian Andres Klode <jak@debian.org>  Mon, 03 Aug 2009 15:17:43 +0200

python-apt (0.7.12.0) unstable; urgency=low

  [ Julian Andres Klode ]
  * python/cache.cc:
    - Support Breaks, Enhances dependency types (Closes: #416247)
  * debian/control:
    - Only recommend libjs-jquery (Closes: #527543)
    - Build-depend on libapt-pkg-dev (>= 0.7.22~)
    - Update Standards-Version to 3.8.2
  * apt/cache.py:
    - Correctly handle rootdir on second and later invocations of
      open(), by calling InitSystem again. (LP: #320665).
    - Provide broken_count, delete_count, install_count, keep_count
      properties (Closes: #532338)
    - Only create Package objects when they are requested, do not keep them in
      a dict. Saves 10MB for 25,000 packages on my machine.
  * apt/package.py:
    - Allow to set the candidate of a package (Closes: #523997)
      + Support assignments to the 'candidate' property of Package objects.
      + Initial patch by Sebastian Heinlein
    - Make comparisons of Version object more robust.
    - Return VersionList objects in Package.versions, which are sequences
      and also provide features of mappings. (partial API BREAK)
      + Allows to get a specific version (Closes: #523998)
  * apt/progress/__init__.py:
    - Do not break out of InstallProgress.waitChild()'s loop just because it
      is hitting EINTR, but only on child exit or on ECHILD.
  * Use debhelper 7 instead of CDBS

  [ Stefano Zacchiroli ]
  * debian/python-apt.doc-base: register the documentation with the
    doc-base system (Closes: #525134)

  [ Sebastian Heinlein ]
  * apt/progress.py: Extract the package name from the status message
    (Closes: #532660)

 -- Julian Andres Klode <jak@debian.org>  Thu, 30 Jul 2009 14:08:30 +0200

python-apt (0.7.11.1) unstable; urgency=low

  [ Stephan Peijnik ]
  * apt/progress/__init__.py:
    - Exception handling fixes in InstallProgress class.

  [ Michael Vogt ]
  * python/tag.cc:
    - merge patch from John Wright that adds FindRaw method
      (closes: #538723)

 -- Michael Vogt <mvo@debian.org>  Wed, 29 Jul 2009 19:15:56 +0200

python-apt (0.7.11.0) unstable; urgency=low

  [ Julian Andres Klode ]
  * data/templates/Debian.info.in: Squeeze will be 6.0, not 5.1

  [ Stephan Peijnik ]
  * apt/progress/__init__.py:
    - add update_status_full() that takes file_size/partial_size as
      additional callback arguments
    - add pulse_items() that takes a addtional "items" tuple that
      gives the user full access to the individual items that are
      fetched
  * python/progress.cc:
    - low level code for update_status_full and pulse_items()
    - better threading support

  [ Michael Vogt ]
  * aptsources/distro.py:
    - fix indent error that causes incorrect sources.list additons
      (LP: #372224)
  * python/progress.cc:
    - fix crash in RunSimpleCallback()
  * apt/cache.py:
    - when the cache is run with a alternative rootdir, create
      required dirs/files automatically

 -- Michael Vogt <mvo@debian.org>  Mon, 20 Jul 2009 15:35:27 +0200

python-apt (0.7.10.4ubuntu1) karmic; urgency=low

  [ Michael Vogt ]
  * merged from debian/unstable
  * apt/cache.py:
    - when the cache is run with a alternative rootdir, create
      required dirs/files automatically
  * python/progress.cc:
    - fix crash in RunSimpleCallback()

  [ Loic Minier ]
  * Merge changes below from Michael Casadevall; note that these changes were
    concurrently uploaded in a different form in 0.7.10.3ubuntu2 which wasn't
    committed in bzr.

  [ Michael Casadevall ]
  * setup.py:
    - Added gcc and gcc_s to work around gcc-4.4 issue on ARM and libstdc++
    - This is a temporary workaround for Karmic Alpha 1. See bug #375334 
      for more details

  [ Loic Minier ]
  * Update mirror list from LP.
  * Unset https_proxy in pre-build.sh to workaround LP #94130.

 -- Michael Vogt <michael.vogt@ubuntu.com>  Mon, 15 Jun 2009 11:02:25 +0200

python-apt (0.7.10.4) unstable; urgency=low

  [ Michael Vogt ]
  * data/templates/Ubuntu.info.in:
    - updated for the new ubuntu karmic version
  * data/templates/Debian.info.in:
    - add squeeze

  [ Otavio Salvador ]
  * utils/get_debian_mirrors.py: updated to support current mirror page.
  * Update Debian mirrors. (Closes: #518071)

 -- Michael Vogt <mvo@debian.org>  Tue, 05 May 2009 12:03:27 +0200

python-apt (0.7.10.3ubuntu1) karmic; urgency=low

  * merged from debian, remaining changes:
    - updated mirrors
    - build python2.4
    - use DH_PYCENTRAL=include-links
    - use --install-layout=deb
    - pre-build.sh: update ubuntu mirrors on bzr-buildpackage
  
 -- Michael Vogt <mvo@debian.org>  Tue, 05 May 2009 12:03:27 +0200

python-apt (0.7.10.3) unstable; urgency=low

  * apt/package.py: Handle cases where no candidate is available, by returning
    None in the candidate property. (Closes: #523801)

 -- Julian Andres Klode <jak@debian.org>  Sun, 12 Apr 2009 19:50:26 +0200

python-apt (0.7.10.2) unstable; urgency=low

  * apt/package.py: Handle cases where no candidate is available and
    one of the deprecated properties (e.g. candidateVersion) is
    requested. (Closes: #523801)
  * setup.py, debian/rules: Support version in setup.py again by getting
    the value from the variable DEBVER (defined in debian/rules), falling
    back to None.

 -- Julian Andres Klode <jak@debian.org>  Sun, 12 Apr 2009 19:00:07 +0200

python-apt (0.7.10.1) unstable; urgency=low

  * Fix FTBFS with python-debian (>= 0.1.13) on Python 2.4 by not using it to
    get a version number in setup.py (Closes: #523473)
  * apt/package.py:
    - (Package.candidateRecord): Fix missing 'd' in 'record'
    - (DeprecatedProperty.__get__): Only warn when used on objects, this
      makes it easier to use e.g. pydoc,sphinx,pychecker.

 -- Julian Andres Klode <jak@debian.org>  Fri, 10 Apr 2009 17:51:07 +0200

python-apt (0.7.10) unstable; urgency=low

  * Build-Depend on python-debian, use it to get version number from changelog
  * Depend on libjs-jquery, and remove internal copy (Closes: #521532)
  * apt/package.py:
    - Introduce Version.{uri,uris,fetch_binary()}
  * debian/control:
    - Remove mdz from Uploaders (Closes: #521477), add myself.
    - Update Standards-Version to 3.8.1
    - Use ${binary:Version} instead of ${Source-Version}
    - Fix spelling error: python -> Python
  * debian/copyright: Switch to machine-interpretable copyright
  * Fix documentation building
    - doc/source/conf.py: Only include directories for current python version.
    - debian/control: Build-Depend on python-gtk2, python-vte.
    - setup.py: If pygtk can not be imported, do not build the documentation.
  * Breaks: debdelta (<< 0.28~) to avoid more problems due to the internal
    API changes from 0.7.9.

 -- Julian Andres Klode <jak@debian.org>  Wed, 01 Apr 2009 15:24:29 +0200

python-apt (0.7.9) unstable; urgency=low

  [ Julian Andres Klode ]
  * apt/gtk/widgets.py:
    - Handle older versions of python-gobject which do not ship glib
  * apt/package.py: Introduce the Version class
    - Deprecate Package.candidate*() and Package.installed*(), except for
      installedFiles.
    - Provide Version.get_source() (LP: #118788)
    - Provide Package.versions (Closes: #513236)
  * apt/progress/: New package, replaces apt.progress and apt.gtk
    - apt/progress/gtk2.py: Moved here from apt/gtk/widgets.py
    - apt/progress/__init__.py: Move here from apt/progress.py
  * doc/source/*: Improve the documentation
    - Document more attributes and functions of apt_pkg (they are all listed)

  [ Michael Vogt ]
  * aptsources/distro.py:
    - use iso_3166.xml instead of iso_3166.tab
    - fix incorrect indent
  * debian/control:
    - add Recommends to iso-codes (for iso_3166.xml)
  * apt/package.py:
    - make sure to set the defaulttimeout back to the
      original value (in getChangelog(), LP: #314212)
      Closes: #513315
  * apt/cache.py:
    - when setting a alternative rootdir, read the
      config from it as well
  * python/configuration.cc, python/apt_pkgmodule.cc:
    - add apt_pkg.ReadConfigDir()
  * python/cache.cc, tests/getcache_mem_corruption.py:
    - test if progress objects have the right methods
      and raise error if not (thanks to Emanuele Rocca)
      closes: #497049
  * apt/package.py:
    - avoid uneeded interal references in the Package objects
  * aptsources/sourceslist.py:
    - fix bug in invalid lines detection (LP: #324614)

 -- Michael Vogt <mvo@debian.org>  Thu, 19 Mar 2009 13:39:21 +0100

python-apt (0.7.9~exp2ubuntu11) karmic; urgency=low

  [ Matthias Klose ]
  * Build for python2.4 as well. LP: #354812.

  [ Michael vogt ]
  * setup.py:
    - only use sphinx for python2.5 or later
  * data/templates/Ubuntu.info.in:
    - updated for karmic

 -- Michael Vogt <michael.vogt@ubuntu.com>  Wed, 06 May 2009 14:28:56 +0200

python-apt (0.7.9~exp2ubuntu10) jaunty; urgency=low

  * .bzr-buildpackage/default.conf:
    - add pre-build hook to update the mirror list from LP

 -- Michael Vogt <michael.vogt@ubuntu.com>  Mon, 30 Mar 2009 17:22:38 +0200

python-apt (0.7.9~exp2ubuntu9) jaunty; urgency=low

  * aptsources/sourceslist.py:
    - fix bug in invalid lines detection (LP: #324614)

 -- Michael Vogt <michael.vogt@ubuntu.com>  Thu, 19 Mar 2009 14:09:50 +0100

bpython-apt (0.7.9~exp2ubuntu8) jaunty; urgency=low

  * Rebuild for python2.6.
  * Call dh_pycentral with "DH_PYCENTRAL=include-links".

 -- Matthias Klose <doko@ubuntu.com>  Sat, 21 Feb 2009 18:31:23 +0000

python-apt (0.7.9~exp2ubuntu7) jaunty; urgency=low

  * apt/package.py:
    - add "not_automatic" flag to the origin
  * debian/control:
    - rebuild against latest apt
  * apt/cache.py:
    - when setting a alternative rootdir, read the
      config from it as well (LP: #243550)
  * python/configuration.cc, python/apt_pkgmodule.cc:
    - add apt_pkg.ReadConfigDir()

 -- Michael Vogt <michael.vogt@ubuntu.com>  Mon, 09 Feb 2009 15:09:17 +0100

python-apt (0.7.9~exp2ubuntu5) jaunty; urgency=low

  * apt/cache.py:
    - revert the InitConfig change, has unintended side-effects

 -- Michael Vogt <michael.vogt@ubuntu.com>  Mon, 26 Jan 2009 12:13:46 +0100

python-apt (0.7.9~exp2ubuntu4) jaunty; urgency=low

  * apt/cache.py:
    - when running with the rootdir option, run
      InitConfig() again to ensure that the config
      from the rootdir is read, not from the host
      (lp: #243550)
  * apt/package.py:
    - make sure to set the defaulttimeout back to the
      original value (in getChangelog(), LP: #314212)

 -- Michael Vogt <michael.vogt@ubuntu.com>  Mon, 26 Jan 2009 08:45:00 +0100

python-apt (0.7.9~exp2ubuntu3) jaunty; urgency=low

  * apt/__init__.py:
    - use iso_3166.xml instead of iso_3166.tab
    - fix incorrect indent 
  * debian/control:
    - add Recommends to iso-codes (for iso_3166.xml)

 -- Michael Vogt <michael.vogt@ubuntu.com>  Thu, 22 Jan 2009 09:37:17 +0100

python-apt (0.7.9~exp2ubuntu2) jaunty; urgency=low

  * apt/__init__.py:
    - remove the future warning 
  * aptsources/distro.py:
    - fix indent breakage (LP: #319714)

 -- Michael Vogt <michael.vogt@ubuntu.com>  Wed, 21 Jan 2009 21:47:21 +0100

python-apt (0.7.9~exp2ubuntu1) jaunty; urgency=low

  * Merged from debian, lots of documentation updates
    and other fixes (thanks to Julian Andres Klode)

 -- Michael Vogt <michael.vogt@ubuntu.com>  Tue, 20 Jan 2009 15:32:54 +0100

python-apt (0.7.9~exp2) experimental; urgency=low

  [ Julian Andres Klode ]
  * apt/*.py:
    - Almost complete cleanup of the code
    - Remove inconsistent use of tabs and spaces (Closes: #505443)
    - Improved documentation
  * apt/debfile.py:
    - Drop get*() methods, as they are deprecated and were
      never in a stable release
    - Make DscSrcPackage working
  * apt/gtk/widgets.py:
    - Fix the code and document the signals
  * Introduce new documentation build with Sphinx
    - Contains style Guide (Closes: #481562)
    - debian/rules: Build the documentation here
    - setup.py: Remove pydoc building and add new docs.
    - debian/examples: Include examples from documentation
    - debian/python-apt.docs:
      + Change html/ to build/doc/html.
      + Add build/doc/text for the text-only documentation
  * setup.py:
    - Only create build/data when building, not all the time
    - Remove build/mo and build/data on clean -a
  * debian/control:
    - Remove the Conflicts on python2.3-apt, python2.4-apt, as
      they are only needed for oldstable (sarge)
    - Build-Depend on python-sphinx (>= 0.5)
  * aptsources/distinfo.py:
    - Allow @ in mirror urls (Closes: #478171) (LP: #223097)
  * Merge Ben Finney's whitespace changes (Closes: #481563)
  * Merge Ben Finney's do not use has_key() (Closes: #481878)
  * Do not use deprecated form of raise statement (Closes: #494259)
  * Add support for PkgRecords.SHA256Hash (Closes: #456113)

  [ Michael Vogt ]
  * apt/package.py:
    - fix bug in candidateInstalledSize property
  * aptsources/distinfo.py:
    - fix too restrictive mirror url check
  * aptsources/distro.py:
    - only add nearest_server and server to the mirrors if
      they are defined

 -- Michael Vogt <mvo@debian.org>  Fri, 16 Jan 2009 11:28:17 +0100

python-apt (0.7.9~exp1) experimental; urgency=low

  * Merged python-apt consolidation branch by Sebastian
    Heinlein (many thanks)
  * apt/cache.py:
    - new method "isVirtualPackage()"
    - new method "getProvidingPackages()"
    - new method "getRequiredDownload()"
    - new method "additionalRequiredSpace()"
  * apt/debfile.py:
    - move a lot of the gdebi code into this file, this
      provides interfaces for querrying and installing
      .deb files and .dsc files
  * apt/package.py:
    - better description parsing
    - new method "installedFiles()"
    - new method "getChangelog()"
  * apt/gtk/widgets.py:
    - new gobject GOpProgress
    - new gobject GFetchProgress
    - new gobject GInstallProgress
    - new gobject GDpkgInstallProgress
    - new widget GtkAptProgress
  * doc/examples/gui-inst.py:
    - updated to use the new widgets
  * debian/control:
    - add suggests for python-gtk2 and python-vte
  * setup.py:
    - build html/ help of the apt and aptsources modules
      into /usr/share/doc/python-apt/html
  * apt/__init__.py:
    - remove the future warning

 -- Michael Vogt <mvo@debian.org>  Mon, 15 Dec 2008 14:29:47 +0100

python-apt (0.7.8ubuntu1) jaunty; urgency=low

  * Merged python-apt consolidation branch by Sebastian
    Heinlein (many thanks)
  * apt/cache.py:
    - new method "isVirtualPackage()" 
    - new method "getProvidingPackages()"
    - new method "getRequiredDownload()"
    - new method "additionalRequiredSpace()"
  * apt/debfile.py:
    - move a lot of the gdebi code into this file, this
      provides interfaces for querrying and installing
      .deb files and .dsc files
  * apt/package.py:
    - better description parsing 
    - new method "installedFiles()"
    - new method "getChangelog()"
  * apt/gtk/widgets.py:
    - new gobject GOpProgress
    - new gobject GFetchProgress
    - new gobject GInstallProgress
    - new gobject GDpkgInstallProgress
    - new widget GtkAptProgress
  * doc/examples/gui-inst.py: 
    - updated to use the new widgets
  * debian/control:
    - add suggests for python-gtk2 and python-vte
  * setup.py:
    - build html/ help of the apt and aptsources modules
      into /usr/share/doc/python-apt/html

 -- Michael Vogt <mvo@debian.org>  Mon, 15 Dec 2008 14:29:47 +0100

python-apt (0.7.8) unstable; urgency=low

  [ Michael Vogt ]
  * python/cache.cc:
    - fix crash if Ver.PriorityType() returns NULL
    - fix GetCandidateVer() reporting incorrect versions after
      SetCandidateVer() was used. Thanks to Julian Andres Klode for
      the test-case (LP: #237372)
  * python/apt_instmodule.cc:
    - do not change working dir in debExtractArchive() (LP: #184093)
  * apt/cache.py:
    - support "in" in apt.Cache() (LP: #251587)
  * apt/package.py:
    - do not return None in sourcePackageName (LP: #123062)
  * python/progress.cc:
    - when pulse() does not return a boolean assume "true"
      (thanks to Martin Pitt for telling me about the problem)
  * python/apt_pkgmodule.cc:
    - add "SelState{Unknown,Install,Hold,DeInstall,Purge}" constants
  * aptsources/__init__.py, aptsources/distinfo.py:
    - run apt_pkg.init() when aptsources gets imported and not
      the distinfo function
    - fix detection of cdrom sources and add test for it
  * python/metaindex.cc
    - fix crash when incorrect attribute is given
  * data/templates/Ubuntu.info.in:
    - updated
  * aptsources/distro.py:
    - add parameter to get_distro() to make unit testing easier
  * tests/test_aptsources_ports.py:
    - add test for arch specific handling (when sub arch is on
      a different mirror than "main" arches)

  [ Julian Andres Klode ]
  * python/acquire.cc (GetPkgAcqFile): Support DestDir and DestFilename.

 -- Michael Vogt <mvo@debian.org>  Mon, 24 Nov 2008 10:24:30 +0200

python-apt (0.7.8~ubuntu2) jaunty; urgency=low

  [ Michael Vogt ]
  * data/templates/Ubuntu.info.in:
    - updated to fix ports.ubuntu.com for powerpc and lpia
      (LP: #220890)
  * aptsources/distro.py:
    - add parameter to get_distro() to make unit testing easier
  * tests/test_aptsources_ports.py:
    - add test for arch specific handling (when sub arch is on
      a different mirror than "main" arches)

  [ Julian Andres Klode ]
  * python/acquire.cc (GetPkgAcqFile): Support DestDir and DestFilename.

 -- Michael Vogt <michael.vogt@ubuntu.com>  Mon, 10 Nov 2008 11:35:03 +0100
  
python-apt (0.7.8~ubuntu1) jaunty; urgency=low

  * python/apt_pkgmodule.cc:
    - add "SelState{Unknown,Install,Hold,DeInstall,Purge}" constants
  * python/metaindex.cc
    - fix crash when incorrect attribute is given
  * data/templates/Ubuntu.info.in:
    - updated for jaunty

 -- Michael Vogt <michael.vogt@ubuntu.com>  Mon, 03 Nov 2008 11:46:54 +0100

python-apt (0.7.7.1+nmu1) unstable; urgency=medium

  * Non-maintainer upload.
  * data/templates/Debian.info.in: Set the BaseURI to security.debian.org for
    lenny/updates, etch/updates and sarge/updates. (Closes: #503237)

 -- Jonny Lamb <jonny@debian.org>  Fri, 24 Oct 2008 12:44:33 +0100

python-apt (0.7.7.1ubuntu4) intrepid; urgency=low

  * apt/package.py:
    - do not return None in sourcePackageName (LP: #123062)
  * python/progress.cc:
    - when pulse() does not return a boolean assume "true"
      (thanks to Martin Pitt for telling me about the problem)
  * aptsources/__init__.py, aptsources/distinfo.py:
    - run apt_pkg.init() when aptsources gets imported and not
      the distinfo function
    - fix detection of cdrom sources and add test for it
 
 -- Michael Vogt <michael.vogt@ubuntu.com>  Thu, 18 Sep 2008 14:42:46 +0200

python-apt (0.7.7.1ubuntu3) intrepid; urgency=low

  * Rebuild against current apt on hppa.

 -- Colin Watson <cjwatson@ubuntu.com>  Mon, 01 Sep 2008 11:37:58 +0100

python-apt (0.7.7.1ubuntu2) intrepid; urgency=low

  * python/cache.cc:
    - fix GetCandidateVer() reporting incorrect versions after
      SetCandidateVer() was used. Thanks to Julian Andres Klode for
      the test-case (LP: #237372)
  * python/apt_instmodule.cc:
    - do not change working dir in debExtractArchive() (LP: #184093)
  * apt/cache.py:
    - support "in" in apt.Cache() (LP: #251587)

 -- Michael Vogt <michael.vogt@ubuntu.com>  Tue, 05 Aug 2008 11:35:32 +0200

python-apt (0.7.7.1ubuntu1) intrepid; urgency=low

  * python/cache.cc:
    - fix crash if Ver.PriorityType() returns NULL  (LP: #253255)

 -- Michael Vogt <michael.vogt@ubuntu.com>  Wed, 30 Jul 2008 10:26:53 +0200

python-apt (0.7.7.1) unstable; urgency=low

  * data/templates/Debian.info.in:
    - add 'lenny' template info (closes: #476364)
  * aptsources/distinfo.py:
    - fix template matching for arch specific code (LP: #244093)

 -- Michael Vogt <mvo@debian.org>  Fri, 25 Jul 2008 18:13:53 +0200

python-apt (0.7.7ubuntu2) intrepid; urgency=low

  * python/metaindex.cc
    - fix crash when incorrect attribute is given
  * data/templates/Ubuntu.info.in:
    - updated
  * aptsources/distro.py:
    - add parameter to get_distro() to make unit testing easier
  * tests/test_aptsources_ports.py:
    - add test for arch specific handling (when sub arch is on
      a different mirror than "main" arches)

  [ Julian Andres Klode ]
  * python/acquire.cc (GetPkgAcqFile): Support DestDir and DestFilename.

 -- Michael Vogt <mvo@debian.org>  Mon, 24 Nov 2008 10:24:30 +0200

python-apt (0.7.7ubuntu1) intrepid; urgency=low

  * merged from debian-sid

 -- Michael Vogt <michael.vogt@ubuntu.com>  Tue, 22 Jul 2008 15:58:37 +0200

python-apt (0.7.7) unstable; urgency=low

  [ Emanuele Rocca ]
  * data/templates/Debian.info.in:
    - s/MatchUri/MatchURI/. Thanks, Gustavo Noronha Silva (closes: #487673)
  * python/cache.cc:
    - Throw an exception rather than segfaulting when GetCache() is called
      before InitSystem() (closes: #369147)
  * doc/examples/config.py:
    - Fix config.py --help (closes: #257007)

  [ Michael Vogt ]
  * python/apt_pkgmodule.cc:
    - fix bug in hashsum calculation when the original string
      contains \0 charackters (thanks to Celso Providelo and
      Ryan Hass for the test-case) LP: #243630
  * tests/test_hashsums.py:
    - add tests for the hashsum code
  * apt/package.py:
    - add "isAutoRemovable()" method
  * python/pkgsrcrecords.cc:
    - add "Record" attribute to the PkgSrcRecord to access the
      full source record
  * debian/rules:
    - remove the arch-build target, we have bzr-builddeb now

 -- Michael Vogt <mvo@debian.org>  Tue, 22 Jul 2008 10:16:03 +0200

python-apt (0.7.6ubuntu3) intrepid; urgency=low

  * apt/package.py:
    - add "isAutoRemovable()" method

 -- Michael Vogt <michael.vogt@ubuntu.com>  Mon, 14 Jul 2008 15:18:03 +0100

python-apt (0.7.6ubuntu2) intrepid; urgency=low

  * python/apt_pkgmodule.cc:
    - fix bug in hashsum calculation when the original string
      contains \0 charackters (thanks to Celso Providelo and 
      Ryan Hass for the test-case) LP: #243630
  * tests/test_hashsums.py:
    - add tests for the hashsum code

 -- Michael Vogt <mvo@debian.org>  Fri, 04 Jul 2008 19:53:28 +0200

python-apt (0.7.6ubuntu1) intrepid; urgency=low

  * merged with debian, remaining changes:
    - more up-to-date mirror list

 -- Michael Vogt <michael.vogt@ubuntu.com>  Fri, 04 Jul 2008 11:00:33 +0200

python-apt (0.7.6) unstable; urgency=low

  * apt/cache.py:
    - add "memonly" option to apt.Cache() to force python-apt to
      not touch the pkgcache.bin file (this works around a possible
      race condition in the pkgcache.bin handling)
  * data/templates/Ubuntu.info.in:
    - added ubuntu 'intrepid'
  * debian/README.source:
    - added (basic) documentation how to build python-apt
  * aptsources/distinfo.py:
    - support arch specific BaseURI, MatchURI and MirrosFile fields
      in the distinfo template
  * debian/control:
    - move bzr branch to bzr.debian.org and update Vcs-Bzr

 -- Michael Vogt <mvo@debian.org>  Wed, 18 Jun 2008 14:46:43 +0200

python-apt (0.7.5ubuntu2) intrepid; urgency=low

  * apt/cache.py:
    - add "memonly" option to apt.Cache() to force python-apt to
      not touch the pkgcache.bin file (this works around a possible
      race condition in the pkgcache.bin handling)

 -- Michael Vogt <michael.vogt@ubuntu.com>  Fri, 13 Jun 2008 12:14:34 +0200

python-apt (0.7.5ubuntu1) intrepid; urgency=low

  * merged from debian-sid

 -- Michael Vogt <michael.vogt@ubuntu.com>  Thu, 12 Jun 2008 12:32:00 +0200

python-apt (0.7.5) unstable; urgency=low

  * use the new ListUpdate() code
  * add example in doc/examples/update.py
  * python/pkgrecords.cc:
    - export the Homepage field
  * python/tar.cc:
    - fix .lzma extraction (thanks to bigjools)
  * python/sourcelist.cc:
    - support GetIndexes() GetAll argument to implement
      something like --print-uris
  * python/apt_pkgmodule.cc:
    - add InstState{Ok,ReInstReq,Hold,HoldReInstReq} constants
  * apt/cache.py:
    - add reqReinstallPkgs property that lists all packages in
      ReInstReq or HoldReInstReq

 -- Michael Vogt <mvo@debian.org>  Tue, 19 Feb 2008 21:06:36 +0100

python-apt (0.7.4ubuntu9) intrepid; urgency=low

  * aptsources/distinfo.py:
    - support arch specific BaseURI, MatchURI and MirrosFile fields
      in the distinfo template (LP: #220890)

 -- Michael Vogt <michael.vogt@ubuntu.com>  Wed, 28 May 2008 12:20:23 +0200

python-apt (0.7.4ubuntu8) intrepid; urgency=low

  * data/templates/Ubuntu.info.in:
    - added ubuntu 'intrepid'
  * debian/README.source: 
    - added (basic) documentation how to build python-apt

 -- Michael Vogt <michael.vogt@ubuntu.com>  Mon, 05 May 2008 10:40:58 +0200

python-apt (0.7.4ubuntu7) hardy; urgency=low

  * data/templates/Ubuntu.mirrors: 
    - updated mirrors list from launchpad (LP: #153284)
  * util/get_ubuntu_mirrors_from_lp.py:
    - rewritten to use +archivemirrors-rss and feedburner

 -- Michael Vogt <michael.vogt@ubuntu.com>  Mon, 07 Apr 2008 16:15:28 +0200

python-apt (0.7.4ubuntu6) hardy; urgency=low

  * rebuild due to python-central problems

 -- Michael Vogt <michael.vogt@ubuntu.com>  Tue, 19 Feb 2008 17:58:29 +0100

python-apt (0.7.4ubuntu5) hardy; urgency=low

  * python/sourcelist.cc:
    - support GetIndexes() GetAll argument to implement
      something like --print-uris
  * python/apt_pkgmodule.cc:
    - add InstState{Ok,ReInstReq,Hold,HoldReInstReq} constants
  * apt/cache.py:
    - add reqReinstallPkgs property that lists all packages in
      ReInstReq or HoldReInstReq

 -- Michael Vogt <michael.vogt@ubuntu.com>  Mon, 18 Feb 2008 16:55:51 +0100

python-apt (0.7.4ubuntu4) hardy; urgency=low

  * python/pkgrecords.cc:
    - export the Homepage field

 -- Michael Vogt <michael.vogt@ubuntu.com>  Mon, 11 Feb 2008 10:34:39 +0100

python-apt (0.7.4ubuntu3) hardy; urgency=low

  * python/tar.cc:
    - fix .lzma extraction (thanks to bigjools for reporting)

 -- Michael Vogt <michael.vogt@ubuntu.com>  Fri, 25 Jan 2008 09:57:31 +0000

python-apt (0.7.4ubuntu2) hardy; urgency=low

  * use the new apt ListUpdate() code
  * add example in doc/examples/update.py

 -- Michael Vogt <mvo@debian.org>  Tue, 19 Feb 2008 21:06:36 +0100

python-apt (0.7.4ubuntu1) hardy; urgency=low

  * merged from debian/unstable, remaining changes:
   - rebuild against latest apt
   - maintainer field changed

 -- Michael Vogt <michael.vogt@ubuntu.com>  Thu, 13 Dec 2007 15:00:22 +0100

python-apt (0.7.4) unstable; urgency=low

  * apt/debfile.py:
    - added wrapper around apt_inst.debExtract()
    - support dictionary like access
  * apt/package.py:
    - fix apt.package.Dependency.relation initialization
  * python/apt_instmodule.cc:
    - added arCheckMember()
    - fix typo
  * aptsources/distro.py:
    - throw NoDistroTemplateException if not distribution template
      can be found
  * python/string.cc:
    - fix overflow in SizeToStr()
  * python/metaindex.cc:
    - added support for the metaIndex objects
  * python/sourceslist.cc:
    - support new "List" attribute that returns the list of
      metaIndex source entries
  * python/depcache.cc:
    - be more threading friendly
  * python/tag.cc
    - support "None" as default in
      ParseSection(control).get(field, default), LP: #44470
  * python/progress.cc:
    - fix refcount problem in OpProgress
    - fix refcount problem in FetchProgress
    - fix refcount problem in CdromProgress
  * apt/README.apt:
    - fix typo (thanks to Thomas Schoepf, closes: #387787)
  * po/fr.po:
    - merge update, thanks to Christian Perrier (closes:  #435918)
  * data/templates/:
    - update templates

 -- Michael Vogt <mvo@debian.org>  Thu, 06 Dec 2007 15:35:46 +0100

python-apt (0.7.3.1ubuntu6) hardy; urgency=low

  * remove python-central pre-depends, this is no longer needed
    during upgrades now that we have "PYCENTRAL_NO_DPKG_QUERY"

 -- Michael Vogt <michael.vogt@ubuntu.com>  Wed, 21 Nov 2007 20:33:42 +0100

python-apt (0.7.3.1ubuntu5) hardy; urgency=low

  * add hardy to the ubuntu sources.list template

 -- Michael Vogt <michael.vogt@ubuntu.com>  Sat, 27 Oct 2007 15:03:18 -0400

python-apt (0.7.3.1ubuntu4) gutsy; urgency=low

  * pre-depend on gutsy version pycentral, this ensures that we get a 
    updated dpkg with triggers support before pycentral uses  
    /usr/bin/dpkg-querry (LP: #152827)

 -- Michael Vogt <michael.vogt@ubuntu.com>  Mon, 15 Oct 2007 11:24:12 +0200

python-apt (0.7.3.1ubuntu3) gutsy; urgency=low

  * data/templates/Ubuntu.mirrors:
    - update the static mirror list from LP (LP: #126148)

 -- Michael Vogt <michael.vogt@ubuntu.com>  Thu, 11 Oct 2007 00:13:00 +0200

python-apt (0.7.3.1ubuntu2) gutsy; urgency=low

  * apt/package.py:
    - fix apt.package.Dependency.relation initialization

 -- Michael Vogt <michael.vogt@ubuntu.com>  Mon, 01 Oct 2007 20:08:47 +0200

python-apt (0.7.3.1ubuntu1) gutsy; urgency=low

  * python/metaindex.cc:
    - added support for the metaIndex objects
  * python/sourceslist.cc:
    - support new "List" attribute that returns the list of
      metaIndex source entries
  * python/string.cc:
    - fix overflow in SizeToStr()

 -- Michael Vogt <michael.vogt@ubuntu.com>  Tue, 04 Sep 2007 16:36:11 +0200

python-apt (0.7.3.1) unstable; urgency=low

  * NMU
  * Fix version to not use CPU and OS since it's not available on APT
    anymore (closes: #435653, #435674)

 -- Otavio Salvador <otavio@debian.org>  Thu, 02 Aug 2007 18:45:25 -0300

python-apt (0.7.3ubuntu2) gutsy; urgency=low

  * rebuild against latest apt

 -- Michael Vogt <michael.vogt@ubuntu.com>  Fri, 03 Aug 2007 14:16:41 +0200

python-apt (0.7.3ubuntu1) gutsy; urgency=low

  * apt/debfile.py:
    - added wrapper around apt_inst.debExtract()
    - support dictionary like access
  * python/apt_instmodule.cc:
    - added arCheckMember()
  * build with latest python-distutils-extra (thanks
    to doko for notifiying about the problem)
  * aptsources/distro.py:
    - throw NoDistroTemplateException if not distribution template
      can be found

 -- Michael Vogt <michael.vogt@ubuntu.com>  Tue, 31 Jul 2007 13:40:04 +0200

python-apt (0.7.3) unstable; urgency=low

  * apt/package.py:
    - added Record class that can be accessed like a dictionary
      and return it in candidateRecord and installedRecord
      (thanks to Alexander Sack for discussing this with me)
  * doc/examples/records.py:
    - added example how to use the new Records class
  * apt/cache.py:
    - throw FetchCancelleException, FetchFailedException,
      LockFailedException exceptions when something goes wrong
  * aptsources/distro.py:
    - generalized some code, bringing it into the Distribution
      class, and wrote some missing methods for the DebianDistribution
      one (thanks to Gustavo Noronha Silva)
  * debian/control:
    - updated for python-distutils-extra (>= 1.9.0)
  * debian/python-apt.install:
    - fix i18n files
  * python/indexfile.cc:
    - increase str buffer in PackageIndexFileRepr

 -- Michael Vogt <michael.vogt@ubuntu.com>  Fri, 27 Jul 2007 16:57:28 +0200

python-apt (0.7.2ubuntu3) gutsy; urgency=low

  * Rebuild against libapt-pkg-libc6.6-6-4.4.

 -- Colin Watson <cjwatson@ubuntu.com>  Mon, 09 Jul 2007 16:36:46 +0100

python-apt (0.7.2ubuntu2) gutsy; urgency=low

  * python/package.py:
    - added Record class that can be accessed like a dictionary
      and return it in candidateRecord and installedRecord
      (thanks to Alexander Sack for discussing this with me)
  * doc/examples/records.py:
    - added example how to use the new Records class
  * python/cache.py:
    - throw FetchCancelleException, FetchFailedException, 
      LockFailedException exceptions when something goes wrong

 -- Michael Vogt <michael.vogt@ubuntu.com>  Thu, 28 Jun 2007 16:03:01 +0200

python-apt (0.7.2ubuntu1) gutsy; urgency=low

  * merged from debian/unstable
  * Remaining changes:
    - data/templates/Ubuntu.info: gutsy repository information
    - set Maintainer field to ubuntu

 -- Michael Vogt <michael.vogt@ubuntu.com>  Thu, 14 Jun 2007 12:08:49 +0200

python-apt (0.7.2) unstable; urgency=low

  * build against the new apt
  * support for new "aptsources" pythn module
    (thanks to Sebastian Heinlein)
  * merged support for translated package descriptions
  * merged support for automatic removal of unused dependencies

 -- Michael Vogt <mvo@debian.org>  Sun, 10 Jun 2007 20:13:38 +0200

python-apt (0.7.1) experimental; urgency=low

  * merged http://glatzor.de/bzr/python-apt/sebi:
    - this means that the new aptsources modules is available

 -- Michael Vogt <mvo@debian.org>  Mon, 14 May 2007 13:33:42 +0200

python-apt (0.7.0) experimental; urgency=low

  * support translated pacakge descriptions
  * support automatic dependency information

 -- Michael Vogt <mvo@debian.org>  Wed,  2 May 2007 18:41:53 +0200

python-apt (0.6.22) unstable; urgency=low

  * python/apt_pkgmodule.cc:
    - added pkgCache::State::PkgCurrentState enums
  * python/pkgrecords.cc:
    - added SourceVer

 -- Michael Vogt <mvo@debian.org>  Wed, 23 May 2007 09:44:03 +0200

python-apt (0.6.21ubuntu1) gutsy; urgency=low

  [Michael Vogt]
  * python/apt_pkgmodule.cc:
    - added pkgCache::State::PkgCurrentState enums
  * data/templates/Ubuntu.info.in:
    - updated for gusty
  [Sebastian Heinlein]
  * Fix the addition of of sources that are already enabled but not with
    all components - fix LP#98795
  * Handle changes of forced servers of child repositories in a more
    sane way - fix LP#85060

 -- Michael Vogt <michael.vogt@ubuntu.com>  Wed,  2 May 2007 14:27:54 +0200

python-apt (0.6.21) unstable; urgency=low

  * apt/cdrom.py:
    - better cdrom handling support
  * apt/package.py:
    - added candidateDependencies, installedDependencies
    - SizeToString supports PyLong too
    - support pkg.architecture
    - support candidateRecord, installedRecord
  * apt/cache.py:
    - fix rootdir
  * apt/cdrom.py:
    - fix bug in cdrom mountpoint handling

 -- Michael Vogt <mvo@debian.org>  Tue, 24 Apr 2007 21:24:28 +0200

python-apt (0.6.20ubuntu16) feisty; urgency=low

  * Fix the addition of of sources that are already enabled but not with
    all components - fix LP#98795

 -- Sebastian Heinlein <glatzor@ubuntu.com>  Wed,  4 Apr 2007 11:31:33 +0200

python-apt (0.6.20ubuntu15) unstable; urgency=low

  [ Sebastian Heinlein ]
  * Update the mirror lists from Launchpad
  * Only include http and ftp servers - LP#99060
  [Michael Vogt]
  * fix error in invalid unicode handler (LP#99753)

 -- Michael Vogt <michael.vogt@ubuntu.com>  Mon,  2 Apr 2007 14:25:31 +0200

python-apt (0.6.20ubuntu14) feisty; urgency=low

  [Michael Vogt]
  * aptsources/distro.py:
    - fix typo (LP#84009)
  * fix gettext import (LP#92764)
  * po/*.po:
    - make update-po
  [ Sebastian Heinlein ]
  * remove an oboslete function
  * fix the url comparision with trainling slashes - LP#95031

 -- Michael Vogt <michael.vogt@ubuntu.com>  Mon, 26 Mar 2007 18:47:22 +0200

python-apt (0.6.20ubuntu13) feisty; urgency=low

  * fix in the duplicated source checking (thanks to Sebastian Heinlein)
  * python/depache.cc:
    - properly support isAutoInstalled flag

 -- Michael Vogt <michael.vogt@ubuntu.com>  Wed, 14 Mar 2007 16:38:22 +0100

python-apt (0.6.20ubuntu12) feisty; urgency=low

  * apt/cdrom.py:
    - fix bug in cdrom __init__ code
  * debian/rules:
    - added "DH_PYCENTRAL=nomove"


 -- Michael Vogt <michael.vogt@ubuntu.com>  Wed,  7 Mar 2007 10:41:00 +0100

python-apt (0.6.20ubuntu11) feisty; urgency=low

  * apt/packages.py:
    - support candidateDependencies, installedDependencies
    - support pkg.architecture
    - support candidateRecord, installedRecord

 -- Michael Vogt <michael.vogt@ubuntu.com>  Tue,  6 Mar 2007 16:22:49 +0100

python-apt (0.6.20ubuntu10) feisty; urgency=low

  * debian/control:
    - added XS-Vcs-Bzr header to make finding the repo easier
  * apt/cache.py:
    - fix rootdir var

 -- Michael Vogt <michael.vogt@ubuntu.com>  Thu,  1 Mar 2007 14:36:33 +0100

python-apt (0.6.20ubuntu9) feisty; urgency=low

  * Re-add debian/python-apt.install (LP: #88134)
    - This seems to have gone missing between 0.6.20ubuntu6 and 0.6.20ubuntu8
    - This probably happened because it wasn't added to bzr

 -- Matt Zimmerman <mdz@ubuntu.com>  Mon, 26 Feb 2007 14:04:15 -0800

python-apt (0.6.20ubuntu8) feisty; urgency=low

  * fix FTBFS

 -- Michael Vogt <michael.vogt@ubuntu.com>  Mon, 26 Feb 2007 18:41:37 +0100

python-apt (0.6.20ubuntu7) feisty; urgency=low

  * aptsources/distro.py:
    - fix crash in add_source (LP#85806)
  * apt/package.py:
    - handle invalid unicode more gracefully (LP#86215)
  * rebuild against latest apt

 -- Michael Vogt <michael.vogt@ubuntu.com>  Mon, 26 Feb 2007 14:31:00 +0100

python-apt (0.6.20ubuntu6) feisty; urgency=low

  * Build the extension for the debug interpreter.
  * Set Ubuntu maintainer address.

 -- Matthias Klose <doko@ubuntu.com>  Sat, 17 Feb 2007 02:10:37 +0100

python-apt (0.6.20ubuntu5) feisty; urgency=low

  * be more robust in has_repository (LP#84897)

 -- Michael Vogt <michael.vogt@ubuntu.com>  Tue, 13 Feb 2007 17:49:55 +0100

python-apt (0.6.20ubuntu4) feisty; urgency=low

  * rebuild against latest libapt

 -- Michael Vogt <michael.vogt@ubuntu.com>  Tue,  6 Feb 2007 16:40:37 +0100

python-apt (0.6.20ubuntu3) feisty; urgency=low

  * fixes in the new 'aptsources' module 
    (thanks to Sebastian Heinlein)
  * apt/cdrom.py:
    - better cdrom handling support
  * python/string.cc:
    - SizeToString supports PyLong too 
  * apt/cache.py:
    - fix rootdir

 -- Michael Vogt <michael.vogt@ubuntu.com>  Mon,  5 Feb 2007 10:29:55 +0100

python-apt (0.6.20ubuntu2) feisty; urgency=low

  * python/depcache.cc:
    - MarkInstall() has new FromUser argument to support marking
      packages as automatically installed
  * merged the 'aptsources' module for sources.list handling 
    (thanks to Sebastian Heinlein)

 -- Michael Vogt <michael.vogt@ubuntu.com>  Fri,  2 Feb 2007 16:26:38 +0100

python-apt (0.6.20ubuntu1) feisty; urgency=low

  * merged from debian

 -- Michael Vogt <michael.vogt@ubuntu.com>  Tue, 19 Dec 2006 13:41:32 +0100

python-apt (0.6.20) unstable; urgency=low

  * python/generic.h:
    - fix incorrect use of PyMem_DEL(), use pyObject_DEL()
      instead. This fixes a nasty segfault with python2.5
      (lp: 63226)
  * python/pkgrecords.cc:
    - export SHA1Hash() as well
  * debian/rules: Remove dh_python call.
  * apt/progress.cc:
    - protect against not-parsable strings send from dpkg (lp: 68553)
  * python/pkgmanager.cc:
    - fix typo (closes: #382853)
  * debian/control:
    - tightend dependency (closes: #383478)
  * apt/progress.py:
    - use os._exit() in the child (lp: #53298)
    - use select() when checking for statusfd (lp: #53282)
  * acknoledge NMU (closes: #378048, #373512)
  * python/apt_pkgmodule.cc:
    - fix missing docstring (closes: #368907),
      Thanks to Josh Triplett
  * make it build against python2.5
  * python/progress.cc:
    - fix memleak (lp: #43096)

 -- Michael Vogt <mvo@debian.org>  Tue, 19 Dec 2006 13:32:11 +0100

python-apt (0.6.19ubuntu9.1) edgy-updates; urgency=low

  * protect against not-parsable strings send from dpkg (lp: 68553)

 -- Michael Vogt <michael.vogt@ubuntu.com>  Fri, 27 Oct 2006 10:41:44 +0200

python-apt (0.6.19ubuntu9) edgy; urgency=low

  * Reupload to restore dependency on python-central.
  * debian/rules: Remove dh_python call.

 -- Matthias Klose <doko@ubuntu.com>  Thu, 12 Oct 2006 14:26:46 +0200

python-apt (0.6.19ubuntu8) edgy; urgency=low

  * support pkgDepCache::ActionGroup()

 -- Michael Vogt <michael.vogt@ubuntu.com>  Fri,  6 Oct 2006 18:03:46 +0200

python-apt (0.6.19ubuntu7) edgy; urgency=low

  * python/generic.h:
    - fix incorrect use of PyMem_DEL(), use PyObject_DEL()
      instead. This fixes a nasty segfault with python2.5
      (lp: 63226)

 -- Michael Vogt <michael.vogt@ubuntu.com>  Wed,  4 Oct 2006 16:45:53 +0200

python-apt (0.6.19ubuntu6) edgy; urgency=low

  * python/progress.cc:
    - fix memleak (lp: #43096)

 -- Michael Vogt <michael.vogt@ubuntu.com>  Mon,  2 Oct 2006 18:33:44 +0200

python-apt (0.6.19ubuntu5) edgy; urgency=low

  * python/pkgmanager.cc:
    - fix typo (closes: #382853)
  * debian/control:
    - tightend dependency (closes: #383478)
  * apt/progress.py:
    - use os._exit() in the child (lp: #53298)
    - use select() when checking for statusfd (lp: #53282)
  * acknoledge NMU (closes: #378048, #373512)
  * python/apt_pkgmodule.cc:
    - fix missing docstring (closes: #368907), 
      Thanks to Josh Triplett
  * make it build against python2.5

 -- Michael Vogt <michael.vogt@ubuntu.com>  Mon, 18 Sep 2006 18:28:19 +0200

python-apt (0.6.19ubuntu4) edgy; urgency=low

  * Rebuild to add support for python2.5.

 -- Matthias Klose <doko@ubuntu.com>  Fri,  8 Sep 2006 13:32:47 +0000
  
python-apt (0.6.19ubuntu3) edgy; urgency=low

  * merged ddtp support

 -- Michael Vogt <michael.vogt@ubuntu.com>  Mon, 14 Aug 2006 16:25:51 +0200

python-apt (0.6.19ubuntu2) edgy; urgency=low

  * tightened build-deps on latest apt

 -- Michael Vogt <michael.vogt@ubuntu.com>  Thu,  3 Aug 2006 17:02:30 +0200

python-apt (0.6.19ubuntu1) edgy; urgency=low

  [ Michael Vogt ]
  * doc/examples/print_uris.py:
    - added a example to show how the indexfile.ArchiveURI() can be used
      with binary packages
  * python/apt_pkgmodule.cc:
    - export sha256 generation
  * added support for the pkgDepCache.IsGarbage() flag

  [ Otavio Salvador ]
  * apt/cache.py:
    - fix commit doc string to also cite the open related callbacks
    - allow change of rootdir for APT database loading
    - add dh_installexamples in package building Closes: #376014

 -- Michael Vogt <michael.vogt@ubuntu.com>  Thu, 27 Jul 2006 15:00:55 +0200

python-apt (0.6.19) unstable; urgency=low

  [ Michael Vogt ]
  * doc/examples/print_uris.py:
    - added a example to show how the indexfile.ArchiveURI() can be used
      with binary packages
  * python/apt_pkgmodule.cc:
    - export sha256 generation

  [ Otavio Salvador ]
  * apt/cache.py:
    - fix commit doc string to also cite the open related callbacks
    - allow change of rootdir for APT database loading
    - add dh_installexamples in package building Closes: #376014
  * python/depcache.cc:
    - "IsGarbage()" method added (to support auto-mark)

 -- Michael Vogt <mvo@debian.org>  Thu, 27 Jul 2006 00:42:20 +0200

python-apt (0.6.18-0.2) unstable; urgency=low

  * Non-maintainer upload.
  * Add ${shlibs:Depends} and ${misc:Depends} (Closes: #377615).

 -- Christoph Berg <myon@debian.org>  Tue, 18 Jul 2006 11:39:52 +0200

python-apt (0.6.18-0.1) unstable; urgency=high

  * Non-maintainer upload.
  * Call dh_pycentral and dh_python before dh_installdeb, to make sure
    the dh_pycentral snippets are put into the maintainer scripts; patch from
    Sam Morris. (Closes: #376416)

 -- Steinar H. Gunderson <sesse@debian.org>  Wed, 12 Jul 2006 23:26:50 +0200

python-apt (0.6.18) unstable; urgency=low

  * Non-maintainer upload.
  * Update for the new Python policy. Closes: #373512

 -- Raphael Hertzog <hertzog@debian.org>  Sat, 17 Jun 2006 15:09:28 +0200

python-apt (0.6.17) unstable; urgency=low

  * apt/progress.py:
    - initialize FetchProgress.eta with the correct type
    - strip the staus str before passing it to InstallProgress.statusChanged()
    - added InstallProgress.statusChange(pkg, percent, status)
    - make DumbInstallProgress a new-style class
      (thanks to kamion for the suggestions)
    - fix various pychecker warnings
  * apt/cache.py:
    - return useful values on Cache.update()
    - Release locks on failure (thanks to Colin Watson)
    - fix various pychecker warnings
  * apt/package.py:
    - fix various pychecker warnings
    - check if looupRecords succeeded
    - fix bug in the return statement of _downloadable()
  * python/srcrecords.cc:
    - add "Restart" method
    - don't run auto "Restart" before performing a Lookup
    - fix the initalization (no need to pass a PkgCacheType to the records)
    - added "Index" attribute
  * python/indexfile.cc:
    - added ArchiveURI() method

 -- Michael Vogt <mvo@debian.org>  Mon,  8 May 2006 22:34:58 +0200

python-apt (0.6.16.2ubuntu9) edgy; urgency=low

  * rebuild against the latest apt (with auto-mark support)
  * the full merge needs a newer python-support 

 -- Michael Vogt <michael.vogt@ubuntu.com>  Mon,  3 Jul 2006 21:33:40 +0200

python-apt (0.6.16.2ubuntu8) dapper; urgency=low

  * apt/package.py:
    - fix return value in {candidate,installed}Downloadable

 -- Michael Vogt <michael.vogt@ubuntu.com>  Wed, 17 May 2006 19:28:44 +0200

python-apt (0.6.16.2ubuntu7) dapper; urgency=low

  * apt/package.py:
    - check if _lookupRecord() succeeded when checking
      maintainer or description (fixes invalid descriptions under 
      rare circumstances in gnome-app-install)

 -- Michael Vogt <michael.vogt@ubuntu.com>  Wed, 17 May 2006 18:12:58 +0200

python-apt (0.6.16.2ubuntu6) dapper; urgency=low

  * debian/control:
    - Replaces: python-apt (<< 0.6.11), instead of Conflicts which is not
      correct here. (closes: #308586).
  * python/srcrecords.cc:
    - don't run auto "Restart" before performing a Lookup (but require
      explicit "Restart", fixes the docs/examples/sources.py example)
    - fix the initalization (no need to pass a PkgCacheType to the records)
  
 -- Michael Vogt <michael.vogt@ubuntu.com>  Mon,  8 May 2006 16:40:14 +0200

python-apt (0.6.16.2ubuntu5) dapper; urgency=low

  * apt/cache.py: Release locks on failure (thanks to Colin Watson)
    (closes: #35867)

 -- Michael Vogt <michael.vogt@ubuntu.com>  Tue, 21 Mar 2006 15:09:14 +0100

python-apt (0.6.16.2ubuntu4) dapper; urgency=low

  * apt/package.py: 
     - added Package.setDelete(purge) option

 -- Michael Vogt <michael.vogt@ubuntu.com>  Mon,  6 Mar 2006 18:59:33 +0000

python-apt (0.6.16.2ubuntu3) dapper; urgency=low

  * apt/package.py: undo some damager from pychecker

 -- Michael Vogt <michael.vogt@ubuntu.com>  Wed,  1 Mar 2006 15:34:23 +0100

python-apt (0.6.16.2ubuntu2) dapper; urgency=low

  * apt/progress.py: 
    - initialize FetchProgress.eta with the correct type
    - strip the staus str before passing it to InstallProgress.statusChanged()
  * apt/cache.py:
    - return useful values on Cache.update()
  * fix FTBFS

 -- Michael Vogt <michael.vogt@ubuntu.com>  Tue, 28 Feb 2006 14:07:06 +0100

python-apt (0.6.16.2ubuntu1) dapper; urgency=low

  * apt/progress.py: 
    - added InstallProgress.statusChange(pkg, percent, status) 
    - make DumbInstallProgress a new-style class 
      (thanks to kamion for the suggestions)
    - fix various pychecker warnings
  * apt/cache.py, apt/package.py: fix various pychecker warnings

 -- Michael Vogt <michael.vogt@ubuntu.com>  Tue, 28 Feb 2006 12:04:37 +0100

python-apt (0.6.16.2) unstable; urgency=low

  * Non-maintainer upload.
  * debian/control:
    + Replaces: python-apt (<< 0.6.11), instead of Conflicts which is not
      correct here. (closes: #308586).

 -- Pierre Habouzit <madcoder@debian.org>  Fri, 14 Apr 2006 19:30:51 +0200

python-apt (0.6.16.1) unstable; urgency=low

  * memleak fixed when pkgCache objects are deallocated
  * typos fixed (thanks to Gustavo Franco)
  * pkgRecords.Record added to get raw record data
  * python/cache.cc: "key" in pkgCache::VerIterator.DependsList[key] is
                     no longer locale specific but always english

 -- Michael Vogt <mvo@debian.org>  Wed, 22 Feb 2006 10:41:13 +0100

python-apt (0.6.16ubuntu2) dapper; urgency=low

  * Drop python2.3 package.

 -- Matthias Klose <doko@ubuntu.com>  Tue, 14 Feb 2006 15:27:26 +0000

python-apt (0.6.16ubuntu1) dapper; urgency=low

  * memleak fixed when pkgCache objects are deallocated

 -- Michael Vogt <michael.vogt@ubuntu.com>  Thu, 12 Jan 2006 00:08:05 +0100

python-apt (0.6.16) unstable; urgency=low

  * added GetPkgAcqFile to queue individual file downloads with the
    system (dosn't make use of the improved pkgAcqFile yet)
  * added SourceList.GetIndexes()
  * rewrote apt.cache.update() to use the improved aquire interface
  * apt/ API change: apt.Package.candidateOrigin returns a list of origins
    now instead of a single one
  * apt_pkg.Cdrom.Add() returns a boolean now, CdromProgress has totalSteps
  * added support for pkgIndexFile and added SourcesList.FindIndex()
  * added "trusted" to the Origin class

 -- Michael Vogt <michael.vogt@ubuntu.com>  Thu,  5 Jan 2006 00:56:36 +0100

python-apt (0.6.15) unstable; urgency=low

  * rewrote cache.Commit() and make it raise proper Exception if stuff
    goes wrong
  * fix a invalid return from cache.commit(), fail if a download failed
  * apt.Package.candidateOrigin returns a class now
  * added pkgAcquire, pkgPackageManager and a example (acquire.py)
  * tightend build-dependencies for new apt and the c++ transition

 -- Michael Vogt <mvo@debian.org>  Mon, 28 Nov 2005 23:48:37 +0100

python-apt (0.6.14) unstable; urgency=low

  * doc/examples/build-deps.py:
    - fixed/improved (thanks to Martin Michlmayr, closes: #321507)
  * apt_pkg.Cache.Update() does no longer reopen the cache
    (this is the job of the caller now)
  * python/srcrecords.cc:
    - support for "srcrecords.Files" added
    - always run "Restart" before performing a Lookup
  * export locking via: GetLock(),PkgSystem{Lock,UnLock}
  * apt/cache.py:
    - added  __iter__ to make "for pkg in apt.Cache:" stuff possible

 -- Michael Vogt <mvo@debian.org>  Wed,  9 Nov 2005 04:52:08 +0100

python-apt (0.6.13) unstable; urgency=low

  * support for depcache added
  * support for the PkgProblemResolver added
  * support for PkgSrcRecord.BuildDepends added
  * support for cdrom handling (add, ident) added
  * support for progress reporting from operations added
    (e.g. OpProgress, FetchProgress, InstallProgress, CdromProgress)
  * added tests/ directory with various tests for the code
  * native apt/ python directory added that contains
    a more pythonic interface to apt_pkg
  * made the apt/ python code PEP08 conform
  * python exceptions return the apt error message now
    (thanks to Chris Halls for the patch)

 -- Michael Vogt <mvo@debian.org>  Fri,  5 Aug 2005 10:30:31 +0200

python-apt (0.6.12.2) unstable; urgency=low

   * rebuild against the latest apt (c++ transition)

 -- Michael Vogt <mvo@debian.org>  Mon, 1 Aug 2005 11:06:03 +0200

python-apt (0.6.12.1) unstable; urgency=low

   * rebuild against the latest apt

 -- Michael Vogt <mvo@debian.org>  Tue, 28 Jun 2005 18:29:57 +0200

python-apt (0.6.12ubuntu1) breezy; urgency=low

  * Greek0@gmx.net--2005-main/python-apt--debian--0.6:
    - python2.{3,4}-apt conflicts with python-apt (<< 0.6.11)
      (closes: #308586)
      (closes ubuntu: #11380)

 -- Michael Vogt <michael.vogt@ubuntu.com>  Thu, 12 May 2005 11:34:05 +0200

python-apt (0.6.12) breezy; urgency=low

  * added a tests/ directory
  * added tests/pkgsrcrecords.py that will check if the pkgsrcrecords
    interface does not segfault
  * new native python "apt" interface that hides the details of apt_pkg

 -- Michael Vogt <michael.vogt@ubuntu.com>  Fri,  6 May 2005 10:11:52 +0200

python-apt (0.6.11) experimental; urgency=low

  * fixed some reference count problems in the depcache and
    pkgsrcrecords code
  * DepCache.Init() is never called implicit now
  * merged with python-apt tree from Greek0@gmx.net--2005-main

 -- Michael Vogt <mvo@debian.org>  Fri,  6 May 2005 10:04:38 +0200

python-apt (0.5.36ubuntu2) hoary; urgency=low

  * return "None" in GetCandidateVer() if no Candidate is found

 -- Michael Vogt <michael.vogt@ubuntu.com>  Tue, 15 Mar 2005 12:30:06 +0100

python-apt (0.5.36ubuntu1) hoary; urgency=low

  * DepCache.ReadPinFile() added
  * Fixed a bug in DepCache.Upgrade()

 -- Michael Vogt <michael.vogt@ubuntu.com>  Wed,  2 Mar 2005 11:32:15 +0100

python-apt (0.5.36) hoary; urgency=low

  * Fix build-depends, somehow lost in merge

 -- Matt Zimmerman <mdz@ubuntu.com>  Sat, 26 Feb 2005 18:53:54 -0800

python-apt (0.5.35) hoary; urgency=low

  * Target hoary this time

 -- Matt Zimmerman <mdz@ubuntu.com>  Sat, 26 Feb 2005 15:57:21 -0800

python-apt (0.5.34) unstable; urgency=low

  * Restore Ubuntu changes
    - Build python 2.4 as default, add python2.3-apt
    - Typo fix (Ubuntu #4677)

 -- Matt Zimmerman <mdz@ubuntu.com>  Sat, 26 Feb 2005 15:53:30 -0800

python-apt (0.5.33) unstable; urgency=low

  * Merge michael.vogt@ubuntu.com--2005/python-apt--pkgDepCache--0
    - Basic depcache API (Ubuntu #6889)

 -- Matt Zimmerman <mdz@ubuntu.com>  Sat, 26 Feb 2005 15:37:48 -0800

python-apt (0.5.32) unstable; urgency=low

  * Update to work with apt 0.5.32 (bzip2 deb support)

 -- Matt Zimmerman <mdz@debian.org>  Sun, 12 Dec 2004 09:44:45 -0800

python-apt (0.5.10) unstable; urgency=low

  * Recompile with apt 0.5

 -- Matt Zimmerman <mdz@debian.org>  Fri, 26 Dec 2003 09:09:40 -0800

python-apt (0.5.9) unstable; urgency=low

  * Fix broken object initialization in sourcelist.cc and srcrecords.cc
    (Closes: #215792)

 -- Matt Zimmerman <mdz@debian.org>  Thu, 25 Dec 2003 12:12:04 -0800

python-apt (0.5.8) unstable; urgency=low

  * Adjust build-depends to build with python2.3.  No other changes.
  * This seems to break the new source package support, probably because
    the new source package support is buggy.

 -- Matt Zimmerman <mdz@debian.org>  Fri,  8 Aug 2003 09:01:12 -0400

python-apt (0.5.5.2) unstable; urgency=low

  * Add myself to Uploaders so that bugs don't get tagged as NMU-fixed anymore
  * Initial support for working with source packages (Closes: #199716)

 -- Matt Zimmerman <mdz@debian.org>  Tue, 22 Jul 2003 22:20:00 -0400

python-apt (0.5.5.1) unstable; urgency=low

  * DepIterator::GlobOr increments the iterator; don't increment it again.
    This caused every other dependency to be skipped (Closes: #195805)
  * Avoid a null pointer dereference when calling keys() on an empty
    configuration (Closes: #149380)

 -- Matt Zimmerman <mdz@debian.org>  Mon,  2 Jun 2003 23:18:53 -0400

python-apt (0.5.5) unstable; urgency=low

  * Rebuild with apt 0.5.5

 -- Matt Zimmerman <mdz@debian.org>  Tue,  6 May 2003 10:01:22 -0400

python-apt (0.5.4.9) unstable; urgency=low

  * Parse /var/lib/dpkg/status in examples/tagfile.py, so that it works
    out of the box (Closes: #175340)
  * Rebuild with apt 0.5.4.9 (libapt-pkg-libc6.3-5-3.3)

 -- Matt Zimmerman <mdz@debian.org>  Tue, 18 Feb 2003 16:42:24 -0500

python-apt (0.5.4.4) unstable; urgency=low

  * Fix for memory leak with TmpGetCache.
    Closes: #151489
  * Include additional examples from Moshe Zadka <m@moshez.org>
    Closes: #150091, #152048
  * Rebuild for python2.2, which is now the default version
    Closes: #158460
  * No CVS directories in source tarball
    Closes: #157773

 -- Matt Zimmerman <mdz@debian.org>  Tue, 27 Aug 2002 19:22:10 -0400

python-apt (0.5.4.3) unstable; urgency=low

  * #include <new> in python/generic.h so that we can build on ia64, which
    uses g++-2.96 (Closes: #137467)

 -- Matt Zimmerman <mdz@debian.org>  Sat,  9 Mar 2002 23:34:13 -0500

python-apt (0.5.4.2) unstable; urgency=high

  * Fix g++-3.0 compilation issues (Closes: #134020)

 -- Matt Zimmerman <mdz@debian.org>  Sun, 24 Feb 2002 00:20:22 -0500

python-apt (0.5.4.1) unstable; urgency=low

  * Add apt-utils to build-depends, since libapt-pkg-dev doesn't pull it
    in.  This should allow python-apt to be autobuilt more readily.

 -- Matt Zimmerman <mdz@debian.org>  Sat, 23 Feb 2002 19:01:15 -0500

python-apt (0.5.4) unstable; urgency=low

  * Initial release.
  * Initial packaging by Jason Gunthorpe, et al.

 -- Matt Zimmerman <mdz@debian.org>  Wed, 16 Jan 2002 01:37:56 -0500<|MERGE_RESOLUTION|>--- conflicted
+++ resolved
@@ -1,4 +1,16 @@
-<<<<<<< HEAD
+python-apt (0.7.100.2) UNRELEASED; urgency=low
+
+  [ Michael Vogt ]
+  * python/depcache.cc:
+    - remove unneeded DECREF
+
+  [ Michael Bienia ]
+  * Use the new "except Exception as e" syntax from Python 2.6 (and later) to
+    allow building with Python 3.2.
+  * Bump XS-Python-Version to >= 2.6 therefor.   
+
+ -- Michael Vogt <mvo@debian.org>  Tue, 07 Dec 2010 13:41:07 +0100
+
 python-apt (0.7.100.1ubuntu2) natty; urgency=low
 
   * python/depcache.cc:
@@ -14,10 +26,6 @@
 
   * merged from debian
   * dropped python2.6 recommends
-=======
-python-apt (0.7.100.2) UNRELEASED; urgency=low
-
->>>>>>> 660c5bbf
   * apt/progress/text.py:
     - only run ioctl for termios.TIOCGWINSZ if the fd is a tty
   * apt/debfile.py, tests/test_debfile.py:
@@ -52,7 +60,6 @@
     - don't run "actiongroup.release()" if the object was already
       deallocated
     
-<<<<<<< HEAD
  -- Michael Vogt <michael.vogt@ubuntu.com>  Tue, 07 Dec 2010 14:49:42 +0100
 
 python-apt (0.7.100ubuntu1) natty; urgency=low
@@ -62,27 +69,6 @@
     - fix tests to work if apt compressed indexes are enabled
 
  -- Michael Vogt <michael.vogt@ubuntu.com>  Wed, 24 Nov 2010 10:58:05 +0100
-=======
- -- Michael Vogt <mvo@debian.org>  Tue, 07 Dec 2010 13:41:07 +0100
-
-python-apt (0.7.100.1) unstable; urgency=low
-
-  [ Julian Andres Klode ]
-  * python/generic.h: Fix a memory leak (leaking on every unicode string).
-  * debian/control: add Replaces to python-apt-common, python3-apt; to
-    avoid file conflicts with files previously in python-apt (Closes: #605136).
-
-  [ Michael Vogt ]
-  * python/generic.h:
-    - set Object to NULL in CppDeallocPtr
-  * python/depcache.cc:
-    - don't run "actiongroup.release()" if the object was already
-      deallocated
-  * tests/test_apt_cache.py:
-    - fix tests to work if apt compressed indexes are enabled
-
- -- Julian Andres Klode <jak@debian.org>  Sun, 12 Dec 2010 14:30:33 +0100
->>>>>>> 660c5bbf
 
 python-apt (0.7.100) unstable; urgency=low
 
