<<<<<<< HEAD
python-apt (0.7.13.4) unstable; urgency=low

  * apt/package.py: Fix dictionary access of VersionList, patch
    by Sebastian Heinlein (Closes: #554895).

 -- Julian Andres Klode <jak@debian.org>  Sat, 07 Nov 2009 18:56:37 +0100
=======
python-apt (0.7.13.4) UNRELEASED; urgency=low

  * po/zh_CN.po:
    - updated, thanks to Feng Chao 
  * python/progress.cc:
    - if the mediaChange() does not return anything or is not implemented
      send "false" to libapt

 -- Michael Vogt <michael.vogt@ubuntu.com>  Wed, 23 Sep 2009 15:32:13 +0200
>>>>>>> 18e9800b

python-apt (0.7.13.3) unstable; urgency=low

  [ Michael Vogt ]
  * apt/cache.py:
    - add actiongroup() method (backport from 0.7.92)
    - re-work the logic in commit() to fail if installArchives() returns
      a unexpected result
  * apt/progress/__init__.py:
    - catch exceptions in pm.DoInstall()

  [ Sebastian Heinlein ]
  * apt/package.py:
    - Export if a package is an essential one (Closes: #543428)

  [ Julian Andres Klode ]
  * python/depcache.cc:
    - Make ActionGroups context managers so apt.Cache.actiongroup() has
      the same behavior as in 0.7.92
  * apt/cache.py:
    - Add raiseOnError option to Cache.update() (Closes: #545474)
  * apt/package.py:
    - Use the source version instead of the binary version in fetch_source().
  * apt/progress/__init__.py:
    - Correctly ignore ECHILD by checking before EINTR (Closes: #546007)

 -- Julian Andres Klode <jak@debian.org>  Tue, 15 Sep 2009 15:18:45 +0200

python-apt (0.7.13.2) unstable; urgency=low

  * apt/cache.py:
   - Convert argument to str in __getitem__() (Closes: #542965).

 -- Julian Andres Klode <jak@debian.org>  Sat, 22 Aug 2009 22:47:30 +0200

python-apt (0.7.13.1) unstable; urgency=low

  * apt/package.py:
   - Fix Version.get_dependencies() to not ignore the arguments.

 -- Julian Andres Klode <jak@debian.org>  Fri, 21 Aug 2009 16:59:08 +0200

python-apt (0.7.13.0) unstable; urgency=low

  [ Michael Vogt ]
  * apt/package.py:
    - add "recommends" property
  * apt/cache.py, python/cache.cc:
    - add optional pulseInterval option to "update()"

  [ Sebastian Heinlein ]
  * apt/cache.py:
   - Fix the (inst|keep|broken|del)_count attributes (Closes: #542773).

  [ Julian Andres Klode ]
  * apt/package.py:
   - Introduce Version.get_dependencies() which takes one or more types
     of dependencies and returns a list of Dependency objects.
   - Do not mark the package as manually installed on upgrade (Closes: #542699)
   - Add Package.is_now_broken and Package.is_inst_broken.
  * apt/cache.py:
   - Introduce ProblemResolver class (Closes: #542705)
  * python/pkgsrcrecords.cc:
   - Fix spelling error (begining should be beginning).
  * po:
   - Update template and the translations de.po, fr.po (Closes: #467120),
     ja.po (Closes: #454293).
  * debian/control:
   - Update Standards-Version to 3.8.3.
  * debian/rules:
   - Build with DH_PYCENTRAL=include-links instead of nomove.

 -- Julian Andres Klode <jak@debian.org>  Fri, 21 Aug 2009 16:22:34 +0200

python-apt (0.7.12.1) unstable; urgency=low

  * apt/debfile.py:
    - Fix missing space in message (Closes: #539704)
  * apt/package.py:
    - Add missing argument to Version.__le__() and Version.__ge__()
  * debian/control:
    - Do not build-depend on python-gtk2 and python-vte on kfreebsd-*.
  * setup.py:
    - Always build documentation, even if python-gtk2 is not installed.

 -- Julian Andres Klode <jak@debian.org>  Mon, 03 Aug 2009 15:17:43 +0200

python-apt (0.7.12.0) unstable; urgency=low

  [ Julian Andres Klode ]
  * python/cache.cc:
    - Support Breaks, Enhances dependency types (Closes: #416247)
  * debian/control:
    - Only recommend libjs-jquery (Closes: #527543)
    - Build-depend on libapt-pkg-dev (>= 0.7.22~)
    - Update Standards-Version to 3.8.2
  * apt/cache.py:
    - Correctly handle rootdir on second and later invocations of
      open(), by calling InitSystem again. (LP: #320665).
    - Provide broken_count, delete_count, install_count, keep_count
      properties (Closes: #532338)
    - Only create Package objects when they are requested, do not keep them in
      a dict. Saves 10MB for 25,000 packages on my machine.
  * apt/package.py:
    - Allow to set the candidate of a package (Closes: #523997)
      + Support assignments to the 'candidate' property of Package objects.
      + Initial patch by Sebastian Heinlein
    - Make comparisons of Version object more robust.
    - Return VersionList objects in Package.versions, which are sequences
      and also provide features of mappings. (partial API BREAK)
      + Allows to get a specific version (Closes: #523998)
  * apt/progress/__init__.py:
    - Do not break out of InstallProgress.waitChild()'s loop just because it
      is hitting EINTR, but only on child exit or on ECHILD.
  * Use debhelper 7 instead of CDBS

  [ Stefano Zacchiroli ]
  * debian/python-apt.doc-base: register the documentation with the
    doc-base system (Closes: #525134)

  [ Sebastian Heinlein ]
  * apt/progress.py: Extract the package name from the status message
    (Closes: #532660)

 -- Julian Andres Klode <jak@debian.org>  Thu, 30 Jul 2009 14:08:30 +0200

python-apt (0.7.11.1) unstable; urgency=low

  [ Stephan Peijnik ]
  * apt/progress/__init__.py:
    - Exception handling fixes in InstallProgress class.

  [ Michael Vogt ]
  * python/tag.cc:
    - merge patch from John Wright that adds FindRaw method
      (closes: #538723)

 -- Michael Vogt <mvo@debian.org>  Wed, 29 Jul 2009 19:15:56 +0200

python-apt (0.7.11.0) unstable; urgency=low

  [ Julian Andres Klode ]
  * data/templates/Debian.info.in: Squeeze will be 6.0, not 5.1

  [ Stephan Peijnik ]
  * apt/progress/__init__.py:
    - add update_status_full() that takes file_size/partial_size as
      additional callback arguments
    - add pulse_items() that takes a addtional "items" tuple that
      gives the user full access to the individual items that are
      fetched
  * python/progress.cc:
    - low level code for update_status_full and pulse_items()
    - better threading support

  [ Michael Vogt ]
  * aptsources/distro.py:
    - fix indent error that causes incorrect sources.list additons
      (LP: #372224)
  * python/progress.cc:
    - fix crash in RunSimpleCallback()
  * apt/cache.py:
    - when the cache is run with a alternative rootdir, create
      required dirs/files automatically

 -- Michael Vogt <mvo@debian.org>  Mon, 20 Jul 2009 15:35:27 +0200

python-apt (0.7.10.4) unstable; urgency=low

  [ Michael Vogt ]
  * data/templates/Ubuntu.info.in:
    - updated for the new ubuntu karmic version
  * data/templates/Debian.info.in:
    - add squeeze

  [ Otavio Salvador ]
  * utils/get_debian_mirrors.py: updated to support current mirror page.
  * Update Debian mirrors. (Closes: #518071)

 -- Michael Vogt <mvo@debian.org>  Tue, 05 May 2009 12:03:27 +0200

python-apt (0.7.10.3) unstable; urgency=low

  * apt/package.py: Handle cases where no candidate is available, by returning
    None in the candidate property. (Closes: #523801)

 -- Julian Andres Klode <jak@debian.org>  Sun, 12 Apr 2009 19:50:26 +0200

python-apt (0.7.10.2) unstable; urgency=low

  * apt/package.py: Handle cases where no candidate is available and
    one of the deprecated properties (e.g. candidateVersion) is
    requested. (Closes: #523801)
  * setup.py, debian/rules: Support version in setup.py again by getting
    the value from the variable DEBVER (defined in debian/rules), falling
    back to None.

 -- Julian Andres Klode <jak@debian.org>  Sun, 12 Apr 2009 19:00:07 +0200

python-apt (0.7.10.1) unstable; urgency=low

  * Fix FTBFS with python-debian (>= 0.1.13) on Python 2.4 by not using it to
    get a version number in setup.py (Closes: #523473)
  * apt/package.py:
    - (Package.candidateRecord): Fix missing 'd' in 'record'
    - (DeprecatedProperty.__get__): Only warn when used on objects, this
      makes it easier to use e.g. pydoc,sphinx,pychecker.

 -- Julian Andres Klode <jak@debian.org>  Fri, 10 Apr 2009 17:51:07 +0200

python-apt (0.7.10) unstable; urgency=low

  * Build-Depend on python-debian, use it to get version number from changelog
  * Depend on libjs-jquery, and remove internal copy (Closes: #521532)
  * apt/package.py:
    - Introduce Version.{uri,uris,fetch_binary()}
  * debian/control:
    - Remove mdz from Uploaders (Closes: #521477), add myself.
    - Update Standards-Version to 3.8.1
    - Use ${binary:Version} instead of ${Source-Version}
    - Fix spelling error: python -> Python
  * debian/copyright: Switch to machine-interpretable copyright
  * Fix documentation building
    - doc/source/conf.py: Only include directories for current python version.
    - debian/control: Build-Depend on python-gtk2, python-vte.
    - setup.py: If pygtk can not be imported, do not build the documentation.
  * Breaks: debdelta (<< 0.28~) to avoid more problems due to the internal
    API changes from 0.7.9.

 -- Julian Andres Klode <jak@debian.org>  Wed, 01 Apr 2009 15:24:29 +0200

python-apt (0.7.9) unstable; urgency=low

  [ Julian Andres Klode ]
  * apt/gtk/widgets.py:
    - Handle older versions of python-gobject which do not ship glib
  * apt/package.py: Introduce the Version class
    - Deprecate Package.candidate*() and Package.installed*(), except for
      installedFiles.
    - Provide Version.get_source() (LP: #118788)
    - Provide Package.versions (Closes: #513236)
  * apt/progress/: New package, replaces apt.progress and apt.gtk
    - apt/progress/gtk2.py: Moved here from apt/gtk/widgets.py
    - apt/progress/__init__.py: Move here from apt/progress.py
  * doc/source/*: Improve the documentation
    - Document more attributes and functions of apt_pkg (they are all listed)

  [ Michael Vogt ]
  * aptsources/distro.py:
    - use iso_3166.xml instead of iso_3166.tab
    - fix incorrect indent
  * debian/control:
    - add Recommends to iso-codes (for iso_3166.xml)
  * apt/package.py:
    - make sure to set the defaulttimeout back to the
      original value (in getChangelog(), LP: #314212)
      Closes: #513315
  * apt/cache.py:
    - when setting a alternative rootdir, read the
      config from it as well
  * python/configuration.cc, python/apt_pkgmodule.cc:
    - add apt_pkg.ReadConfigDir()
  * python/cache.cc, tests/getcache_mem_corruption.py:
    - test if progress objects have the right methods
      and raise error if not (thanks to Emanuele Rocca)
      closes: #497049
  * apt/package.py:
    - avoid uneeded interal references in the Package objects
  * aptsources/sourceslist.py:
    - fix bug in invalid lines detection (LP: #324614)

 -- Michael Vogt <mvo@debian.org>  Thu, 19 Mar 2009 13:39:21 +0100

python-apt (0.7.9~exp2) experimental; urgency=low

  [ Julian Andres Klode ]
  * apt/*.py:
    - Almost complete cleanup of the code
    - Remove inconsistent use of tabs and spaces (Closes: #505443)
    - Improved documentation
  * apt/debfile.py:
    - Drop get*() methods, as they are deprecated and were
      never in a stable release
    - Make DscSrcPackage working
  * apt/gtk/widgets.py:
    - Fix the code and document the signals
  * Introduce new documentation build with Sphinx
    - Contains style Guide (Closes: #481562)
    - debian/rules: Build the documentation here
    - setup.py: Remove pydoc building and add new docs.
    - debian/examples: Include examples from documentation
    - debian/python-apt.docs:
      + Change html/ to build/doc/html.
      + Add build/doc/text for the text-only documentation
  * setup.py:
    - Only create build/data when building, not all the time
    - Remove build/mo and build/data on clean -a
  * debian/control:
    - Remove the Conflicts on python2.3-apt, python2.4-apt, as
      they are only needed for oldstable (sarge)
    - Build-Depend on python-sphinx (>= 0.5)
  * aptsources/distinfo.py:
    - Allow @ in mirror urls (Closes: #478171) (LP: #223097)
  * Merge Ben Finney's whitespace changes (Closes: #481563)
  * Merge Ben Finney's do not use has_key() (Closes: #481878)
  * Do not use deprecated form of raise statement (Closes: #494259)
  * Add support for PkgRecords.SHA256Hash (Closes: #456113)

  [ Michael Vogt ]
  * apt/package.py:
    - fix bug in candidateInstalledSize property
  * aptsources/distinfo.py:
    - fix too restrictive mirror url check
  * aptsources/distro.py:
    - only add nearest_server and server to the mirrors if
      they are defined

 -- Michael Vogt <mvo@debian.org>  Fri, 16 Jan 2009 11:28:17 +0100

python-apt (0.7.9~exp1) experimental; urgency=low

  * Merged python-apt consolidation branch by Sebastian
    Heinlein (many thanks)
  * apt/cache.py:
    - new method "isVirtualPackage()"
    - new method "getProvidingPackages()"
    - new method "getRequiredDownload()"
    - new method "additionalRequiredSpace()"
  * apt/debfile.py:
    - move a lot of the gdebi code into this file, this
      provides interfaces for querrying and installing
      .deb files and .dsc files
  * apt/package.py:
    - better description parsing
    - new method "installedFiles()"
    - new method "getChangelog()"
  * apt/gtk/widgets.py:
    - new gobject GOpProgress
    - new gobject GFetchProgress
    - new gobject GInstallProgress
    - new gobject GDpkgInstallProgress
    - new widget GtkAptProgress
  * doc/examples/gui-inst.py:
    - updated to use the new widgets
  * debian/control:
    - add suggests for python-gtk2 and python-vte
  * setup.py:
    - build html/ help of the apt and aptsources modules
      into /usr/share/doc/python-apt/html
  * apt/__init__.py:
    - remove the future warning

 -- Michael Vogt <mvo@debian.org>  Mon, 15 Dec 2008 14:29:47 +0100

python-apt (0.7.8) unstable; urgency=low

  [ Michael Vogt ]
  * python/cache.cc:
    - fix crash if Ver.PriorityType() returns NULL
    - fix GetCandidateVer() reporting incorrect versions after
      SetCandidateVer() was used. Thanks to Julian Andres Klode for
      the test-case (LP: #237372)
  * python/apt_instmodule.cc:
    - do not change working dir in debExtractArchive() (LP: #184093)
  * apt/cache.py:
    - support "in" in apt.Cache() (LP: #251587)
  * apt/package.py:
    - do not return None in sourcePackageName (LP: #123062)
  * python/progress.cc:
    - when pulse() does not return a boolean assume "true"
      (thanks to Martin Pitt for telling me about the problem)
  * python/apt_pkgmodule.cc:
    - add "SelState{Unknown,Install,Hold,DeInstall,Purge}" constants
  * aptsources/__init__.py, aptsources/distinfo.py:
    - run apt_pkg.init() when aptsources gets imported and not
      the distinfo function
    - fix detection of cdrom sources and add test for it
  * python/metaindex.cc
    - fix crash when incorrect attribute is given
  * data/templates/Ubuntu.info.in:
    - updated
  * aptsources/distro.py:
    - add parameter to get_distro() to make unit testing easier
  * tests/test_aptsources_ports.py:
    - add test for arch specific handling (when sub arch is on
      a different mirror than "main" arches)

  [ Julian Andres Klode ]
  * python/acquire.cc (GetPkgAcqFile): Support DestDir and DestFilename.

 -- Michael Vogt <mvo@debian.org>  Mon, 24 Nov 2008 10:24:30 +0200

python-apt (0.7.7.1+nmu1) unstable; urgency=medium

  * Non-maintainer upload.
  * data/templates/Debian.info.in: Set the BaseURI to security.debian.org for
    lenny/updates, etch/updates and sarge/updates. (Closes: #503237)

 -- Jonny Lamb <jonny@debian.org>  Fri, 24 Oct 2008 12:44:33 +0100

python-apt (0.7.7.1) unstable; urgency=low

  * data/templates/Debian.info.in:
    - add 'lenny' template info (closes: #476364)
  * aptsources/distinfo.py:
    - fix template matching for arch specific code (LP: #244093)

 -- Michael Vogt <mvo@debian.org>  Fri, 25 Jul 2008 18:13:53 +0200

python-apt (0.7.7) unstable; urgency=low

  [ Emanuele Rocca ]
  * data/templates/Debian.info.in:
    - s/MatchUri/MatchURI/. Thanks, Gustavo Noronha Silva (closes: #487673)
  * python/cache.cc:
    - Throw an exception rather than segfaulting when GetCache() is called
      before InitSystem() (closes: #369147)
  * doc/examples/config.py:
    - Fix config.py --help (closes: #257007)

  [ Michael Vogt ]
  * python/apt_pkgmodule.cc:
    - fix bug in hashsum calculation when the original string
      contains \0 charackters (thanks to Celso Providelo and
      Ryan Hass for the test-case) LP: #243630
  * tests/test_hashsums.py:
    - add tests for the hashsum code
  * apt/package.py:
    - add "isAutoRemovable()" method
  * python/pkgsrcrecords.cc:
    - add "Record" attribute to the PkgSrcRecord to access the
      full source record
  * debian/rules:
    - remove the arch-build target, we have bzr-builddeb now

 -- Michael Vogt <mvo@debian.org>  Tue, 22 Jul 2008 10:16:03 +0200

python-apt (0.7.6) unstable; urgency=low

  * apt/cache.py:
    - add "memonly" option to apt.Cache() to force python-apt to
      not touch the pkgcache.bin file (this works around a possible
      race condition in the pkgcache.bin handling)
  * data/templates/Ubuntu.info.in:
    - added ubuntu 'intrepid'
  * debian/README.source:
    - added (basic) documentation how to build python-apt
  * aptsources/distinfo.py:
    - support arch specific BaseURI, MatchURI and MirrosFile fields
      in the distinfo template
  * debian/control:
    - move bzr branch to bzr.debian.org and update Vcs-Bzr

 -- Michael Vogt <mvo@debian.org>  Wed, 18 Jun 2008 14:46:43 +0200

python-apt (0.7.5) unstable; urgency=low

  * use the new ListUpdate() code
  * add example in doc/examples/update.py
  * python/pkgrecords.cc:
    - export the Homepage field
  * python/tar.cc:
    - fix .lzma extraction (thanks to bigjools)
  * python/sourcelist.cc:
    - support GetIndexes() GetAll argument to implement
      something like --print-uris
  * python/apt_pkgmodule.cc:
    - add InstState{Ok,ReInstReq,Hold,HoldReInstReq} constants
  * apt/cache.py:
    - add reqReinstallPkgs property that lists all packages in
      ReInstReq or HoldReInstReq

 -- Michael Vogt <mvo@debian.org>  Tue, 19 Feb 2008 21:06:36 +0100

python-apt (0.7.4) unstable; urgency=low

  * apt/debfile.py:
    - added wrapper around apt_inst.debExtract()
    - support dictionary like access
  * apt/package.py:
    - fix apt.package.Dependency.relation initialization
  * python/apt_instmodule.cc:
    - added arCheckMember()
    - fix typo
  * aptsources/distro.py:
    - throw NoDistroTemplateException if not distribution template
      can be found
  * python/string.cc:
    - fix overflow in SizeToStr()
  * python/metaindex.cc:
    - added support for the metaIndex objects
  * python/sourceslist.cc:
    - support new "List" attribute that returns the list of
      metaIndex source entries
  * python/depcache.cc:
    - be more threading friendly
  * python/tag.cc
    - support "None" as default in
      ParseSection(control).get(field, default), LP: #44470
  * python/progress.cc:
    - fix refcount problem in OpProgress
    - fix refcount problem in FetchProgress
    - fix refcount problem in CdromProgress
  * apt/README.apt:
    - fix typo (thanks to Thomas Schoepf, closes: #387787)
  * po/fr.po:
    - merge update, thanks to Christian Perrier (closes:  #435918)
  * data/templates/:
    - update templates

 -- Michael Vogt <mvo@debian.org>  Thu, 06 Dec 2007 15:35:46 +0100

python-apt (0.7.3.1) unstable; urgency=low

  * NMU
  * Fix version to not use CPU and OS since it's not available on APT
    anymore (closes: #435653, #435674)

 -- Otavio Salvador <otavio@debian.org>  Thu, 02 Aug 2007 18:45:25 -0300

python-apt (0.7.3) unstable; urgency=low

  * apt/package.py:
    - added Record class that can be accessed like a dictionary
      and return it in candidateRecord and installedRecord
      (thanks to Alexander Sack for discussing this with me)
  * doc/examples/records.py:
    - added example how to use the new Records class
  * apt/cache.py:
    - throw FetchCancelleException, FetchFailedException,
      LockFailedException exceptions when something goes wrong
  * aptsources/distro.py:
    - generalized some code, bringing it into the Distribution
      class, and wrote some missing methods for the DebianDistribution
      one (thanks to Gustavo Noronha Silva)
  * debian/control:
    - updated for python-distutils-extra (>= 1.9.0)
  * debian/python-apt.install:
    - fix i18n files
  * python/indexfile.cc:
    - increase str buffer in PackageIndexFileRepr

 -- Michael Vogt <michael.vogt@ubuntu.com>  Fri, 27 Jul 2007 16:57:28 +0200

python-apt (0.7.2) unstable; urgency=low

  * build against the new apt
  * support for new "aptsources" pythn module
    (thanks to Sebastian Heinlein)
  * merged support for translated package descriptions
  * merged support for automatic removal of unused dependencies

 -- Michael Vogt <mvo@debian.org>  Sun, 10 Jun 2007 20:13:38 +0200

python-apt (0.7.1) experimental; urgency=low

  * merged http://glatzor.de/bzr/python-apt/sebi:
    - this means that the new aptsources modules is available

 -- Michael Vogt <mvo@debian.org>  Mon, 14 May 2007 13:33:42 +0200

python-apt (0.7.0) experimental; urgency=low

  * support translated pacakge descriptions
  * support automatic dependency information

 -- Michael Vogt <mvo@debian.org>  Wed,  2 May 2007 18:41:53 +0200

python-apt (0.6.22) unstable; urgency=low

  * python/apt_pkgmodule.cc:
    - added pkgCache::State::PkgCurrentState enums
  * python/pkgrecords.cc:
    - added SourceVer

 -- Michael Vogt <mvo@debian.org>  Wed, 23 May 2007 09:44:03 +0200

python-apt (0.6.21) unstable; urgency=low

  * apt/cdrom.py:
    - better cdrom handling support
  * apt/package.py:
    - added candidateDependencies, installedDependencies
    - SizeToString supports PyLong too
    - support pkg.architecture
    - support candidateRecord, installedRecord
  * apt/cache.py:
    - fix rootdir
  * apt/cdrom.py:
    - fix bug in cdrom mountpoint handling

 -- Michael Vogt <mvo@debian.org>  Tue, 24 Apr 2007 21:24:28 +0200

python-apt (0.6.20) unstable; urgency=low

  * python/generic.h:
    - fix incorrect use of PyMem_DEL(), use pyObject_DEL()
      instead. This fixes a nasty segfault with python2.5
      (lp: 63226)
  * python/pkgrecords.cc:
    - export SHA1Hash() as well
  * debian/rules: Remove dh_python call.
  * apt/progress.cc:
    - protect against not-parsable strings send from dpkg (lp: 68553)
  * python/pkgmanager.cc:
    - fix typo (closes: #382853)
  * debian/control:
    - tightend dependency (closes: #383478)
  * apt/progress.py:
    - use os._exit() in the child (lp: #53298)
    - use select() when checking for statusfd (lp: #53282)
  * acknoledge NMU (closes: #378048, #373512)
  * python/apt_pkgmodule.cc:
    - fix missing docstring (closes: #368907),
      Thanks to Josh Triplett
  * make it build against python2.5
  * python/progress.cc:
    - fix memleak (lp: #43096)

 -- Michael Vogt <mvo@debian.org>  Tue, 19 Dec 2006 13:32:11 +0100

python-apt (0.6.19) unstable; urgency=low

  [ Michael Vogt ]
  * doc/examples/print_uris.py:
    - added a example to show how the indexfile.ArchiveURI() can be used
      with binary packages
  * python/apt_pkgmodule.cc:
    - export sha256 generation

  [ Otavio Salvador ]
  * apt/cache.py:
    - fix commit doc string to also cite the open related callbacks
    - allow change of rootdir for APT database loading
    - add dh_installexamples in package building Closes: #376014
  * python/depcache.cc:
    - "IsGarbage()" method added (to support auto-mark)

 -- Michael Vogt <mvo@debian.org>  Thu, 27 Jul 2006 00:42:20 +0200

python-apt (0.6.18-0.2) unstable; urgency=low

  * Non-maintainer upload.
  * Add ${shlibs:Depends} and ${misc:Depends} (Closes: #377615).

 -- Christoph Berg <myon@debian.org>  Tue, 18 Jul 2006 11:39:52 +0200

python-apt (0.6.18-0.1) unstable; urgency=high

  * Non-maintainer upload.
  * Call dh_pycentral and dh_python before dh_installdeb, to make sure
    the dh_pycentral snippets are put into the maintainer scripts; patch from
    Sam Morris. (Closes: #376416)

 -- Steinar H. Gunderson <sesse@debian.org>  Wed, 12 Jul 2006 23:26:50 +0200

python-apt (0.6.18) unstable; urgency=low

  * Non-maintainer upload.
  * Update for the new Python policy. Closes: #373512

 -- Raphael Hertzog <hertzog@debian.org>  Sat, 17 Jun 2006 15:09:28 +0200

python-apt (0.6.17) unstable; urgency=low

  * apt/progress.py:
    - initialize FetchProgress.eta with the correct type
    - strip the staus str before passing it to InstallProgress.statusChanged()
    - added InstallProgress.statusChange(pkg, percent, status)
    - make DumbInstallProgress a new-style class
      (thanks to kamion for the suggestions)
    - fix various pychecker warnings
  * apt/cache.py:
    - return useful values on Cache.update()
    - Release locks on failure (thanks to Colin Watson)
    - fix various pychecker warnings
  * apt/package.py:
    - fix various pychecker warnings
    - check if looupRecords succeeded
    - fix bug in the return statement of _downloadable()
  * python/srcrecords.cc:
    - add "Restart" method
    - don't run auto "Restart" before performing a Lookup
    - fix the initalization (no need to pass a PkgCacheType to the records)
    - added "Index" attribute
  * python/indexfile.cc:
    - added ArchiveURI() method

 -- Michael Vogt <mvo@debian.org>  Mon,  8 May 2006 22:34:58 +0200

python-apt (0.6.16.2) unstable; urgency=low

  * Non-maintainer upload.
  * debian/control:
    + Replaces: python-apt (<< 0.6.11), instead of Conflicts which is not
      correct here. (closes: #308586).

 -- Pierre Habouzit <madcoder@debian.org>  Fri, 14 Apr 2006 19:30:51 +0200

python-apt (0.6.16.1) unstable; urgency=low

  * memleak fixed when pkgCache objects are deallocated
  * typos fixed (thanks to Gustavo Franco)
  * pkgRecords.Record added to get raw record data
  * python/cache.cc: "key" in pkgCache::VerIterator.DependsList[key] is
                     no longer locale specific but always english

 -- Michael Vogt <mvo@debian.org>  Wed, 22 Feb 2006 10:41:13 +0100

python-apt (0.6.16) unstable; urgency=low

  * added GetPkgAcqFile to queue individual file downloads with the
    system (dosn't make use of the improved pkgAcqFile yet)
  * added SourceList.GetIndexes()
  * rewrote apt.cache.update() to use the improved aquire interface
  * apt/ API change: apt.Package.candidateOrigin returns a list of origins
    now instead of a single one
  * apt_pkg.Cdrom.Add() returns a boolean now, CdromProgress has totalSteps
  * added support for pkgIndexFile and added SourcesList.FindIndex()
  * added "trusted" to the Origin class

 -- Michael Vogt <michael.vogt@ubuntu.com>  Thu,  5 Jan 2006 00:56:36 +0100

python-apt (0.6.15) unstable; urgency=low

  * rewrote cache.Commit() and make it raise proper Exception if stuff
    goes wrong
  * fix a invalid return from cache.commit(), fail if a download failed
  * apt.Package.candidateOrigin returns a class now
  * added pkgAcquire, pkgPackageManager and a example (acquire.py)
  * tightend build-dependencies for new apt and the c++ transition

 -- Michael Vogt <mvo@debian.org>  Mon, 28 Nov 2005 23:48:37 +0100

python-apt (0.6.14) unstable; urgency=low

  * doc/examples/build-deps.py:
    - fixed/improved (thanks to Martin Michlmayr, closes: #321507)
  * apt_pkg.Cache.Update() does no longer reopen the cache
    (this is the job of the caller now)
  * python/srcrecords.cc:
    - support for "srcrecords.Files" added
    - always run "Restart" before performing a Lookup
  * export locking via: GetLock(),PkgSystem{Lock,UnLock}
  * apt/cache.py:
    - added  __iter__ to make "for pkg in apt.Cache:" stuff possible

 -- Michael Vogt <mvo@debian.org>  Wed,  9 Nov 2005 04:52:08 +0100

python-apt (0.6.13) unstable; urgency=low

  * support for depcache added
  * support for the PkgProblemResolver added
  * support for PkgSrcRecord.BuildDepends added
  * support for cdrom handling (add, ident) added
  * support for progress reporting from operations added
    (e.g. OpProgress, FetchProgress, InstallProgress, CdromProgress)
  * added tests/ directory with various tests for the code
  * native apt/ python directory added that contains
    a more pythonic interface to apt_pkg
  * made the apt/ python code PEP08 conform
  * python exceptions return the apt error message now
    (thanks to Chris Halls for the patch)

 -- Michael Vogt <mvo@debian.org>  Fri,  5 Aug 2005 10:30:31 +0200

python-apt (0.6.12.2) unstable; urgency=low

   * rebuild against the latest apt (c++ transition)

 -- Michael Vogt <mvo@debian.org>  Mon, 1 Aug 2005 11:06:03 +0200

python-apt (0.6.12.1) unstable; urgency=low

   * rebuild against the latest apt

 -- Michael Vogt <mvo@debian.org>  Tue, 28 Jun 2005 18:29:57 +0200

python-apt (0.6.12ubuntu1) breezy; urgency=low

  * Greek0@gmx.net--2005-main/python-apt--debian--0.6:
    - python2.{3,4}-apt conflicts with python-apt (<< 0.6.11)
      (closes: #308586)
      (closes ubuntu: #11380)

 -- Michael Vogt <michael.vogt@ubuntu.com>  Thu, 12 May 2005 11:34:05 +0200

python-apt (0.6.12) breezy; urgency=low

  * added a tests/ directory
  * added tests/pkgsrcrecords.py that will check if the pkgsrcrecords
    interface does not segfault
  * new native python "apt" interface that hides the details of apt_pkg

 -- Michael Vogt <michael.vogt@ubuntu.com>  Fri,  6 May 2005 10:11:52 +0200

python-apt (0.6.11) experimental; urgency=low

  * fixed some reference count problems in the depcache and
    pkgsrcrecords code
  * DepCache.Init() is never called implicit now
  * merged with python-apt tree from Greek0@gmx.net--2005-main

 -- Michael Vogt <mvo@debian.org>  Fri,  6 May 2005 10:04:38 +0200

python-apt (0.5.36ubuntu2) hoary; urgency=low

  * return "None" in GetCandidateVer() if no Candidate is found

 -- Michael Vogt <michael.vogt@ubuntu.com>  Tue, 15 Mar 2005 12:30:06 +0100

python-apt (0.5.36ubuntu1) hoary; urgency=low

  * DepCache.ReadPinFile() added
  * Fixed a bug in DepCache.Upgrade()

 -- Michael Vogt <michael.vogt@ubuntu.com>  Wed,  2 Mar 2005 11:32:15 +0100

python-apt (0.5.36) hoary; urgency=low

  * Fix build-depends, somehow lost in merge

 -- Matt Zimmerman <mdz@ubuntu.com>  Sat, 26 Feb 2005 18:53:54 -0800

python-apt (0.5.35) hoary; urgency=low

  * Target hoary this time

 -- Matt Zimmerman <mdz@ubuntu.com>  Sat, 26 Feb 2005 15:57:21 -0800

python-apt (0.5.34) unstable; urgency=low

  * Restore Ubuntu changes
    - Build python 2.4 as default, add python2.3-apt
    - Typo fix (Ubuntu #4677)

 -- Matt Zimmerman <mdz@ubuntu.com>  Sat, 26 Feb 2005 15:53:30 -0800

python-apt (0.5.33) unstable; urgency=low

  * Merge michael.vogt@ubuntu.com--2005/python-apt--pkgDepCache--0
    - Basic depcache API (Ubuntu #6889)

 -- Matt Zimmerman <mdz@ubuntu.com>  Sat, 26 Feb 2005 15:37:48 -0800

python-apt (0.5.32) unstable; urgency=low

  * Update to work with apt 0.5.32 (bzip2 deb support)

 -- Matt Zimmerman <mdz@debian.org>  Sun, 12 Dec 2004 09:44:45 -0800

python-apt (0.5.10) unstable; urgency=low

  * Recompile with apt 0.5

 -- Matt Zimmerman <mdz@debian.org>  Fri, 26 Dec 2003 09:09:40 -0800

python-apt (0.5.9) unstable; urgency=low

  * Fix broken object initialization in sourcelist.cc and srcrecords.cc
    (Closes: #215792)

 -- Matt Zimmerman <mdz@debian.org>  Thu, 25 Dec 2003 12:12:04 -0800

python-apt (0.5.8) unstable; urgency=low

  * Adjust build-depends to build with python2.3.  No other changes.
  * This seems to break the new source package support, probably because
    the new source package support is buggy.

 -- Matt Zimmerman <mdz@debian.org>  Fri,  8 Aug 2003 09:01:12 -0400

python-apt (0.5.5.2) unstable; urgency=low

  * Add myself to Uploaders so that bugs don't get tagged as NMU-fixed anymore
  * Initial support for working with source packages (Closes: #199716)

 -- Matt Zimmerman <mdz@debian.org>  Tue, 22 Jul 2003 22:20:00 -0400

python-apt (0.5.5.1) unstable; urgency=low

  * DepIterator::GlobOr increments the iterator; don't increment it again.
    This caused every other dependency to be skipped (Closes: #195805)
  * Avoid a null pointer dereference when calling keys() on an empty
    configuration (Closes: #149380)

 -- Matt Zimmerman <mdz@debian.org>  Mon,  2 Jun 2003 23:18:53 -0400

python-apt (0.5.5) unstable; urgency=low

  * Rebuild with apt 0.5.5

 -- Matt Zimmerman <mdz@debian.org>  Tue,  6 May 2003 10:01:22 -0400

python-apt (0.5.4.9) unstable; urgency=low

  * Parse /var/lib/dpkg/status in examples/tagfile.py, so that it works
    out of the box (Closes: #175340)
  * Rebuild with apt 0.5.4.9 (libapt-pkg-libc6.3-5-3.3)

 -- Matt Zimmerman <mdz@debian.org>  Tue, 18 Feb 2003 16:42:24 -0500

python-apt (0.5.4.4) unstable; urgency=low

  * Fix for memory leak with TmpGetCache.
    Closes: #151489
  * Include additional examples from Moshe Zadka <m@moshez.org>
    Closes: #150091, #152048
  * Rebuild for python2.2, which is now the default version
    Closes: #158460
  * No CVS directories in source tarball
    Closes: #157773

 -- Matt Zimmerman <mdz@debian.org>  Tue, 27 Aug 2002 19:22:10 -0400

python-apt (0.5.4.3) unstable; urgency=low

  * #include <new> in python/generic.h so that we can build on ia64, which
    uses g++-2.96 (Closes: #137467)

 -- Matt Zimmerman <mdz@debian.org>  Sat,  9 Mar 2002 23:34:13 -0500

python-apt (0.5.4.2) unstable; urgency=high

  * Fix g++-3.0 compilation issues (Closes: #134020)

 -- Matt Zimmerman <mdz@debian.org>  Sun, 24 Feb 2002 00:20:22 -0500

python-apt (0.5.4.1) unstable; urgency=low

  * Add apt-utils to build-depends, since libapt-pkg-dev doesn't pull it
    in.  This should allow python-apt to be autobuilt more readily.

 -- Matt Zimmerman <mdz@debian.org>  Sat, 23 Feb 2002 19:01:15 -0500

python-apt (0.5.4) unstable; urgency=low

  * Initial release.
  * Initial packaging by Jason Gunthorpe, et al.

 -- Matt Zimmerman <mdz@debian.org>  Wed, 16 Jan 2002 01:37:56 -0500<|MERGE_RESOLUTION|>--- conflicted
+++ resolved
@@ -1,21 +1,17 @@
-<<<<<<< HEAD
-python-apt (0.7.13.4) unstable; urgency=low
-
-  * apt/package.py: Fix dictionary access of VersionList, patch
-    by Sebastian Heinlein (Closes: #554895).
-
- -- Julian Andres Klode <jak@debian.org>  Sat, 07 Nov 2009 18:56:37 +0100
-=======
 python-apt (0.7.13.4) UNRELEASED; urgency=low
 
+  [ Michael Vogt ]
   * po/zh_CN.po:
-    - updated, thanks to Feng Chao 
+    - updated, thanks to Feng Chao
   * python/progress.cc:
     - if the mediaChange() does not return anything or is not implemented
       send "false" to libapt
 
- -- Michael Vogt <michael.vogt@ubuntu.com>  Wed, 23 Sep 2009 15:32:13 +0200
->>>>>>> 18e9800b
+  [ Julian Andres Klode ]
+  * apt/package.py: Fix dictionary access of VersionList, patch
+    by Sebastian Heinlein (Closes: #554895).
+
+ -- Julian Andres Klode <jak@debian.org>  Sat, 07 Nov 2009 18:56:37 +0100
 
 python-apt (0.7.13.3) unstable; urgency=low
 
