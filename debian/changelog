--- conflicted
+++ resolved
@@ -1,4 +1,33 @@
-<<<<<<< HEAD
+python-apt (0.8.6) UNRELEASED; urgency=low
+
+  [ Michael Vogt ]
+  * debian/control:
+    - add build-dep for apt (>= 0.9.6) to make test_auth.py test
+      work reliable
+
+  [ Colin Watson ]
+  * aptsources/*.py, setup.py: Make aptsources modules work directly in
+    either Python 2 or 3, and exclude the "future" 2to3 fixer so that 2to3
+    doesn't need to modify them.  This makes life a little easier for the
+    strange tricks update-manager plays with its dist-upgrader tarball.
+
+  [ Julian Andres Klode ]
+  * apt/auth.py:
+    - Use tempfile.NamedTemporaryFile to create temporary file
+    - Use Popen.communicate() instead of stdin, stdout
+  * tests/fakeroot-apt-key:
+    - exec apt-key, otherwise we ignore the return value
+  * debian/control:
+    - Build-depend on fakeroot, needed for the apt.auth tests
+  * data/templates/Debian.info.in:
+    - Add wheezy
+    - Add wheezy-updates as Recommended Updates
+    - Order wheezy-proposed-updates after wheezy/updates and wheezy-updates
+  * po:
+    - Fixup the translations for wheezy again
+
+ -- Michael Vogt <mvo@debian.org>  Mon, 25 Jun 2012 13:41:02 +0200
+
 python-apt (0.8.5~ubuntu2) quantal; urgency=low
 
   * xz-lzma has been rolled into xz-utils, as of 5.1.1alpha+20120614-1
@@ -18,34 +47,7 @@
 
  -- Steve Langasek <steve.langasek@ubuntu.com>  Tue, 12 Jun 2012 08:23:06 -0700
 
-python-apt (0.8.5) UNRELEASED; urgency=low
-=======
-python-apt (0.8.6) UNRELEASED; urgency=low
-
-  [ Michael Vogt ]
-  * debian/control:
-    - add build-dep for apt (>= 0.9.6) to make test_auth.py test
-      work reliable
-
-  [ Julian Andres Klode ]
-  * apt/auth.py:
-    - Use tempfile.NamedTemporaryFile to create temporary file
-    - Use Popen.communicate() instead of stdin, stdout
-  * tests/fakeroot-apt-key:
-    - exec apt-key, otherwise we ignore the return value
-  * debian/control:
-    - Build-depend on fakeroot, needed for the apt.auth tests
-  * data/templates/Debian.info.in:
-    - Add wheezy
-    - Add wheezy-updates as Recommended Updates
-    - Order wheezy-proposed-updates after wheezy/updates and wheezy-updates
-  * po:
-    - Fixup the translations for wheezy again
-
- -- Michael Vogt <mvo@debian.org>  Mon, 25 Jun 2012 13:41:02 +0200
-
 python-apt (0.8.5) unstable; urgency=low
->>>>>>> dfd6bacf
 
   [ Michael Vogt ]
   * python/cache.cc:
@@ -67,15 +69,6 @@
     - this is a port of the software-properties AptAuth module to python-apt
       with some cleanups. It provides a wrapper API for the apt-key command
 
-<<<<<<< HEAD
-  [ Colin Watson ]
-  * aptsources/*.py, setup.py: Make aptsources modules work directly in
-    either Python 2 or 3, and exclude the "future" 2to3 fixer so that 2to3
-    doesn't need to modify them.  This makes life a little easier for the
-    strange tricks update-manager plays with its dist-upgrader tarball.
-
- -- Michael Vogt <mvo@debian.org>  Tue, 17 Apr 2012 14:09:24 +0200
-=======
   [ David Prévot ]
   * po/*.po: update PO files against current POT file
   * po/be.po: Belarusian translation by Viktar Siarheichyk (closes: #678286)
@@ -122,7 +115,6 @@
     - Fix new tests from Sebastian to work with Python 2.6
 
  -- Julian Andres Klode <jak@debian.org>  Fri, 22 Jun 2012 10:37:23 +0200
->>>>>>> dfd6bacf
 
 python-apt (0.8.3ubuntu8) quantal; urgency=low
 
