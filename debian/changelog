--- conflicted
+++ resolved
@@ -1,4 +1,3 @@
-<<<<<<< HEAD
 python-apt (0.7.92) UNRELEASED; urgency=low
 
   * New features:
@@ -29,7 +28,7 @@
       instead of segfaulting.
 
   * Other stuff:
-    - Merge releases 0.7.10.4 - 0.7.12.0 from unstable.
+    - Merge releases 0.7.10.4 - 0.7.12.1 from unstable.
     - Merge Configuration,ConfigurationPtr,ConfigurationSub into one type.
     - Simplify the whole build process by using a single setup.py.
     - The documentation has been restructured and enhanced with tutorials.
@@ -75,7 +74,7 @@
     - Initial patch by Sebastian Heinlein
 
  -- Julian Andres Klode <jak@debian.org>  Wed, 15 Apr 2009 13:47:42 +0200
-=======
+
 python-apt (0.7.12.1) unstable; urgency=low
 
   * apt/debfile.py:
@@ -88,7 +87,6 @@
     - Always build documentation, even if python-gtk2 is not installed.
 
  -- Julian Andres Klode <jak@debian.org>  Mon, 03 Aug 2009 15:17:43 +0200
->>>>>>> b901e22c
 
 python-apt (0.7.12.0) unstable; urgency=low
 
