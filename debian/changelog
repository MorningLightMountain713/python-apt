python-apt (0.7.9~exp2ubuntu4) jaunty; urgency=low

<<<<<<< HEAD
  * apt/cache.py:
    - when running with the rootdir option, run
      InitConfig() again to ensure that the config
      from the rootdir is read, not from the host
      (lp: #243550)
=======
  * aptsources/distro.py:
    - use iso_3166.xml instead of iso_3166.tab
    - fix incorrect indent 
  * debian/control:
    - add Recommends to iso-codes (for iso_3166.xml)
>>>>>>> 33522c90
  * apt/package.py:
    - make sure to set the defaulttimeout back to the
      original value (in getChangelog(), LP: #314212)

 -- Michael Vogt <michael.vogt@ubuntu.com>  Mon, 26 Jan 2009 08:45:00 +0100

python-apt (0.7.9~exp2ubuntu3) jaunty; urgency=low

  * apt/__init__.py:
    - use iso_3166.xml instead of iso_3166.tab
    - fix incorrect indent 
  * debian/control:
    - add Recommends to iso-codes (for iso_3166.xml)

 -- Michael Vogt <michael.vogt@ubuntu.com>  Thu, 22 Jan 2009 09:37:17 +0100

python-apt (0.7.9~exp2ubuntu2) jaunty; urgency=low

  * apt/__init__.py:
    - remove the future warning 
  * aptsources/distro.py:
    - fix indent breakage (LP: #319714)

 -- Michael Vogt <michael.vogt@ubuntu.com>  Wed, 21 Jan 2009 21:47:21 +0100

python-apt (0.7.9~exp2ubuntu1) jaunty; urgency=low

  * Merged from debian, lots of documentation updates
    and other fixes (thanks to Julian Andres Klode)

 -- Michael Vogt <michael.vogt@ubuntu.com>  Tue, 20 Jan 2009 15:32:54 +0100

python-apt (0.7.9~exp2) experimental; urgency=low

  [ Julian Andres Klode ]
  * apt/*.py:
    - Almost complete cleanup of the code
    - Remove inconsistent use of tabs and spaces (Closes: #505443)
    - Improved documentation
  * apt/debfile.py:
    - Drop get*() methods, as they are deprecated and were
      never in a stable release
    - Make DscSrcPackage working
  * apt/gtk/widgets.py:
    - Fix the code and document the signals
  * Introduce new documentation build with Sphinx
    - Contains style Guide (Closes: #481562)
    - debian/rules: Build the documentation here
    - setup.py: Remove pydoc building and add new docs.
    - debian/examples: Include examples from documentation
    - debian/python-apt.docs:
      + Change html/ to build/doc/html.
      + Add build/doc/text for the text-only documentation
  * setup.py:
    - Only create build/data when building, not all the time
    - Remove build/mo and build/data on clean -a
  * debian/control:
    - Remove the Conflicts on python2.3-apt, python2.4-apt, as
      they are only needed for oldstable (sarge)
    - Build-Depend on python-sphinx (>= 0.5)
  * aptsources/distinfo.py:
    - Allow @ in mirror urls (Closes: #478171) (LP: #223097)
  * Merge Ben Finney's whitespace changes (Closes: #481563)
  * Merge Ben Finney's do not use has_key() (Closes: #481878)
  * Do not use deprecated form of raise statement (Closes: #494259)
  * Add support for PkgRecords.SHA256Hash (Closes: #456113)
  
  [ Michael Vogt ]
  * apt/package.py:
    - fix bug in candidateInstalledSize property
  * aptsources/distinfo.py:
    - fix too restrictive mirror url check
  * aptsources/distro.py:
    - only add nearest_server and server to the mirrors if
      they are defined

 -- Julian Andres Klode <jak@debian.org>  Sun, 11 Jan 2009 20:01:59 +0100

python-apt (0.7.8ubuntu1) jaunty; urgency=low

  * Merged python-apt consolidation branch by Sebastian
    Heinlein (many thanks)
  * apt/cache.py:
    - new method "isVirtualPackage()" 
    - new method "getProvidingPackages()"
    - new method "getRequiredDownload()"
    - new method "additionalRequiredSpace()"
  * apt/debfile.py:
    - move a lot of the gdebi code into this file, this
      provides interfaces for querrying and installing
      .deb files and .dsc files
  * apt/package.py:
    - better description parsing 
    - new method "installedFiles()"
    - new method "getChangelog()"
  * apt/gtk/widgets.py:
    - new gobject GOpProgress
    - new gobject GFetchProgress
    - new gobject GInstallProgress
    - new gobject GDpkgInstallProgress
    - new widget GtkAptProgress
  * doc/examples/gui-inst.py: 
    - updated to use the new widgets
  * debian/control:
    - add suggests for python-gtk2 and python-vte
  * setup.py:
    - build html/ help of the apt and aptsources modules
      into /usr/share/doc/python-apt/html

 -- Michael Vogt <mvo@debian.org>  Mon, 15 Dec 2008 14:29:47 +0100

python-apt (0.7.8) unstable; urgency=low

  [ Michael Vogt ]
  * python/cache.cc:
    - fix crash if Ver.PriorityType() returns NULL
    - fix GetCandidateVer() reporting incorrect versions after
      SetCandidateVer() was used. Thanks to Julian Andres Klode for
      the test-case (LP: #237372)
  * python/apt_instmodule.cc:
    - do not change working dir in debExtractArchive() (LP: #184093)
  * apt/cache.py:
    - support "in" in apt.Cache() (LP: #251587)
  * apt/package.py:
    - do not return None in sourcePackageName (LP: #123062)
  * python/progress.cc:
    - when pulse() does not return a boolean assume "true"
      (thanks to Martin Pitt for telling me about the problem)
  * python/apt_pkgmodule.cc:
    - add "SelState{Unknown,Install,Hold,DeInstall,Purge}" constants
  * aptsources/__init__.py, aptsources/distinfo.py:
    - run apt_pkg.init() when aptsources gets imported and not
      the distinfo function
    - fix detection of cdrom sources and add test for it
  * python/metaindex.cc
    - fix crash when incorrect attribute is given
  * data/templates/Ubuntu.info.in:
    - updated
  * aptsources/distro.py:
    - add parameter to get_distro() to make unit testing easier
  * tests/test_aptsources_ports.py:
    - add test for arch specific handling (when sub arch is on
      a different mirror than "main" arches)

  [ Julian Andres Klode ]
  * python/acquire.cc (GetPkgAcqFile): Support DestDir and DestFilename.

 -- Michael Vogt <mvo@debian.org>  Mon, 24 Nov 2008 10:24:30 +0200

python-apt (0.7.8~ubuntu2) jaunty; urgency=low

  [ Michael Vogt ]
  * data/templates/Ubuntu.info.in:
    - updated to fix ports.ubuntu.com for powerpc and lpia
      (LP: #220890)
  * aptsources/distro.py:
    - add parameter to get_distro() to make unit testing easier
  * tests/test_aptsources_ports.py:
    - add test for arch specific handling (when sub arch is on
      a different mirror than "main" arches)

  [ Julian Andres Klode ]
  * python/acquire.cc (GetPkgAcqFile): Support DestDir and DestFilename.

 -- Michael Vogt <michael.vogt@ubuntu.com>  Mon, 10 Nov 2008 11:35:03 +0100
  
python-apt (0.7.8~ubuntu1) jaunty; urgency=low

  * python/apt_pkgmodule.cc:
    - add "SelState{Unknown,Install,Hold,DeInstall,Purge}" constants
  * python/metaindex.cc
    - fix crash when incorrect attribute is given
  * data/templates/Ubuntu.info.in:
    - updated for jaunty

 -- Michael Vogt <michael.vogt@ubuntu.com>  Mon, 03 Nov 2008 11:46:54 +0100

python-apt (0.7.7.1ubuntu4) intrepid; urgency=low

  * apt/package.py:
    - do not return None in sourcePackageName (LP: #123062)
  * python/progress.cc:
    - when pulse() does not return a boolean assume "true"
      (thanks to Martin Pitt for telling me about the problem)
  * aptsources/__init__.py, aptsources/distinfo.py:
    - run apt_pkg.init() when aptsources gets imported and not
      the distinfo function
    - fix detection of cdrom sources and add test for it
 
 -- Michael Vogt <michael.vogt@ubuntu.com>  Thu, 18 Sep 2008 14:42:46 +0200

python-apt (0.7.7.1ubuntu3) intrepid; urgency=low

  * Rebuild against current apt on hppa.

 -- Colin Watson <cjwatson@ubuntu.com>  Mon, 01 Sep 2008 11:37:58 +0100

python-apt (0.7.7.1ubuntu2) intrepid; urgency=low

  * python/cache.cc:
    - fix GetCandidateVer() reporting incorrect versions after
      SetCandidateVer() was used. Thanks to Julian Andres Klode for
      the test-case (LP: #237372)
  * python/apt_instmodule.cc:
    - do not change working dir in debExtractArchive() (LP: #184093)
  * apt/cache.py:
    - support "in" in apt.Cache() (LP: #251587)

 -- Michael Vogt <michael.vogt@ubuntu.com>  Tue, 05 Aug 2008 11:35:32 +0200

python-apt (0.7.7.1ubuntu1) intrepid; urgency=low

  * python/cache.cc:
    - fix crash if Ver.PriorityType() returns NULL  (LP: #253255)

 -- Michael Vogt <michael.vogt@ubuntu.com>  Wed, 30 Jul 2008 10:26:53 +0200

python-apt (0.7.7ubuntu2) intrepid; urgency=low

  * python/metaindex.cc
    - fix crash when incorrect attribute is given
  * data/templates/Ubuntu.info.in:
    - updated
  * aptsources/distro.py:
    - add parameter to get_distro() to make unit testing easier
  * tests/test_aptsources_ports.py:
    - add test for arch specific handling (when sub arch is on
      a different mirror than "main" arches)

  [ Julian Andres Klode ]
  * python/acquire.cc (GetPkgAcqFile): Support DestDir and DestFilename.

 -- Michael Vogt <mvo@debian.org>  Mon, 24 Nov 2008 10:24:30 +0200

python-apt (0.7.7.1+nmu1) unstable; urgency=medium

  * Non-maintainer upload.
  * data/templates/Debian.info.in: Set the BaseURI to security.debian.org for
    lenny/updates, etch/updates and sarge/updates. (Closes: #503237)

 -- Jonny Lamb <jonny@debian.org>  Fri, 24 Oct 2008 12:44:33 +0100

python-apt (0.7.7.1) unstable; urgency=low

  * data/templates/Debian.info.in:
    - add 'lenny' template info (closes: #476364)
  * aptsources/distinfo.py:
    - fix template matching for arch specific code (LP: #244093)

 -- Michael Vogt <michael.vogt@ubuntu.com>  Fri, 25 Jul 2008 18:34:28 +0200

python-apt (0.7.7ubuntu1) intrepid; urgency=low

  * merged from debian-sid

 -- Michael Vogt <michael.vogt@ubuntu.com>  Tue, 22 Jul 2008 15:58:37 +0200

python-apt (0.7.7) unstable; urgency=low

  [ Emanuele Rocca ]
  * data/templates/Debian.info.in:
    - s/MatchUri/MatchURI/. Thanks, Gustavo Noronha Silva (closes: #487673)
  * python/cache.cc:
    - Throw an exception rather than segfaulting when GetCache() is called
      before InitSystem() (closes: #369147)
  * doc/examples/config.py:
    - Fix config.py --help (closes: #257007)

  [ Michael Vogt ]
  * python/apt_pkgmodule.cc:
    - fix bug in hashsum calculation when the original string
      contains \0 charackters (thanks to Celso Providelo and 
      Ryan Hass for the test-case) LP: #243630
  * tests/test_hashsums.py:
    - add tests for the hashsum code
  * apt/package.py:
    - add "isAutoRemovable()" method
  * python/pkgsrcrecords.cc:
    - add "Record" attribute to the PkgSrcRecord to access the
      full source record
  * debian/rules:
    - remove the arch-build target, we have bzr-builddeb now

 -- Michael Vogt <mvo@debian.org>  Tue, 22 Jul 2008 10:16:03 +0200

python-apt (0.7.6ubuntu3) intrepid; urgency=low

  * apt/package.py:
    - add "isAutoRemovable()" method

 -- Michael Vogt <michael.vogt@ubuntu.com>  Mon, 14 Jul 2008 15:18:03 +0100

python-apt (0.7.6ubuntu2) intrepid; urgency=low

  * python/apt_pkgmodule.cc:
    - fix bug in hashsum calculation when the original string
      contains \0 charackters (thanks to Celso Providelo and 
      Ryan Hass for the test-case) LP: #243630
  * tests/test_hashsums.py:
    - add tests for the hashsum code

 -- Michael Vogt <mvo@debian.org>  Fri, 04 Jul 2008 19:53:28 +0200

python-apt (0.7.6ubuntu1) intrepid; urgency=low

  * merged with debian, remaining changes:
    - more up-to-date mirror list

 -- Michael Vogt <michael.vogt@ubuntu.com>  Fri, 04 Jul 2008 11:00:33 +0200

python-apt (0.7.6) unstable; urgency=low

  * apt/cache.py:
    - add "memonly" option to apt.Cache() to force python-apt to
      not touch the pkgcache.bin file (this works around a possible
      race condition in the pkgcache.bin handling)
  * data/templates/Ubuntu.info.in:
    - added ubuntu 'intrepid'
  * debian/README.source:
    - added (basic) documentation how to build python-apt
  * aptsources/distinfo.py:
    - support arch specific BaseURI, MatchURI and MirrosFile fields
      in the distinfo template
  * debian/control:
    - move bzr branch to bzr.debian.org and update Vcs-Bzr

 -- Michael Vogt <mvo@debian.org>  Wed, 18 Jun 2008 14:46:43 +0200

python-apt (0.7.5ubuntu2) intrepid; urgency=low

  * apt/cache.py:
    - add "memonly" option to apt.Cache() to force python-apt to
      not touch the pkgcache.bin file (this works around a possible
      race condition in the pkgcache.bin handling)

 -- Michael Vogt <michael.vogt@ubuntu.com>  Fri, 13 Jun 2008 12:14:34 +0200

python-apt (0.7.5ubuntu1) intrepid; urgency=low

  * merged from debian-sid

 -- Michael Vogt <michael.vogt@ubuntu.com>  Thu, 12 Jun 2008 12:32:00 +0200

python-apt (0.7.5) unstable; urgency=low

  * use the new ListUpdate() code
  * add example in doc/examples/update.py
  * python/pkgrecords.cc:
    - export the Homepage field
  * python/tar.cc:
    - fix .lzma extraction (thanks to bigjools)
   * python/sourcelist.cc:
     - support GetIndexes() GetAll argument to implement
       something like --print-uris
   * python/apt_pkgmodule.cc:
     - add InstState{Ok,ReInstReq,Hold,HoldReInstReq} constants
   * apt/cache.py:
     - add reqReinstallPkgs property that lists all packages in
       ReInstReq or HoldReInstReq

 -- Michael Vogt <mvo@debian.org>  Tue, 19 Feb 2008 21:06:36 +0100

python-apt (0.7.4ubuntu9) intrepid; urgency=low

  * aptsources/distinfo.py:
    - support arch specific BaseURI, MatchURI and MirrosFile fields
      in the distinfo template (LP: #220890)

 -- Michael Vogt <michael.vogt@ubuntu.com>  Wed, 28 May 2008 12:20:23 +0200

python-apt (0.7.4ubuntu8) intrepid; urgency=low

  * data/templates/Ubuntu.info.in:
    - added ubuntu 'intrepid'
  * debian/README.source: 
    - added (basic) documentation how to build python-apt

 -- Michael Vogt <michael.vogt@ubuntu.com>  Mon, 05 May 2008 10:40:58 +0200

python-apt (0.7.4ubuntu7) hardy; urgency=low

  * data/templates/Ubuntu.mirrors: 
    - updated mirrors list from launchpad (LP: #153284)
  * util/get_ubuntu_mirrors_from_lp.py:
    - rewritten to use +archivemirrors-rss and feedburner

 -- Michael Vogt <michael.vogt@ubuntu.com>  Mon, 07 Apr 2008 16:15:28 +0200

python-apt (0.7.4ubuntu6) hardy; urgency=low

  * rebuild due to python-central problems

 -- Michael Vogt <michael.vogt@ubuntu.com>  Tue, 19 Feb 2008 17:58:29 +0100

python-apt (0.7.4ubuntu5) hardy; urgency=low

  * python/sourcelist.cc:
    - support GetIndexes() GetAll argument to implement
      something like --print-uris
  * python/apt_pkgmodule.cc:
    - add InstState{Ok,ReInstReq,Hold,HoldReInstReq} constants
  * apt/cache.py:
    - add reqReinstallPkgs property that lists all packages in
      ReInstReq or HoldReInstReq

 -- Michael Vogt <michael.vogt@ubuntu.com>  Mon, 18 Feb 2008 16:55:51 +0100

python-apt (0.7.4ubuntu4) hardy; urgency=low

  * python/pkgrecords.cc:
    - export the Homepage field

 -- Michael Vogt <michael.vogt@ubuntu.com>  Mon, 11 Feb 2008 10:34:39 +0100

python-apt (0.7.4ubuntu3) hardy; urgency=low

  * python/tar.cc:
    - fix .lzma extraction (thanks to bigjools for reporting)

 -- Michael Vogt <michael.vogt@ubuntu.com>  Fri, 25 Jan 2008 09:57:31 +0000

python-apt (0.7.4ubuntu2) hardy; urgency=low

  * use the new apt ListUpdate() code
  * add example in doc/examples/update.py

 -- Michael Vogt <mvo@debian.org>  Tue, 19 Feb 2008 21:06:36 +0100

python-apt (0.7.4ubuntu1) hardy; urgency=low

  * merged from debian/unstable, remaining changes:
   - rebuild against latest apt
   - maintainer field changed

 -- Michael Vogt <michael.vogt@ubuntu.com>  Thu, 13 Dec 2007 15:00:22 +0100

python-apt (0.7.4) unstable; urgency=low

  * apt/debfile.py:
    - added wrapper around apt_inst.debExtract()
    - support dictionary like access
  * apt/package.py:
    - fix apt.package.Dependency.relation initialization
  * python/apt_instmodule.cc:
    - added arCheckMember()
    - fix typo
  * aptsources/distro.py:
    - throw NoDistroTemplateException if not distribution template
      can be found
  * python/string.cc:
    - fix overflow in SizeToStr()
  * python/metaindex.cc:
    - added support for the metaIndex objects
  * python/sourceslist.cc:
    - support new "List" attribute that returns the list of
      metaIndex source entries
  * python/depcache.cc:
    - be more threading friendly
  * python/tag.cc
    - support "None" as default in
      ParseSection(control).get(field, default), LP: #44470
  * python/progress.cc:
    - fix refcount problem in OpProgress
    - fix refcount problem in FetchProgress
    - fix refcount problem in CdromProgress
  * apt/README.apt:
    - fix typo (thanks to Thomas Schoepf, closes: #387787)
  * po/fr.po:
    - merge update, thanks to Christian Perrier (closes:  #435918)
  * data/templates/:
    - update templates

 -- Michael Vogt <mvo@debian.org>  Thu, 06 Dec 2007 15:35:46 +0100

python-apt (0.7.3.1ubuntu6) hardy; urgency=low

  * remove python-central pre-depends, this is no longer needed
    during upgrades now that we have "PYCENTRAL_NO_DPKG_QUERY"

 -- Michael Vogt <michael.vogt@ubuntu.com>  Wed, 21 Nov 2007 20:33:42 +0100

python-apt (0.7.3.1ubuntu5) hardy; urgency=low

  * add hardy to the ubuntu sources.list template

 -- Michael Vogt <michael.vogt@ubuntu.com>  Sat, 27 Oct 2007 15:03:18 -0400

python-apt (0.7.3.1ubuntu4) gutsy; urgency=low

  * pre-depend on gutsy version pycentral, this ensures that we get a 
    updated dpkg with triggers support before pycentral uses  
    /usr/bin/dpkg-querry (LP: #152827)

 -- Michael Vogt <michael.vogt@ubuntu.com>  Mon, 15 Oct 2007 11:24:12 +0200

python-apt (0.7.3.1ubuntu3) gutsy; urgency=low

  * data/templates/Ubuntu.mirrors:
    - update the static mirror list from LP (LP: #126148)

 -- Michael Vogt <michael.vogt@ubuntu.com>  Thu, 11 Oct 2007 00:13:00 +0200

python-apt (0.7.3.1ubuntu2) gutsy; urgency=low

  * apt/package.py:
    - fix apt.package.Dependency.relation initialization

 -- Michael Vogt <michael.vogt@ubuntu.com>  Mon, 01 Oct 2007 20:08:47 +0200

python-apt (0.7.3.1ubuntu1) gutsy; urgency=low

  * python/metaindex.cc:
    - added support for the metaIndex objects
  * python/sourceslist.cc:
    - support new "List" attribute that returns the list of
      metaIndex source entries
  * python/string.cc:
    - fix overflow in SizeToStr()

 -- Michael Vogt <michael.vogt@ubuntu.com>  Tue, 04 Sep 2007 16:36:11 +0200

python-apt (0.7.3.1) unstable; urgency=low

  * NMU
  * Fix version to not use CPU and OS since it's not available on APT
    anymore (closes: #435653, #435674)

 -- Otavio Salvador <otavio@debian.org>  Thu, 02 Aug 2007 18:45:25 -0300

python-apt (0.7.3ubuntu2) gutsy; urgency=low

  * rebuild against latest apt

 -- Michael Vogt <michael.vogt@ubuntu.com>  Fri, 03 Aug 2007 14:16:41 +0200

python-apt (0.7.3ubuntu1) gutsy; urgency=low

  * apt/debfile.py:
    - added wrapper around apt_inst.debExtract()
    - support dictionary like access
  * python/apt_instmodule.cc:
    - added arCheckMember()
  * build with latest python-distutils-extra (thanks
    to doko for notifiying about the problem)
  * aptsources/distro.py:
    - throw NoDistroTemplateException if not distribution template
      can be found

 -- Michael Vogt <michael.vogt@ubuntu.com>  Tue, 31 Jul 2007 13:40:04 +0200

python-apt (0.7.3) unstable; urgency=low

  * apt/package.py:
    - added Record class that can be accessed like a dictionary
      and return it in candidateRecord and installedRecord
      (thanks to Alexander Sack for discussing this with me)
  * doc/examples/records.py:
    - added example how to use the new Records class
  * apt/cache.py:
    - throw FetchCancelleException, FetchFailedException,
      LockFailedException exceptions when something goes wrong
  * aptsources/distro.py:
    - generalized some code, bringing it into the Distribution
      class, and wrote some missing methods for the DebianDistribution
      one (thanks to Gustavo Noronha Silva)
  * debian/control:
    - updated for python-distutils-extra (>= 1.9.0)
  * debian/python-apt.install:
    - fix i18n files
  * python/indexfile.cc:
    - increase str buffer in PackageIndexFileRepr

 -- Michael Vogt <michael.vogt@ubuntu.com>  Fri, 27 Jul 2007 16:57:28 +0200

python-apt (0.7.2ubuntu3) gutsy; urgency=low

  * Rebuild against libapt-pkg-libc6.6-6-4.4.

 -- Colin Watson <cjwatson@ubuntu.com>  Mon, 09 Jul 2007 16:36:46 +0100

python-apt (0.7.2ubuntu2) gutsy; urgency=low

  * python/package.py:
    - added Record class that can be accessed like a dictionary
      and return it in candidateRecord and installedRecord
      (thanks to Alexander Sack for discussing this with me)
  * doc/examples/records.py:
    - added example how to use the new Records class
  * python/cache.py:
    - throw FetchCancelleException, FetchFailedException, 
      LockFailedException exceptions when something goes wrong

 -- Michael Vogt <michael.vogt@ubuntu.com>  Thu, 28 Jun 2007 16:03:01 +0200

python-apt (0.7.2ubuntu1) gutsy; urgency=low

  * merged from debian/unstable
  * Remaining changes:
    - data/templates/Ubuntu.info: gutsy repository information
    - set Maintainer field to ubuntu

 -- Michael Vogt <michael.vogt@ubuntu.com>  Thu, 14 Jun 2007 12:08:49 +0200

python-apt (0.7.2) unstable; urgency=low

  * build against the new apt
  * support for new "aptsources" pythn module
    (thanks to Sebastian Heinlein)
  * merged support for translated package descriptions
  * merged support for automatic removal of unused dependencies

 -- Michael Vogt <mvo@debian.org>  Sun, 10 Jun 2007 20:13:38 +0200

python-apt (0.7.1) experimental; urgency=low

  * merged http://glatzor.de/bzr/python-apt/sebi:
    - this means that the new aptsources modules is available

 -- Michael Vogt <mvo@debian.org>  Mon, 14 May 2007 13:33:42 +0200

python-apt (0.7.0) experimental; urgency=low

  * support translated pacakge descriptions
  * support automatic dependency information

 -- Michael Vogt <mvo@debian.org>  Wed,  2 May 2007 18:41:53 +0200

python-apt (0.6.22) unstable; urgency=low

  * python/apt_pkgmodule.cc:
    - added pkgCache::State::PkgCurrentState enums
  * python/pkgrecords.cc:
    - added SourceVer

 -- Michael Vogt <mvo@debian.org>  Wed, 23 May 2007 09:44:03 +0200

python-apt (0.6.21ubuntu1) gutsy; urgency=low

  [Michael Vogt]
  * python/apt_pkgmodule.cc:
    - added pkgCache::State::PkgCurrentState enums
  * data/templates/Ubuntu.info.in:
    - updated for gusty
  [Sebastian Heinlein]
  * Fix the addition of of sources that are already enabled but not with
    all components - fix LP#98795
  * Handle changes of forced servers of child repositories in a more
    sane way - fix LP#85060

 -- Michael Vogt <michael.vogt@ubuntu.com>  Wed,  2 May 2007 14:27:54 +0200

python-apt (0.6.21) unstable; urgency=low

  * apt/cdrom.py:
    - better cdrom handling support
  * apt/package.py:
    - added candidateDependencies, installedDependencies
    - SizeToString supports PyLong too
    - support pkg.architecture
    - support candidateRecord, installedRecord
  * apt/cache.py:
    - fix rootdir
  * apt/cdrom.py:
    - fix bug in cdrom mountpoint handling

 -- Michael Vogt <mvo@debian.org>  Tue, 24 Apr 2007 21:24:28 +0200

python-apt (0.6.20ubuntu16) feisty; urgency=low

  * Fix the addition of of sources that are already enabled but not with
    all components - fix LP#98795

 -- Sebastian Heinlein <glatzor@ubuntu.com>  Wed,  4 Apr 2007 11:31:33 +0200

python-apt (0.6.20ubuntu15) unstable; urgency=low

  [ Sebastian Heinlein ]
  * Update the mirror lists from Launchpad
  * Only include http and ftp servers - LP#99060
  [Michael Vogt]
  * fix error in invalid unicode handler (LP#99753)

 -- Michael Vogt <michael.vogt@ubuntu.com>  Mon,  2 Apr 2007 14:25:31 +0200

python-apt (0.6.20ubuntu14) feisty; urgency=low

  [Michael Vogt]
  * aptsources/distro.py:
    - fix typo (LP#84009)
  * fix gettext import (LP#92764)
  * po/*.po:
    - make update-po
  [ Sebastian Heinlein ]
  * remove an oboslete function
  * fix the url comparision with trainling slashes - LP#95031

 -- Michael Vogt <michael.vogt@ubuntu.com>  Mon, 26 Mar 2007 18:47:22 +0200

python-apt (0.6.20ubuntu13) feisty; urgency=low

  * fix in the duplicated source checking (thanks to Sebastian Heinlein)
  * python/depache.cc:
    - properly support isAutoInstalled flag

 -- Michael Vogt <michael.vogt@ubuntu.com>  Wed, 14 Mar 2007 16:38:22 +0100

python-apt (0.6.20ubuntu12) feisty; urgency=low

  * apt/cdrom.py:
    - fix bug in cdrom __init__ code
  * debian/rules:
    - added "DH_PYCENTRAL=nomove"


 -- Michael Vogt <michael.vogt@ubuntu.com>  Wed,  7 Mar 2007 10:41:00 +0100

python-apt (0.6.20ubuntu11) feisty; urgency=low

  * apt/packages.py:
    - support candidateDependencies, installedDependencies
    - support pkg.architecture
    - support candidateRecord, installedRecord

 -- Michael Vogt <michael.vogt@ubuntu.com>  Tue,  6 Mar 2007 16:22:49 +0100

python-apt (0.6.20ubuntu10) feisty; urgency=low

  * debian/control:
    - added XS-Vcs-Bzr header to make finding the repo easier
  * apt/cache.py:
    - fix rootdir var

 -- Michael Vogt <michael.vogt@ubuntu.com>  Thu,  1 Mar 2007 14:36:33 +0100

python-apt (0.6.20ubuntu9) feisty; urgency=low

  * Re-add debian/python-apt.install (LP: #88134)
    - This seems to have gone missing between 0.6.20ubuntu6 and 0.6.20ubuntu8
    - This probably happened because it wasn't added to bzr

 -- Matt Zimmerman <mdz@ubuntu.com>  Mon, 26 Feb 2007 14:04:15 -0800

python-apt (0.6.20ubuntu8) feisty; urgency=low

  * fix FTBFS

 -- Michael Vogt <michael.vogt@ubuntu.com>  Mon, 26 Feb 2007 18:41:37 +0100

python-apt (0.6.20ubuntu7) feisty; urgency=low

  * aptsources/distro.py:
    - fix crash in add_source (LP#85806)
  * apt/package.py:
    - handle invalid unicode more gracefully (LP#86215)
  * rebuild against latest apt

 -- Michael Vogt <michael.vogt@ubuntu.com>  Mon, 26 Feb 2007 14:31:00 +0100

python-apt (0.6.20ubuntu6) feisty; urgency=low

  * Build the extension for the debug interpreter.
  * Set Ubuntu maintainer address.

 -- Matthias Klose <doko@ubuntu.com>  Sat, 17 Feb 2007 02:10:37 +0100

python-apt (0.6.20ubuntu5) feisty; urgency=low

  * be more robust in has_repository (LP#84897)

 -- Michael Vogt <michael.vogt@ubuntu.com>  Tue, 13 Feb 2007 17:49:55 +0100

python-apt (0.6.20ubuntu4) feisty; urgency=low

  * rebuild against latest libapt

 -- Michael Vogt <michael.vogt@ubuntu.com>  Tue,  6 Feb 2007 16:40:37 +0100

python-apt (0.6.20ubuntu3) feisty; urgency=low

  * fixes in the new 'aptsources' module 
    (thanks to Sebastian Heinlein)
  * apt/cdrom.py:
    - better cdrom handling support
  * python/string.cc:
    - SizeToString supports PyLong too 
  * apt/cache.py:
    - fix rootdir

 -- Michael Vogt <michael.vogt@ubuntu.com>  Mon,  5 Feb 2007 10:29:55 +0100

python-apt (0.6.20ubuntu2) feisty; urgency=low

  * python/depcache.cc:
    - MarkInstall() has new FromUser argument to support marking
      packages as automatically installed
  * merged the 'aptsources' module for sources.list handling 
    (thanks to Sebastian Heinlein)

 -- Michael Vogt <michael.vogt@ubuntu.com>  Fri,  2 Feb 2007 16:26:38 +0100

python-apt (0.6.20ubuntu1) feisty; urgency=low

  * merged from debian

 -- Michael Vogt <michael.vogt@ubuntu.com>  Tue, 19 Dec 2006 13:41:32 +0100

python-apt (0.6.20) unstable; urgency=low

  * python/generic.h:
    - fix incorrect use of PyMem_DEL(), use pyObject_DEL()
      instead. This fixes a nasty segfault with python2.5
      (lp: 63226)
  * python/pkgrecords.cc:
    - export SHA1Hash() as well
  * debian/rules: Remove dh_python call.
  * apt/progress.cc:
    - protect against not-parsable strings send from dpkg (lp: 68553)
  * python/pkgmanager.cc:
    - fix typo (closes: #382853)
  * debian/control:
    - tightend dependency (closes: #383478)
  * apt/progress.py:
    - use os._exit() in the child (lp: #53298)
    - use select() when checking for statusfd (lp: #53282)
  * acknoledge NMU (closes: #378048, #373512)
  * python/apt_pkgmodule.cc:
    - fix missing docstring (closes: #368907),
      Thanks to Josh Triplett
  * make it build against python2.5
  * python/progress.cc:
    - fix memleak (lp: #43096)

 -- Michael Vogt <mvo@debian.org>  Tue, 19 Dec 2006 13:32:11 +0100

python-apt (0.6.19ubuntu9.1) edgy-updates; urgency=low

  * protect against not-parsable strings send from dpkg (lp: 68553)

 -- Michael Vogt <michael.vogt@ubuntu.com>  Fri, 27 Oct 2006 10:41:44 +0200

python-apt (0.6.19ubuntu9) edgy; urgency=low

  * Reupload to restore dependency on python-central.
  * debian/rules: Remove dh_python call.

 -- Matthias Klose <doko@ubuntu.com>  Thu, 12 Oct 2006 14:26:46 +0200

python-apt (0.6.19ubuntu8) edgy; urgency=low

  * support pkgDepCache::ActionGroup()

 -- Michael Vogt <michael.vogt@ubuntu.com>  Fri,  6 Oct 2006 18:03:46 +0200

python-apt (0.6.19ubuntu7) edgy; urgency=low

  * python/generic.h:
    - fix incorrect use of PyMem_DEL(), use PyObject_DEL()
      instead. This fixes a nasty segfault with python2.5
      (lp: 63226)

 -- Michael Vogt <michael.vogt@ubuntu.com>  Wed,  4 Oct 2006 16:45:53 +0200

python-apt (0.6.19ubuntu6) edgy; urgency=low

  * python/progress.cc:
    - fix memleak (lp: #43096)

 -- Michael Vogt <michael.vogt@ubuntu.com>  Mon,  2 Oct 2006 18:33:44 +0200

python-apt (0.6.19ubuntu5) edgy; urgency=low

  * python/pkgmanager.cc:
    - fix typo (closes: #382853)
  * debian/control:
    - tightend dependency (closes: #383478)
  * apt/progress.py:
    - use os._exit() in the child (lp: #53298)
    - use select() when checking for statusfd (lp: #53282)
  * acknoledge NMU (closes: #378048, #373512)
  * python/apt_pkgmodule.cc:
    - fix missing docstring (closes: #368907), 
      Thanks to Josh Triplett
  * make it build against python2.5

 -- Michael Vogt <michael.vogt@ubuntu.com>  Mon, 18 Sep 2006 18:28:19 +0200

python-apt (0.6.19ubuntu4) edgy; urgency=low

  * Rebuild to add support for python2.5.

 -- Matthias Klose <doko@ubuntu.com>  Fri,  8 Sep 2006 13:32:47 +0000
  
python-apt (0.6.19ubuntu3) edgy; urgency=low

  * merged ddtp support

 -- Michael Vogt <michael.vogt@ubuntu.com>  Mon, 14 Aug 2006 16:25:51 +0200

python-apt (0.6.19ubuntu2) edgy; urgency=low

  * tightened build-deps on latest apt

 -- Michael Vogt <michael.vogt@ubuntu.com>  Thu,  3 Aug 2006 17:02:30 +0200

python-apt (0.6.19ubuntu1) edgy; urgency=low

  [ Michael Vogt ]
  * doc/examples/print_uris.py:
    - added a example to show how the indexfile.ArchiveURI() can be used
      with binary packages
  * python/apt_pkgmodule.cc:
    - export sha256 generation
  * added support for the pkgDepCache.IsGarbage() flag

  [ Otavio Salvador ]
  * apt/cache.py:
    - fix commit doc string to also cite the open related callbacks
    - allow change of rootdir for APT database loading
    - add dh_installexamples in package building Closes: #376014

 -- Michael Vogt <michael.vogt@ubuntu.com>  Thu, 27 Jul 2006 15:00:55 +0200

python-apt (0.6.19) unstable; urgency=low

  [ Michael Vogt ]
  * doc/examples/print_uris.py:
    - added a example to show how the indexfile.ArchiveURI() can be used
      with binary packages
  * python/apt_pkgmodule.cc:
    - export sha256 generation

  [ Otavio Salvador ]
  * apt/cache.py:
    - fix commit doc string to also cite the open related callbacks
    - allow change of rootdir for APT database loading
    - add dh_installexamples in package building Closes: #376014
  * python/depcache.cc:
    - "IsGarbage()" method added (to support auto-mark)

 -- Michael Vogt <mvo@debian.org>  Thu, 27 Jul 2006 00:42:20 +0200

python-apt (0.6.18-0.2) unstable; urgency=low

  * Non-maintainer upload.
  * Add ${shlibs:Depends} and ${misc:Depends} (Closes: #377615).

 -- Christoph Berg <myon@debian.org>  Tue, 18 Jul 2006 11:39:52 +0200

python-apt (0.6.18-0.1) unstable; urgency=high

  * Non-maintainer upload.
  * Call dh_pycentral and dh_python before dh_installdeb, to make sure
    the dh_pycentral snippets are put into the maintainer scripts; patch from
    Sam Morris. (Closes: #376416)

 -- Steinar H. Gunderson <sesse@debian.org>  Wed, 12 Jul 2006 23:26:50 +0200

python-apt (0.6.18) unstable; urgency=low

  * Non-maintainer upload.
  * Update for the new Python policy. Closes: #373512

 -- Raphael Hertzog <hertzog@debian.org>  Sat, 17 Jun 2006 15:09:28 +0200

python-apt (0.6.17) unstable; urgency=low

  * apt/progress.py:
    - initialize FetchProgress.eta with the correct type
    - strip the staus str before passing it to InstallProgress.statusChanged()
    - added InstallProgress.statusChange(pkg, percent, status)
    - make DumbInstallProgress a new-style class
      (thanks to kamion for the suggestions)
    - fix various pychecker warnings
  * apt/cache.py:
    - return useful values on Cache.update()
    - Release locks on failure (thanks to Colin Watson)
    - fix various pychecker warnings
  * apt/package.py:
    - fix various pychecker warnings
    - check if looupRecords succeeded
    - fix bug in the return statement of _downloadable()
  * python/srcrecords.cc:
    - add "Restart" method
    - don't run auto "Restart" before performing a Lookup
    - fix the initalization (no need to pass a PkgCacheType to the records)
    - added "Index" attribute
  * python/indexfile.cc:
    - added ArchiveURI() method

 -- Michael Vogt <mvo@debian.org>  Mon,  8 May 2006 22:34:58 +0200

python-apt (0.6.16.2ubuntu9) edgy; urgency=low

  * rebuild against the latest apt (with auto-mark support)
  * the full merge needs a newer python-support 

 -- Michael Vogt <michael.vogt@ubuntu.com>  Mon,  3 Jul 2006 21:33:40 +0200

python-apt (0.6.16.2ubuntu8) dapper; urgency=low

  * apt/package.py:
    - fix return value in {candidate,installed}Downloadable

 -- Michael Vogt <michael.vogt@ubuntu.com>  Wed, 17 May 2006 19:28:44 +0200

python-apt (0.6.16.2ubuntu7) dapper; urgency=low

  * apt/package.py:
    - check if _lookupRecord() succeeded when checking
      maintainer or description (fixes invalid descriptions under 
      rare circumstances in gnome-app-install)

 -- Michael Vogt <michael.vogt@ubuntu.com>  Wed, 17 May 2006 18:12:58 +0200

python-apt (0.6.16.2ubuntu6) dapper; urgency=low

  * debian/control:
    - Replaces: python-apt (<< 0.6.11), instead of Conflicts which is not
      correct here. (closes: #308586).
  * python/srcrecords.cc:
    - don't run auto "Restart" before performing a Lookup (but require
      explicit "Restart", fixes the docs/examples/sources.py example)
    - fix the initalization (no need to pass a PkgCacheType to the records)
  
 -- Michael Vogt <michael.vogt@ubuntu.com>  Mon,  8 May 2006 16:40:14 +0200

python-apt (0.6.16.2ubuntu5) dapper; urgency=low

  * apt/cache.py: Release locks on failure (thanks to Colin Watson)
    (closes: #35867)

 -- Michael Vogt <michael.vogt@ubuntu.com>  Tue, 21 Mar 2006 15:09:14 +0100

python-apt (0.6.16.2ubuntu4) dapper; urgency=low

  * apt/package.py: 
     - added Package.setDelete(purge) option

 -- Michael Vogt <michael.vogt@ubuntu.com>  Mon,  6 Mar 2006 18:59:33 +0000

python-apt (0.6.16.2ubuntu3) dapper; urgency=low

  * apt/package.py: undo some damager from pychecker

 -- Michael Vogt <michael.vogt@ubuntu.com>  Wed,  1 Mar 2006 15:34:23 +0100

python-apt (0.6.16.2ubuntu2) dapper; urgency=low

  * apt/progress.py: 
    - initialize FetchProgress.eta with the correct type
    - strip the staus str before passing it to InstallProgress.statusChanged()
  * apt/cache.py:
    - return useful values on Cache.update()
  * fix FTBFS

 -- Michael Vogt <michael.vogt@ubuntu.com>  Tue, 28 Feb 2006 14:07:06 +0100

python-apt (0.6.16.2ubuntu1) dapper; urgency=low

  * apt/progress.py: 
    - added InstallProgress.statusChange(pkg, percent, status) 
    - make DumbInstallProgress a new-style class 
      (thanks to kamion for the suggestions)
    - fix various pychecker warnings
  * apt/cache.py, apt/package.py: fix various pychecker warnings

 -- Michael Vogt <michael.vogt@ubuntu.com>  Tue, 28 Feb 2006 12:04:37 +0100

python-apt (0.6.16.2) unstable; urgency=low

  * Non-maintainer upload.
  * debian/control:
    + Replaces: python-apt (<< 0.6.11), instead of Conflicts which is not
      correct here. (closes: #308586).

 -- Pierre Habouzit <madcoder@debian.org>  Fri, 14 Apr 2006 19:30:51 +0200

python-apt (0.6.16.1) unstable; urgency=low

  * memleak fixed when pkgCache objects are deallocated
  * typos fixed (thanks to Gustavo Franco)
  * pkgRecords.Record added to get raw record data
  * python/cache.cc: "key" in pkgCache::VerIterator.DependsList[key] is
                     no longer locale specific but always english

 -- Michael Vogt <mvo@debian.org>  Wed, 22 Feb 2006 10:41:13 +0100

python-apt (0.6.16ubuntu2) dapper; urgency=low

  * Drop python2.3 package.

 -- Matthias Klose <doko@ubuntu.com>  Tue, 14 Feb 2006 15:27:26 +0000

python-apt (0.6.16ubuntu1) dapper; urgency=low

  * memleak fixed when pkgCache objects are deallocated

 -- Michael Vogt <michael.vogt@ubuntu.com>  Thu, 12 Jan 2006 00:08:05 +0100

python-apt (0.6.16) unstable; urgency=low

  * added GetPkgAcqFile to queue individual file downloads with the
    system (dosn't make use of the improved pkgAcqFile yet)
  * added SourceList.GetIndexes()
  * rewrote apt.cache.update() to use the improved aquire interface
  * apt/ API change: apt.Package.candidateOrigin returns a list of origins
    now instead of a single one
  * apt_pkg.Cdrom.Add() returns a boolean now, CdromProgress has totalSteps
  * added support for pkgIndexFile and added SourcesList.FindIndex()
  * added "trusted" to the Origin class

 -- Michael Vogt <michael.vogt@ubuntu.com>  Thu,  5 Jan 2006 00:56:36 +0100

python-apt (0.6.15) unstable; urgency=low

  * rewrote cache.Commit() and make it raise proper Exception if stuff
    goes wrong
  * fix a invalid return from cache.commit(), fail if a download failed
  * apt.Package.candidateOrigin returns a class now
  * added pkgAcquire, pkgPackageManager and a example (acquire.py)
  * tightend build-dependencies for new apt and the c++ transition

 -- Michael Vogt <mvo@debian.org>  Mon, 28 Nov 2005 23:48:37 +0100

python-apt (0.6.14) unstable; urgency=low

  * doc/examples/build-deps.py:
    - fixed/improved (thanks to Martin Michlmayr, closes: #321507)
  * apt_pkg.Cache.Update() does no longer reopen the cache
    (this is the job of the caller now)
  * python/srcrecords.cc:
    - support for "srcrecords.Files" added
    - always run "Restart" before performing a Lookup
  * export locking via: GetLock(),PkgSystem{Lock,UnLock}
  * apt/cache.py:
    - added  __iter__ to make "for pkg in apt.Cache:" stuff possible

 -- Michael Vogt <mvo@debian.org>  Wed,  9 Nov 2005 04:52:08 +0100

python-apt (0.6.13) unstable; urgency=low

  * support for depcache added
  * support for the PkgProblemResolver added
  * support for PkgSrcRecord.BuildDepends added
  * support for cdrom handling (add, ident) added
  * support for progress reporting from operations added
    (e.g. OpProgress, FetchProgress, InstallProgress, CdromProgress)
  * added tests/ directory with various tests for the code
  * native apt/ python directory added that contains
    a more pythonic interface to apt_pkg
  * made the apt/ python code PEP08 conform
  * python exceptions return the apt error message now
    (thanks to Chris Halls for the patch)

 -- Michael Vogt <mvo@debian.org>  Fri,  5 Aug 2005 10:30:31 +0200

python-apt (0.6.12.2) unstable; urgency=low

   * rebuild against the latest apt (c++ transition)

 -- Michael Vogt <mvo@debian.org>  Mon, 1 Aug 2005 11:06:03 +0200

python-apt (0.6.12.1) unstable; urgency=low

   * rebuild against the latest apt

 -- Michael Vogt <mvo@debian.org>  Tue, 28 Jun 2005 18:29:57 +0200

python-apt (0.6.12ubuntu1) breezy; urgency=low

  * Greek0@gmx.net--2005-main/python-apt--debian--0.6:
    - python2.{3,4}-apt conflicts with python-apt (<< 0.6.11)
      (closes: #308586)
      (closes ubuntu: #11380)

 -- Michael Vogt <michael.vogt@ubuntu.com>  Thu, 12 May 2005 11:34:05 +0200

python-apt (0.6.12) breezy; urgency=low

  * added a tests/ directory
  * added tests/pkgsrcrecords.py that will check if the pkgsrcrecords
    interface does not segfault
  * new native python "apt" interface that hides the details of apt_pkg

 -- Michael Vogt <michael.vogt@ubuntu.com>  Fri,  6 May 2005 10:11:52 +0200

python-apt (0.6.11) experimental; urgency=low

  * fixed some reference count problems in the depcache and
    pkgsrcrecords code
  * DepCache.Init() is never called implicit now
  * merged with python-apt tree from Greek0@gmx.net--2005-main

 -- Michael Vogt <mvo@debian.org>  Fri,  6 May 2005 10:04:38 +0200

python-apt (0.5.36ubuntu2) hoary; urgency=low

  * return "None" in GetCandidateVer() if no Candidate is found

 -- Michael Vogt <michael.vogt@ubuntu.com>  Tue, 15 Mar 2005 12:30:06 +0100

python-apt (0.5.36ubuntu1) hoary; urgency=low

  * DepCache.ReadPinFile() added
  * Fixed a bug in DepCache.Upgrade()

 -- Michael Vogt <michael.vogt@ubuntu.com>  Wed,  2 Mar 2005 11:32:15 +0100

python-apt (0.5.36) hoary; urgency=low

  * Fix build-depends, somehow lost in merge

 -- Matt Zimmerman <mdz@ubuntu.com>  Sat, 26 Feb 2005 18:53:54 -0800

python-apt (0.5.35) hoary; urgency=low

  * Target hoary this time

 -- Matt Zimmerman <mdz@ubuntu.com>  Sat, 26 Feb 2005 15:57:21 -0800

python-apt (0.5.34) unstable; urgency=low

  * Restore Ubuntu changes
    - Build python 2.4 as default, add python2.3-apt
    - Typo fix (Ubuntu #4677)

 -- Matt Zimmerman <mdz@ubuntu.com>  Sat, 26 Feb 2005 15:53:30 -0800

python-apt (0.5.33) unstable; urgency=low

  * Merge michael.vogt@ubuntu.com--2005/python-apt--pkgDepCache--0
    - Basic depcache API (Ubuntu #6889)

 -- Matt Zimmerman <mdz@ubuntu.com>  Sat, 26 Feb 2005 15:37:48 -0800

python-apt (0.5.32) unstable; urgency=low

  * Update to work with apt 0.5.32 (bzip2 deb support)

 -- Matt Zimmerman <mdz@debian.org>  Sun, 12 Dec 2004 09:44:45 -0800

python-apt (0.5.10) unstable; urgency=low

  * Recompile with apt 0.5

 -- Matt Zimmerman <mdz@debian.org>  Fri, 26 Dec 2003 09:09:40 -0800

python-apt (0.5.9) unstable; urgency=low

  * Fix broken object initialization in sourcelist.cc and srcrecords.cc
    (Closes: #215792)

 -- Matt Zimmerman <mdz@debian.org>  Thu, 25 Dec 2003 12:12:04 -0800

python-apt (0.5.8) unstable; urgency=low

  * Adjust build-depends to build with python2.3.  No other changes.
  * This seems to break the new source package support, probably because
    the new source package support is buggy.

 -- Matt Zimmerman <mdz@debian.org>  Fri,  8 Aug 2003 09:01:12 -0400

python-apt (0.5.5.2) unstable; urgency=low

  * Add myself to Uploaders so that bugs don't get tagged as NMU-fixed anymore
  * Initial support for working with source packages (Closes: #199716)

 -- Matt Zimmerman <mdz@debian.org>  Tue, 22 Jul 2003 22:20:00 -0400

python-apt (0.5.5.1) unstable; urgency=low

  * DepIterator::GlobOr increments the iterator; don't increment it again.
    This caused every other dependency to be skipped (Closes: #195805)
  * Avoid a null pointer dereference when calling keys() on an empty
    configuration (Closes: #149380)

 -- Matt Zimmerman <mdz@debian.org>  Mon,  2 Jun 2003 23:18:53 -0400

python-apt (0.5.5) unstable; urgency=low

  * Rebuild with apt 0.5.5

 -- Matt Zimmerman <mdz@debian.org>  Tue,  6 May 2003 10:01:22 -0400

python-apt (0.5.4.9) unstable; urgency=low

  * Parse /var/lib/dpkg/status in examples/tagfile.py, so that it works
    out of the box (Closes: #175340)
  * Rebuild with apt 0.5.4.9 (libapt-pkg-libc6.3-5-3.3)

 -- Matt Zimmerman <mdz@debian.org>  Tue, 18 Feb 2003 16:42:24 -0500

python-apt (0.5.4.4) unstable; urgency=low

  * Fix for memory leak with TmpGetCache.
    Closes: #151489
  * Include additional examples from Moshe Zadka <m@moshez.org>
    Closes: #150091, #152048
  * Rebuild for python2.2, which is now the default version
    Closes: #158460
  * No CVS directories in source tarball
    Closes: #157773

 -- Matt Zimmerman <mdz@debian.org>  Tue, 27 Aug 2002 19:22:10 -0400

python-apt (0.5.4.3) unstable; urgency=low

  * #include <new> in python/generic.h so that we can build on ia64, which
    uses g++-2.96 (Closes: #137467)

 -- Matt Zimmerman <mdz@debian.org>  Sat,  9 Mar 2002 23:34:13 -0500

python-apt (0.5.4.2) unstable; urgency=high

  * Fix g++-3.0 compilation issues (Closes: #134020)

 -- Matt Zimmerman <mdz@debian.org>  Sun, 24 Feb 2002 00:20:22 -0500

python-apt (0.5.4.1) unstable; urgency=low

  * Add apt-utils to build-depends, since libapt-pkg-dev doesn't pull it
    in.  This should allow python-apt to be autobuilt more readily.

 -- Matt Zimmerman <mdz@debian.org>  Sat, 23 Feb 2002 19:01:15 -0500

python-apt (0.5.4) unstable; urgency=low

  * Initial release.
  * Initial packaging by Jason Gunthorpe, et al.

 -- Matt Zimmerman <mdz@debian.org>  Wed, 16 Jan 2002 01:37:56 -0500<|MERGE_RESOLUTION|>--- conflicted
+++ resolved
@@ -1,18 +1,17 @@
+python-apt (0.7.9~exp2ubuntu5) jaunty; urgency=low
+
+  * apt/cache.py:
+    - revert the InitConfig change, has unintended side-effects
+
+ -- Michael Vogt <michael.vogt@ubuntu.com>  Mon, 26 Jan 2009 12:13:46 +0100
+
 python-apt (0.7.9~exp2ubuntu4) jaunty; urgency=low
 
-<<<<<<< HEAD
   * apt/cache.py:
     - when running with the rootdir option, run
       InitConfig() again to ensure that the config
       from the rootdir is read, not from the host
       (lp: #243550)
-=======
-  * aptsources/distro.py:
-    - use iso_3166.xml instead of iso_3166.tab
-    - fix incorrect indent 
-  * debian/control:
-    - add Recommends to iso-codes (for iso_3166.xml)
->>>>>>> 33522c90
   * apt/package.py:
     - make sure to set the defaulttimeout back to the
       original value (in getChangelog(), LP: #314212)
