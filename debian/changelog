--- conflicted
+++ resolved
@@ -1,43 +1,12 @@
-<<<<<<< HEAD
-python-apt (0.7.13.2ubuntu6) UNRELEASED; urgency=low
-
-=======
-python-apt (0.7.13.5) UNRELEASED; urgency=low
-
-  [ Colin Watson ]
->>>>>>> 6b68713c
+python-apt (0.7.13.4ubuntu1) UNRELEASED; urgency=low
+
+  * merge from debian, remaining changes:
+    - different mirror list
   * apt/progress/__init__.py:
     - Fix InstallProgress.updateInterface() to cope with read() returning 0
       on non-blocking file descriptors (LP: #491027).
 
-<<<<<<< HEAD
  -- Colin Watson <cjwatson@ubuntu.com>  Wed, 02 Dec 2009 13:56:58 +0000
-
-python-apt (0.7.13.2ubuntu5) lucid; urgency=low
-
-  * python/progress.cc:
-    - if the mediaChange() does not return anything or is not implemented
-      send "false" to libapt (LP: #462771)
-  * data/templates/Ubuntu.info.in:
-    - add lucid
-
- -- Michael Vogt <michael.vogt@ubuntu.com>  Thu, 05 Nov 2009 18:38:36 +0100
-
-python-apt (0.7.13.2ubuntu4) karmic; urgency=low
-
-  * No change rebuild to fix misbuilt binaries on armel.
-
- -- Loïc Minier <loic.minier@ubuntu.com>  Wed, 21 Oct 2009 14:52:36 +0200
-
-python-apt (0.7.13.2ubuntu3) karmic; urgency=low
-
-  * rebuild against latest libapt
-
- -- Michael Vogt <michael.vogt@ubuntu.com>  Fri, 25 Sep 2009 22:17:35 +0200
-
-python-apt (0.7.13.2ubuntu2) karmic; urgency=low
-=======
- -- Michael Vogt <michael.vogt@ubuntu.com>  Wed, 02 Dec 2009 16:50:55 +0100
 
 python-apt (0.7.13.4) unstable; urgency=low
 
@@ -55,10 +24,10 @@
  -- Julian Andres Klode <jak@debian.org>  Sun, 29 Nov 2009 20:26:31 +0100
 
 python-apt (0.7.13.3) unstable; urgency=low
->>>>>>> 6b68713c
 
   [ Michael Vogt ]
   * apt/cache.py:
+    - add actiongroup() method (backport from 0.7.92)
     - re-work the logic in commit() to fail if installArchives() returns
       a unexpected result
   * apt/progress/__init__.py:
@@ -68,16 +37,6 @@
   * apt/package.py:
     - Export if a package is an essential one (Closes: #543428)
 
- -- Michael Vogt <michael.vogt@ubuntu.com>  Fri, 04 Sep 2009 10:32:19 +0200
-
-python-apt (0.7.13.2ubuntu1) karmic; urgency=low
-
-  * merged from the debian-sid bzr branch
-
-  [ Michael Vogt ]
-  * apt/cache.py:
-    - add actiongroup() method (backport from 0.7.92)
-
   [ Julian Andres Klode ]
   * python/depcache.cc:
     - Make ActionGroups context managers so apt.Cache.actiongroup() has
@@ -89,11 +48,59 @@
   * apt/progress/__init__.py:
     - Correctly ignore ECHILD by checking before EINTR (Closes: #546007)
 
-<<<<<<< HEAD
+ -- Julian Andres Klode <jak@debian.org>  Tue, 15 Sep 2009 15:18:45 +0200
+
+python-apt (0.7.13.2ubuntu5) lucid; urgency=low
+
+  * python/progress.cc:
+    - if the mediaChange() does not return anything or is not implemented
+      send "false" to libapt (LP: #462771)
+  * data/templates/Ubuntu.info.in:
+    - add lucid
+
+ -- Michael Vogt <michael.vogt@ubuntu.com>  Thu, 05 Nov 2009 18:38:36 +0100
+
+python-apt (0.7.13.2ubuntu4) karmic; urgency=low
+
+  * No change rebuild to fix misbuilt binaries on armel.
+
+ -- Loïc Minier <loic.minier@ubuntu.com>  Wed, 21 Oct 2009 14:52:36 +0200
+
+python-apt (0.7.13.2ubuntu3) karmic; urgency=low
+
+  * rebuild against latest libapt
+
+ -- Michael Vogt <michael.vogt@ubuntu.com>  Fri, 25 Sep 2009 22:17:35 +0200
+
+python-apt (0.7.13.2ubuntu2) karmic; urgency=low
+
+  [ Michael Vogt ]
+  * apt/cache.py:
+    - re-work the logic in commit() to fail if installArchives() returns
+      a unexpected result
+  * apt/progress/__init__.py:
+    - catch exceptions in pm.DoInstall()
+
+  [ Sebastian Heinlein ]
+  * apt/package.py:
+    - Export if a package is an essential one (Closes: #543428)
+
+ -- Michael Vogt <michael.vogt@ubuntu.com>  Fri, 04 Sep 2009 10:32:19 +0200
+
+python-apt (0.7.13.2ubuntu1) karmic; urgency=low
+
+  * merged from the debian-sid bzr branch
+
+  [ Michael Vogt ]
+  * apt/cache.py:
+    - add actiongroup() method (backport from 0.7.92)
+
+  [ Julian Andres Klode ]
+  * python/depcache.cc:
+    - Make ActionGroups context managers so apt.Cache.actiongroup() has
+      the same behavior as in 0.7.92
+
  -- Michael Vogt <michael.vogt@ubuntu.com>  Mon, 24 Aug 2009 16:53:16 +0200
-=======
- -- Julian Andres Klode <jak@debian.org>  Tue, 15 Sep 2009 15:18:45 +0200
->>>>>>> 6b68713c
 
 python-apt (0.7.13.2) unstable; urgency=low
 
