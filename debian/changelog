--- conflicted
+++ resolved
@@ -1,4 +1,4 @@
-python-apt (0.8.8.1) UNRELEASED; urgency=low
+python-apt (0.8.8.1~exp1) UNRELEASED; urgency=low
 
   [ Michael Vogt ]
   * python/tag.cc:
@@ -6,14 +6,11 @@
       static, thanks to jcristau
   * python/cache.cc:
     - add "Codename" to PackageFile object
-<<<<<<< HEAD
-=======
   * add dep8 style autopkgtest support
   
   [ Jason Conti ]
   * lp:~jconti/python-apt/closeable-cache:
     - add apt.Cache.close() method
->>>>>>> 870bf609
 
  -- Michael Vogt <michael.vogt@ubuntu.com>  Mon, 15 Oct 2012 10:03:21 +0200
 
@@ -54,7 +51,7 @@
     value rather than a random one.
   * lp:~jamesodhunt/python-apt/test-for-size_to_str:
     - add test for size_to_str() to help with finding LP: #1030278
-  
+
  -- Michael Vogt <mvo@debian.org>  Fri, 12 Oct 2012 10:47:11 +0200
 
 python-apt (0.8.7) unstable; urgency=low
