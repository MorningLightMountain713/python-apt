--- conflicted
+++ resolved
@@ -1,7 +1,21 @@
-python-apt (0.8.3ubuntu9) UNRELEASED; urgency=low
-
-<<<<<<< HEAD
-=======
+python-apt (0.8.5~ubuntu1) UNRELEASED; urgency=low
+
+  * Merge from unreleased Debian branch, remaining changes:
+    - drop recommends on python2.6
+    - build with COMPAT_0_7, which might still be needed by some code in the
+      Ubuntu archive.  We need to scan the archive for this, add liberal
+      Breaks, and analyze the dist-upgrader case before disabling.
+
+  [ Colin Watson ]
+  * aptsources/*.py, setup.py: Make aptsources modules work directly in
+    either Python 2 or 3, and exclude the "future" 2to3 fixer so that 2to3
+    doesn't need to modify them.  This makes life a little easier for the
+    strange tricks update-manager plays with its dist-upgrader tarball.
+
+ -- Steve Langasek <steve.langasek@ubuntu.com>  Mon, 11 Jun 2012 13:48:06 -0700
+
+python-apt (0.8.5) UNRELEASED; urgency=low
+
   [ Michael Vogt ]
   * python/cache.cc:
     - ensure that pkgApplyStatus is called when the cache is opened
@@ -14,7 +28,6 @@
   [ Evan Dandrea ]
   * Don't leak file descriptors.
   
->>>>>>> bcef41df
   [ Steve Langasek ]
   * utils/get_ubuntu_mirrors_from_lp.py: move this script to python3
   * pre-build.sh: call dpkg-checkbuilddeps with the list of our 
@@ -26,13 +39,7 @@
     - this is a port of the software-properties AptAuth module to python-apt
       with some cleanups. It provides a wrapper API for the apt-key command
 
-  [ Colin Watson ]
-  * aptsources/*.py, setup.py: Make aptsources modules work directly in
-    either Python 2 or 3, and exclude the "future" 2to3 fixer so that 2to3
-    doesn't need to modify them.  This makes life a little easier for the
-    strange tricks update-manager plays with its dist-upgrader tarball.
-
- -- Steve Langasek <steve.langasek@ubuntu.com>  Mon, 11 Jun 2012 13:48:06 -0700
+ -- Michael Vogt <mvo@debian.org>  Tue, 17 Apr 2012 14:09:24 +0200
 
 python-apt (0.8.3ubuntu8) quantal; urgency=low
 
@@ -109,19 +116,6 @@
   * merged from debian/sid
 
  -- Michael Vogt <michael.vogt@ubuntu.com>  Thu, 08 Dec 2011 20:44:30 +0100
-
-python-apt (0.8.3ubuntu9) UNRELEASED; urgency=low
-
-  [ Steve Langasek ]
-  * Don't leak file descriptors.
-
-  [ Colin Watson ]
-  * aptsources/*.py, setup.py: Make aptsources modules work directly in
-    either Python 2 or 3, and exclude the "future" 2to3 fixer so that 2to3
-    doesn't need to modify them.  This makes life a little easier for the
-    strange tricks update-manager plays with its dist-upgrader tarball.
-
- -- Evan Dandrea <ev@ubuntu.com>  Mon, 11 Jun 2012 17:00:37 +0100
 
 python-apt (0.8.3) unstable; urgency=low
 
