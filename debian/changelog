<<<<<<< HEAD
python-apt (0.7.7ubuntu1) intrepid; urgency=low

  * merged from debian-sid

 -- Michael Vogt <michael.vogt@ubuntu.com>  Tue, 22 Jul 2008 15:58:37 +0200
=======
python-apt (0.7.7.1) unstable; urgency=low

  * data/templates/Debian.info.in:
    - add 'lenny' template info
  * aptsources/distinfo.py:
    - fix template matching for arch specific code (LP: #244093)

 -- Michael Vogt <mvo@debian.org>  Fri, 25 Jul 2008 18:13:53 +0200
>>>>>>> 4ea2b048

python-apt (0.7.7) unstable; urgency=low

  [ Emanuele Rocca ]
  * data/templates/Debian.info.in:
    - s/MatchUri/MatchURI/. Thanks, Gustavo Noronha Silva (closes: #487673)
  * python/cache.cc:
    - Throw an exception rather than segfaulting when GetCache() is called
      before InitSystem() (closes: #369147)
  * doc/examples/config.py:
    - Fix config.py --help (closes: #257007)

  [ Michael Vogt ]
  * python/apt_pkgmodule.cc:
    - fix bug in hashsum calculation when the original string
      contains \0 charackters (thanks to Celso Providelo and 
      Ryan Hass for the test-case) LP: #243630
  * tests/test_hashsums.py:
    - add tests for the hashsum code
  * apt/package.py:
    - add "isAutoRemovable()" method
  * python/pkgsrcrecords.cc:
    - add "Record" attribute to the PkgSrcRecord to access the
      full source record
  * debian/rules:
    - remove the arch-build target, we have bzr-builddeb now

 -- Michael Vogt <mvo@debian.org>  Tue, 22 Jul 2008 10:16:03 +0200

python-apt (0.7.6ubuntu3) intrepid; urgency=low

  * apt/package.py:
    - add "isAutoRemovable()" method

 -- Michael Vogt <michael.vogt@ubuntu.com>  Mon, 14 Jul 2008 15:18:03 +0100

python-apt (0.7.6ubuntu2) intrepid; urgency=low

  * python/apt_pkgmodule.cc:
    - fix bug in hashsum calculation when the original string
      contains \0 charackters (thanks to Celso Providelo and 
      Ryan Hass for the test-case) LP: #243630
  * tests/test_hashsums.py:
    - add tests for the hashsum code

 -- Michael Vogt <mvo@debian.org>  Fri, 04 Jul 2008 19:53:28 +0200

python-apt (0.7.6ubuntu1) intrepid; urgency=low

  * merged with debian, remaining changes:
    - more up-to-date mirror list

 -- Michael Vogt <michael.vogt@ubuntu.com>  Fri, 04 Jul 2008 11:00:33 +0200

python-apt (0.7.6) unstable; urgency=low

  * apt/cache.py:
    - add "memonly" option to apt.Cache() to force python-apt to
      not touch the pkgcache.bin file (this works around a possible
      race condition in the pkgcache.bin handling)
  * data/templates/Ubuntu.info.in:
    - added ubuntu 'intrepid'
  * debian/README.source:
    - added (basic) documentation how to build python-apt
  * aptsources/distinfo.py:
    - support arch specific BaseURI, MatchURI and MirrosFile fields
      in the distinfo template
  * debian/control:
    - move bzr branch to bzr.debian.org and update Vcs-Bzr

 -- Michael Vogt <mvo@debian.org>  Wed, 18 Jun 2008 14:46:43 +0200

python-apt (0.7.5ubuntu2) intrepid; urgency=low

  * apt/cache.py:
    - add "memonly" option to apt.Cache() to force python-apt to
      not touch the pkgcache.bin file (this works around a possible
      race condition in the pkgcache.bin handling)

 -- Michael Vogt <michael.vogt@ubuntu.com>  Fri, 13 Jun 2008 12:14:34 +0200

python-apt (0.7.5ubuntu1) intrepid; urgency=low

  * merged from debian-sid

 -- Michael Vogt <michael.vogt@ubuntu.com>  Thu, 12 Jun 2008 12:32:00 +0200

python-apt (0.7.5) unstable; urgency=low

  * use the new ListUpdate() code
  * add example in doc/examples/update.py
  * python/pkgrecords.cc:
    - export the Homepage field
  * python/tar.cc:
    - fix .lzma extraction (thanks to bigjools)
   * python/sourcelist.cc:
     - support GetIndexes() GetAll argument to implement
       something like --print-uris
   * python/apt_pkgmodule.cc:
     - add InstState{Ok,ReInstReq,Hold,HoldReInstReq} constants
   * apt/cache.py:
     - add reqReinstallPkgs property that lists all packages in
       ReInstReq or HoldReInstReq

 -- Michael Vogt <mvo@debian.org>  Tue, 19 Feb 2008 21:06:36 +0100

python-apt (0.7.4ubuntu9) intrepid; urgency=low

  * aptsources/distinfo.py:
    - support arch specific BaseURI, MatchURI and MirrosFile fields
      in the distinfo template (LP: #220890)

 -- Michael Vogt <michael.vogt@ubuntu.com>  Wed, 28 May 2008 12:20:23 +0200

python-apt (0.7.4ubuntu8) intrepid; urgency=low

  * data/templates/Ubuntu.info.in:
    - added ubuntu 'intrepid'
  * debian/README.source: 
    - added (basic) documentation how to build python-apt

 -- Michael Vogt <michael.vogt@ubuntu.com>  Mon, 05 May 2008 10:40:58 +0200

python-apt (0.7.4ubuntu7) hardy; urgency=low

  * data/templates/Ubuntu.mirrors: 
    - updated mirrors list from launchpad (LP: #153284)
  * util/get_ubuntu_mirrors_from_lp.py:
    - rewritten to use +archivemirrors-rss and feedburner

 -- Michael Vogt <michael.vogt@ubuntu.com>  Mon, 07 Apr 2008 16:15:28 +0200

python-apt (0.7.4ubuntu6) hardy; urgency=low

  * rebuild due to python-central problems

 -- Michael Vogt <michael.vogt@ubuntu.com>  Tue, 19 Feb 2008 17:58:29 +0100

python-apt (0.7.4ubuntu5) hardy; urgency=low

  * python/sourcelist.cc:
    - support GetIndexes() GetAll argument to implement
      something like --print-uris
  * python/apt_pkgmodule.cc:
    - add InstState{Ok,ReInstReq,Hold,HoldReInstReq} constants
  * apt/cache.py:
    - add reqReinstallPkgs property that lists all packages in
      ReInstReq or HoldReInstReq

 -- Michael Vogt <michael.vogt@ubuntu.com>  Mon, 18 Feb 2008 16:55:51 +0100

python-apt (0.7.4ubuntu4) hardy; urgency=low

  * python/pkgrecords.cc:
    - export the Homepage field

 -- Michael Vogt <michael.vogt@ubuntu.com>  Mon, 11 Feb 2008 10:34:39 +0100

python-apt (0.7.4ubuntu3) hardy; urgency=low

  * python/tar.cc:
    - fix .lzma extraction (thanks to bigjools for reporting)

 -- Michael Vogt <michael.vogt@ubuntu.com>  Fri, 25 Jan 2008 09:57:31 +0000

python-apt (0.7.4ubuntu2) hardy; urgency=low

  * use the new apt ListUpdate() code
  * add example in doc/examples/update.py

 -- Michael Vogt <mvo@debian.org>  Tue, 19 Feb 2008 21:06:36 +0100

python-apt (0.7.4ubuntu1) hardy; urgency=low

  * merged from debian/unstable, remaining changes:
   - rebuild against latest apt
   - maintainer field changed

 -- Michael Vogt <michael.vogt@ubuntu.com>  Thu, 13 Dec 2007 15:00:22 +0100

python-apt (0.7.4) unstable; urgency=low

  * apt/debfile.py:
    - added wrapper around apt_inst.debExtract()
    - support dictionary like access 
  * apt/package.py:
    - fix apt.package.Dependency.relation initialization
  * python/apt_instmodule.cc:
    - added arCheckMember()
    - fix typo
  * aptsources/distro.py:
    - throw NoDistroTemplateException if not distribution template
      can be found
  * python/string.cc:
    - fix overflow in SizeToStr()
  * python/metaindex.cc:
    - added support for the metaIndex objects
  * python/sourceslist.cc:
    - support new "List" attribute that returns the list of
      metaIndex source entries
  * python/depcache.cc:
    - be more threading friendly
  * python/tag.cc
    - support "None" as default in 
      ParseSection(control).get(field, default), LP: #44470
  * python/progress.cc:
    - fix refcount problem in OpProgress
    - fix refcount problem in FetchProgress
    - fix refcount problem in CdromProgress
  * apt/README.apt:
    - fix typo (thanks to Thomas Schoepf, closes: #387787)
  * po/fr.po:
    - merge update, thanks to Christian Perrier (closes:  #435918)
  * data/templates/:
    - update templates

 -- Michael Vogt <mvo@debian.org>  Thu, 06 Dec 2007 15:35:46 +0100

python-apt (0.7.3.1ubuntu6) hardy; urgency=low

  * remove python-central pre-depends, this is no longer needed
    during upgrades now that we have "PYCENTRAL_NO_DPKG_QUERY"

 -- Michael Vogt <michael.vogt@ubuntu.com>  Wed, 21 Nov 2007 20:33:42 +0100

python-apt (0.7.3.1ubuntu5) hardy; urgency=low

  * add hardy to the ubuntu sources.list template

 -- Michael Vogt <michael.vogt@ubuntu.com>  Sat, 27 Oct 2007 15:03:18 -0400

python-apt (0.7.3.1ubuntu4) gutsy; urgency=low

  * pre-depend on gutsy version pycentral, this ensures that we get a 
    updated dpkg with triggers support before pycentral uses  
    /usr/bin/dpkg-querry (LP: #152827)

 -- Michael Vogt <michael.vogt@ubuntu.com>  Mon, 15 Oct 2007 11:24:12 +0200

python-apt (0.7.3.1ubuntu3) gutsy; urgency=low

  * data/templates/Ubuntu.mirrors:
    - update the static mirror list from LP (LP: #126148)

 -- Michael Vogt <michael.vogt@ubuntu.com>  Thu, 11 Oct 2007 00:13:00 +0200

python-apt (0.7.3.1ubuntu2) gutsy; urgency=low

  * apt/package.py:
    - fix apt.package.Dependency.relation initialization

 -- Michael Vogt <michael.vogt@ubuntu.com>  Mon, 01 Oct 2007 20:08:47 +0200

python-apt (0.7.3.1ubuntu1) gutsy; urgency=low

  * python/metaindex.cc:
    - added support for the metaIndex objects
  * python/sourceslist.cc:
    - support new "List" attribute that returns the list of
      metaIndex source entries
  * python/string.cc:
    - fix overflow in SizeToStr()

 -- Michael Vogt <michael.vogt@ubuntu.com>  Tue, 04 Sep 2007 16:36:11 +0200

python-apt (0.7.3.1) unstable; urgency=low

  * NMU
  * Fix version to not use CPU and OS since it's not available on APT
    anymore (closes: #435653, #435674)

 -- Otavio Salvador <otavio@debian.org>  Thu, 02 Aug 2007 18:45:25 -0300

python-apt (0.7.3ubuntu2) gutsy; urgency=low

  * rebuild against latest apt

 -- Michael Vogt <michael.vogt@ubuntu.com>  Fri, 03 Aug 2007 14:16:41 +0200

python-apt (0.7.3ubuntu1) gutsy; urgency=low

  * apt/debfile.py:
    - added wrapper around apt_inst.debExtract()
    - support dictionary like access
  * python/apt_instmodule.cc:
    - added arCheckMember()
  * build with latest python-distutils-extra (thanks
    to doko for notifiying about the problem)
  * aptsources/distro.py:
    - throw NoDistroTemplateException if not distribution template
      can be found

 -- Michael Vogt <michael.vogt@ubuntu.com>  Tue, 31 Jul 2007 13:40:04 +0200

python-apt (0.7.3) unstable; urgency=low

  * apt/package.py:
    - added Record class that can be accessed like a dictionary
      and return it in candidateRecord and installedRecord
      (thanks to Alexander Sack for discussing this with me)
  * doc/examples/records.py:
    - added example how to use the new Records class
  * apt/cache.py:
    - throw FetchCancelleException, FetchFailedException, 
      LockFailedException exceptions when something goes wrong
  * aptsources/distro.py:
    - generalized some code, bringing it into the Distribution
      class, and wrote some missing methods for the DebianDistribution
      one (thanks to Gustavo Noronha Silva)
  * debian/control:
    - updated for python-distutils-extra (>= 1.9.0)
  * debian/python-apt.install:
    - fix i18n files
  * python/indexfile.cc:
    - increase str buffer in PackageIndexFileRepr

 -- Michael Vogt <michael.vogt@ubuntu.com>  Fri, 27 Jul 2007 16:57:28 +0200

python-apt (0.7.2ubuntu3) gutsy; urgency=low

  * Rebuild against libapt-pkg-libc6.6-6-4.4.

 -- Colin Watson <cjwatson@ubuntu.com>  Mon, 09 Jul 2007 16:36:46 +0100

python-apt (0.7.2ubuntu2) gutsy; urgency=low

  * python/package.py:
    - added Record class that can be accessed like a dictionary
      and return it in candidateRecord and installedRecord
      (thanks to Alexander Sack for discussing this with me)
  * doc/examples/records.py:
    - added example how to use the new Records class
  * python/cache.py:
    - throw FetchCancelleException, FetchFailedException, 
      LockFailedException exceptions when something goes wrong

 -- Michael Vogt <michael.vogt@ubuntu.com>  Thu, 28 Jun 2007 16:03:01 +0200

python-apt (0.7.2ubuntu1) gutsy; urgency=low

  * merged from debian/unstable
  * Remaining changes:
    - data/templates/Ubuntu.info: gutsy repository information
    - set Maintainer field to ubuntu

 -- Michael Vogt <michael.vogt@ubuntu.com>  Thu, 14 Jun 2007 12:08:49 +0200

python-apt (0.7.2) unstable; urgency=low

  * build against the new apt
  * support for new "aptsources" pythn module
    (thanks to Sebastian Heinlein) 
  * merged support for translated package descriptions
  * merged support for automatic removal of unused dependencies

 -- Michael Vogt <mvo@debian.org>  Sun, 10 Jun 2007 20:13:38 +0200

python-apt (0.7.1) experimental; urgency=low

  * merged http://glatzor.de/bzr/python-apt/sebi:
    - this means that the new aptsources modules is available

 -- Michael Vogt <mvo@debian.org>  Mon, 14 May 2007 13:33:42 +0200

python-apt (0.7.0) experimental; urgency=low

  * support translated pacakge descriptions
  * support automatic dependency information

 -- Michael Vogt <mvo@debian.org>  Wed,  2 May 2007 18:41:53 +0200

python-apt (0.6.22) unstable; urgency=low

  * python/apt_pkgmodule.cc:
    - added pkgCache::State::PkgCurrentState enums
  * python/pkgrecords.cc:
    - added SourceVer

 -- Michael Vogt <mvo@debian.org>  Wed, 23 May 2007 09:44:03 +0200

python-apt (0.6.21ubuntu1) gutsy; urgency=low

  [Michael Vogt]
  * python/apt_pkgmodule.cc:
    - added pkgCache::State::PkgCurrentState enums
  * data/templates/Ubuntu.info.in:
    - updated for gusty
  [Sebastian Heinlein]
  * Fix the addition of of sources that are already enabled but not with
    all components - fix LP#98795
  * Handle changes of forced servers of child repositories in a more
    sane way - fix LP#85060

 -- Michael Vogt <michael.vogt@ubuntu.com>  Wed,  2 May 2007 14:27:54 +0200

python-apt (0.6.21) unstable; urgency=low

  * apt/cdrom.py:
    - better cdrom handling support
  * apt/package.py:
    - added candidateDependencies, installedDependencies
    - SizeToString supports PyLong too 
    - support pkg.architecture
    - support candidateRecord, installedRecord
  * apt/cache.py:
    - fix rootdir
  * apt/cdrom.py:
    - fix bug in cdrom mountpoint handling

 -- Michael Vogt <mvo@debian.org>  Tue, 24 Apr 2007 21:24:28 +0200

python-apt (0.6.20ubuntu16) feisty; urgency=low

  * Fix the addition of of sources that are already enabled but not with
    all components - fix LP#98795

 -- Sebastian Heinlein <glatzor@ubuntu.com>  Wed,  4 Apr 2007 11:31:33 +0200

python-apt (0.6.20ubuntu15) unstable; urgency=low

  [ Sebastian Heinlein ]
  * Update the mirror lists from Launchpad
  * Only include http and ftp servers - LP#99060
  [Michael Vogt]
  * fix error in invalid unicode handler (LP#99753)

 -- Michael Vogt <michael.vogt@ubuntu.com>  Mon,  2 Apr 2007 14:25:31 +0200

python-apt (0.6.20ubuntu14) feisty; urgency=low

  [Michael Vogt]
  * aptsources/distro.py:
    - fix typo (LP#84009)
  * fix gettext import (LP#92764)
  * po/*.po:
    - make update-po
  [ Sebastian Heinlein ]
  * remove an oboslete function
  * fix the url comparision with trainling slashes - LP#95031

 -- Michael Vogt <michael.vogt@ubuntu.com>  Mon, 26 Mar 2007 18:47:22 +0200

python-apt (0.6.20ubuntu13) feisty; urgency=low

  * fix in the duplicated source checking (thanks to Sebastian Heinlein)
  * python/depache.cc:
    - properly support isAutoInstalled flag

 -- Michael Vogt <michael.vogt@ubuntu.com>  Wed, 14 Mar 2007 16:38:22 +0100

python-apt (0.6.20ubuntu12) feisty; urgency=low

  * apt/cdrom.py:
    - fix bug in cdrom __init__ code
  * debian/rules:
    - added "DH_PYCENTRAL=nomove"


 -- Michael Vogt <michael.vogt@ubuntu.com>  Wed,  7 Mar 2007 10:41:00 +0100

python-apt (0.6.20ubuntu11) feisty; urgency=low

  * apt/packages.py:
    - support candidateDependencies, installedDependencies
    - support pkg.architecture
    - support candidateRecord, installedRecord

 -- Michael Vogt <michael.vogt@ubuntu.com>  Tue,  6 Mar 2007 16:22:49 +0100

python-apt (0.6.20ubuntu10) feisty; urgency=low

  * debian/control:
    - added XS-Vcs-Bzr header to make finding the repo easier
  * apt/cache.py:
    - fix rootdir var

 -- Michael Vogt <michael.vogt@ubuntu.com>  Thu,  1 Mar 2007 14:36:33 +0100

python-apt (0.6.20ubuntu9) feisty; urgency=low

  * Re-add debian/python-apt.install (LP: #88134)
    - This seems to have gone missing between 0.6.20ubuntu6 and 0.6.20ubuntu8
    - This probably happened because it wasn't added to bzr

 -- Matt Zimmerman <mdz@ubuntu.com>  Mon, 26 Feb 2007 14:04:15 -0800

python-apt (0.6.20ubuntu8) feisty; urgency=low

  * fix FTBFS

 -- Michael Vogt <michael.vogt@ubuntu.com>  Mon, 26 Feb 2007 18:41:37 +0100

python-apt (0.6.20ubuntu7) feisty; urgency=low

  * aptsources/distro.py:
    - fix crash in add_source (LP#85806)
  * apt/package.py:
    - handle invalid unicode more gracefully (LP#86215)
  * rebuild against latest apt

 -- Michael Vogt <michael.vogt@ubuntu.com>  Mon, 26 Feb 2007 14:31:00 +0100

python-apt (0.6.20ubuntu6) feisty; urgency=low

  * Build the extension for the debug interpreter.
  * Set Ubuntu maintainer address.

 -- Matthias Klose <doko@ubuntu.com>  Sat, 17 Feb 2007 02:10:37 +0100

python-apt (0.6.20ubuntu5) feisty; urgency=low

  * be more robust in has_repository (LP#84897)

 -- Michael Vogt <michael.vogt@ubuntu.com>  Tue, 13 Feb 2007 17:49:55 +0100

python-apt (0.6.20ubuntu4) feisty; urgency=low

  * rebuild against latest libapt

 -- Michael Vogt <michael.vogt@ubuntu.com>  Tue,  6 Feb 2007 16:40:37 +0100

python-apt (0.6.20ubuntu3) feisty; urgency=low

  * fixes in the new 'aptsources' module 
    (thanks to Sebastian Heinlein)
  * apt/cdrom.py:
    - better cdrom handling support
  * python/string.cc:
    - SizeToString supports PyLong too 
  * apt/cache.py:
    - fix rootdir

 -- Michael Vogt <michael.vogt@ubuntu.com>  Mon,  5 Feb 2007 10:29:55 +0100

python-apt (0.6.20ubuntu2) feisty; urgency=low

  * python/depcache.cc:
    - MarkInstall() has new FromUser argument to support marking
      packages as automatically installed
  * merged the 'aptsources' module for sources.list handling 
    (thanks to Sebastian Heinlein)

 -- Michael Vogt <michael.vogt@ubuntu.com>  Fri,  2 Feb 2007 16:26:38 +0100

python-apt (0.6.20ubuntu1) feisty; urgency=low

  * merged from debian

 -- Michael Vogt <michael.vogt@ubuntu.com>  Tue, 19 Dec 2006 13:41:32 +0100

python-apt (0.6.20) unstable; urgency=low

  * python/generic.h:
    - fix incorrect use of PyMem_DEL(), use pyObject_DEL()
      instead. This fixes a nasty segfault with python2.5
      (lp: 63226)
  * python/pkgrecords.cc:
    - export SHA1Hash() as well
  * debian/rules: Remove dh_python call.
  * apt/progress.cc:
    - protect against not-parsable strings send from dpkg (lp: 68553)
  * python/pkgmanager.cc:
    - fix typo (closes: #382853)
  * debian/control:
    - tightend dependency (closes: #383478)
  * apt/progress.py:
    - use os._exit() in the child (lp: #53298)
    - use select() when checking for statusfd (lp: #53282)
  * acknoledge NMU (closes: #378048, #373512)
  * python/apt_pkgmodule.cc:
    - fix missing docstring (closes: #368907), 
      Thanks to Josh Triplett
  * make it build against python2.5
  * python/progress.cc:
    - fix memleak (lp: #43096)

 -- Michael Vogt <mvo@debian.org>  Tue, 19 Dec 2006 13:32:11 +0100

python-apt (0.6.19ubuntu9.1) edgy-updates; urgency=low

  * protect against not-parsable strings send from dpkg (lp: 68553)

 -- Michael Vogt <michael.vogt@ubuntu.com>  Fri, 27 Oct 2006 10:41:44 +0200

python-apt (0.6.19ubuntu9) edgy; urgency=low

  * Reupload to restore dependency on python-central.
  * debian/rules: Remove dh_python call.

 -- Matthias Klose <doko@ubuntu.com>  Thu, 12 Oct 2006 14:26:46 +0200

python-apt (0.6.19ubuntu8) edgy; urgency=low

  * support pkgDepCache::ActionGroup()

 -- Michael Vogt <michael.vogt@ubuntu.com>  Fri,  6 Oct 2006 18:03:46 +0200

python-apt (0.6.19ubuntu7) edgy; urgency=low

  * python/generic.h:
    - fix incorrect use of PyMem_DEL(), use PyObject_DEL()
      instead. This fixes a nasty segfault with python2.5
      (lp: 63226)

 -- Michael Vogt <michael.vogt@ubuntu.com>  Wed,  4 Oct 2006 16:45:53 +0200

python-apt (0.6.19ubuntu6) edgy; urgency=low

  * python/progress.cc:
    - fix memleak (lp: #43096)

 -- Michael Vogt <michael.vogt@ubuntu.com>  Mon,  2 Oct 2006 18:33:44 +0200

python-apt (0.6.19ubuntu5) edgy; urgency=low

  * python/pkgmanager.cc:
    - fix typo (closes: #382853)
  * debian/control:
    - tightend dependency (closes: #383478)
  * apt/progress.py:
    - use os._exit() in the child (lp: #53298)
    - use select() when checking for statusfd (lp: #53282)
  * acknoledge NMU (closes: #378048, #373512)
  * python/apt_pkgmodule.cc:
    - fix missing docstring (closes: #368907), 
      Thanks to Josh Triplett
  * make it build against python2.5

 -- Michael Vogt <michael.vogt@ubuntu.com>  Mon, 18 Sep 2006 18:28:19 +0200

python-apt (0.6.19ubuntu4) edgy; urgency=low

  * Rebuild to add support for python2.5.

 -- Matthias Klose <doko@ubuntu.com>  Fri,  8 Sep 2006 13:32:47 +0000
  
python-apt (0.6.19ubuntu3) edgy; urgency=low

  * merged ddtp support

 -- Michael Vogt <michael.vogt@ubuntu.com>  Mon, 14 Aug 2006 16:25:51 +0200

python-apt (0.6.19ubuntu2) edgy; urgency=low

  * tightened build-deps on latest apt

 -- Michael Vogt <michael.vogt@ubuntu.com>  Thu,  3 Aug 2006 17:02:30 +0200

python-apt (0.6.19ubuntu1) edgy; urgency=low

  [ Michael Vogt ]
  * doc/examples/print_uris.py:
    - added a example to show how the indexfile.ArchiveURI() can be used
      with binary packages
  * python/apt_pkgmodule.cc:
    - export sha256 generation
  * added support for the pkgDepCache.IsGarbage() flag

  [ Otavio Salvador ]
  * apt/cache.py:
    - fix commit doc string to also cite the open related callbacks
    - allow change of rootdir for APT database loading
    - add dh_installexamples in package building Closes: #376014

 -- Michael Vogt <michael.vogt@ubuntu.com>  Thu, 27 Jul 2006 15:00:55 +0200

python-apt (0.6.19) unstable; urgency=low

  [ Michael Vogt ]
  * doc/examples/print_uris.py:
    - added a example to show how the indexfile.ArchiveURI() can be used
      with binary packages
  * python/apt_pkgmodule.cc:
    - export sha256 generation

  [ Otavio Salvador ]
  * apt/cache.py:
    - fix commit doc string to also cite the open related callbacks
    - allow change of rootdir for APT database loading
    - add dh_installexamples in package building Closes: #376014
  * python/depcache.cc:
    - "IsGarbage()" method added (to support auto-mark)

 -- Michael Vogt <mvo@debian.org>  Thu, 27 Jul 2006 00:42:20 +0200

python-apt (0.6.18-0.2) unstable; urgency=low

  * Non-maintainer upload.
  * Add ${shlibs:Depends} and ${misc:Depends} (Closes: #377615).

 -- Christoph Berg <myon@debian.org>  Tue, 18 Jul 2006 11:39:52 +0200

python-apt (0.6.18-0.1) unstable; urgency=high

  * Non-maintainer upload.
  * Call dh_pycentral and dh_python before dh_installdeb, to make sure
    the dh_pycentral snippets are put into the maintainer scripts; patch from
    Sam Morris. (Closes: #376416)

 -- Steinar H. Gunderson <sesse@debian.org>  Wed, 12 Jul 2006 23:26:50 +0200

python-apt (0.6.18) unstable; urgency=low

  * Non-maintainer upload.
  * Update for the new Python policy. Closes: #373512

 -- Raphael Hertzog <hertzog@debian.org>  Sat, 17 Jun 2006 15:09:28 +0200

python-apt (0.6.17) unstable; urgency=low

  * apt/progress.py: 
    - initialize FetchProgress.eta with the correct type
    - strip the staus str before passing it to InstallProgress.statusChanged()
    - added InstallProgress.statusChange(pkg, percent, status) 
    - make DumbInstallProgress a new-style class 
      (thanks to kamion for the suggestions)
    - fix various pychecker warnings
  * apt/cache.py:
    - return useful values on Cache.update()
    - Release locks on failure (thanks to Colin Watson)
    - fix various pychecker warnings
  * apt/package.py: 
    - fix various pychecker warnings
    - check if looupRecords succeeded
    - fix bug in the return statement of _downloadable()
  * python/srcrecords.cc:
    - add "Restart" method
    - don't run auto "Restart" before performing a Lookup 
    - fix the initalization (no need to pass a PkgCacheType to the records)
    - added "Index" attribute
  * python/indexfile.cc:
    - added ArchiveURI() method
  
 -- Michael Vogt <mvo@debian.org>  Mon,  8 May 2006 22:34:58 +0200

python-apt (0.6.16.2ubuntu9) edgy; urgency=low

  * rebuild against the latest apt (with auto-mark support)
  * the full merge needs a newer python-support 

 -- Michael Vogt <michael.vogt@ubuntu.com>  Mon,  3 Jul 2006 21:33:40 +0200

python-apt (0.6.16.2ubuntu8) dapper; urgency=low

  * apt/package.py:
    - fix return value in {candidate,installed}Downloadable

 -- Michael Vogt <michael.vogt@ubuntu.com>  Wed, 17 May 2006 19:28:44 +0200

python-apt (0.6.16.2ubuntu7) dapper; urgency=low

  * apt/package.py:
    - check if _lookupRecord() succeeded when checking
      maintainer or description (fixes invalid descriptions under 
      rare circumstances in gnome-app-install)

 -- Michael Vogt <michael.vogt@ubuntu.com>  Wed, 17 May 2006 18:12:58 +0200

python-apt (0.6.16.2ubuntu6) dapper; urgency=low

  * debian/control:
    - Replaces: python-apt (<< 0.6.11), instead of Conflicts which is not
      correct here. (closes: #308586).
  * python/srcrecords.cc:
    - don't run auto "Restart" before performing a Lookup (but require
      explicit "Restart", fixes the docs/examples/sources.py example)
    - fix the initalization (no need to pass a PkgCacheType to the records)
  
 -- Michael Vogt <michael.vogt@ubuntu.com>  Mon,  8 May 2006 16:40:14 +0200

python-apt (0.6.16.2ubuntu5) dapper; urgency=low

  * apt/cache.py: Release locks on failure (thanks to Colin Watson)
    (closes: #35867)

 -- Michael Vogt <michael.vogt@ubuntu.com>  Tue, 21 Mar 2006 15:09:14 +0100

python-apt (0.6.16.2ubuntu4) dapper; urgency=low

  * apt/package.py: 
     - added Package.setDelete(purge) option

 -- Michael Vogt <michael.vogt@ubuntu.com>  Mon,  6 Mar 2006 18:59:33 +0000

python-apt (0.6.16.2ubuntu3) dapper; urgency=low

  * apt/package.py: undo some damager from pychecker

 -- Michael Vogt <michael.vogt@ubuntu.com>  Wed,  1 Mar 2006 15:34:23 +0100

python-apt (0.6.16.2ubuntu2) dapper; urgency=low

  * apt/progress.py: 
    - initialize FetchProgress.eta with the correct type
    - strip the staus str before passing it to InstallProgress.statusChanged()
  * apt/cache.py:
    - return useful values on Cache.update()
  * fix FTBFS

 -- Michael Vogt <michael.vogt@ubuntu.com>  Tue, 28 Feb 2006 14:07:06 +0100

python-apt (0.6.16.2ubuntu1) dapper; urgency=low

  * apt/progress.py: 
    - added InstallProgress.statusChange(pkg, percent, status) 
    - make DumbInstallProgress a new-style class 
      (thanks to kamion for the suggestions)
    - fix various pychecker warnings
  * apt/cache.py, apt/package.py: fix various pychecker warnings

 -- Michael Vogt <michael.vogt@ubuntu.com>  Tue, 28 Feb 2006 12:04:37 +0100

python-apt (0.6.16.2) unstable; urgency=low
  
  * Non-maintainer upload.
  * debian/control:
    + Replaces: python-apt (<< 0.6.11), instead of Conflicts which is not
      correct here. (closes: #308586).

 -- Pierre Habouzit <madcoder@debian.org>  Fri, 14 Apr 2006 19:30:51 +0200
  
python-apt (0.6.16.1) unstable; urgency=low

  * memleak fixed when pkgCache objects are deallocated
  * typos fixed (thanks to Gustavo Franco)
  * pkgRecords.Record added to get raw record data
  * python/cache.cc: "key" in pkgCache::VerIterator.DependsList[key] is
                     no longer locale specific but always english

 -- Michael Vogt <mvo@debian.org>  Wed, 22 Feb 2006 10:41:13 +0100

python-apt (0.6.16ubuntu2) dapper; urgency=low

  * Drop python2.3 package.

 -- Matthias Klose <doko@ubuntu.com>  Tue, 14 Feb 2006 15:27:26 +0000

python-apt (0.6.16ubuntu1) dapper; urgency=low

  * memleak fixed when pkgCache objects are deallocated

 -- Michael Vogt <michael.vogt@ubuntu.com>  Thu, 12 Jan 2006 00:08:05 +0100

python-apt (0.6.16) unstable; urgency=low

  * added GetPkgAcqFile to queue individual file downloads with the 
    system (dosn't make use of the improved pkgAcqFile yet)
  * added SourceList.GetIndexes()
  * rewrote apt.cache.update() to use the improved aquire interface
  * apt/ API change: apt.Package.candidateOrigin returns a list of origins 
    now instead of a single one
  * apt_pkg.Cdrom.Add() returns a boolean now, CdromProgress has totalSteps
  * added support for pkgIndexFile and added SourcesList.FindIndex()
  * added "trusted" to the Origin class

 -- Michael Vogt <michael.vogt@ubuntu.com>  Thu,  5 Jan 2006 00:56:36 +0100

python-apt (0.6.15) unstable; urgency=low

  * rewrote cache.Commit() and make it raise proper Exception if stuff
    goes wrong
  * fix a invalid return from cache.commit(), fail if a download failed
  * apt.Package.candidateOrigin returns a class now
  * added pkgAcquire, pkgPackageManager and a example (acquire.py)
  * tightend build-dependencies for new apt and the c++ transition

 -- Michael Vogt <mvo@debian.org>  Mon, 28 Nov 2005 23:48:37 +0100

python-apt (0.6.14) unstable; urgency=low

  * doc/examples/build-deps.py:
    - fixed/improved (thanks to Martin Michlmayr, closes: #321507)
  * apt_pkg.Cache.Update() does no longer reopen the cache
    (this is the job of the caller now)
  * python/srcrecords.cc:
    - support for "srcrecords.Files" added
    - always run "Restart" before performing a Lookup 
  * export locking via: GetLock(),PkgSystem{Lock,UnLock} 
  * apt/cache.py:
    - added  __iter__ to make "for pkg in apt.Cache:" stuff possible

 -- Michael Vogt <mvo@debian.org>  Wed,  9 Nov 2005 04:52:08 +0100

python-apt (0.6.13) unstable; urgency=low

  * support for depcache added
  * support for the PkgProblemResolver added
  * support for PkgSrcRecord.BuildDepends added
  * support for cdrom handling (add, ident) added
  * support for progress reporting from operations added
    (e.g. OpProgress, FetchProgress, InstallProgress, CdromProgress)
  * added tests/ directory with various tests for the code
  * native apt/ python directory added that contains
    a more pythonic interface to apt_pkg
  * made the apt/ python code PEP08 conform
  * python exceptions return the apt error message now 
    (thanks to Chris Halls for the patch)
  
 -- Michael Vogt <mvo@debian.org>  Fri,  5 Aug 2005 10:30:31 +0200

python-apt (0.6.12.2) unstable; urgency=low

   * rebuild against the latest apt (c++ transition)

 -- Michael Vogt <mvo@debian.org>  Mon, 1 Aug 2005 11:06:03 +0200

python-apt (0.6.12.1) unstable; urgency=low

   * rebuild against the latest apt

 -- Michael Vogt <mvo@debian.org>  Tue, 28 Jun 2005 18:29:57 +0200 

python-apt (0.6.12ubuntu1) breezy; urgency=low

  * Greek0@gmx.net--2005-main/python-apt--debian--0.6:
    - python2.{3,4}-apt conflicts with python-apt (<< 0.6.11)
      (closes: #308586)
      (closes ubuntu: #11380)

 -- Michael Vogt <michael.vogt@ubuntu.com>  Thu, 12 May 2005 11:34:05 +0200

python-apt (0.6.12) breezy; urgency=low
  
  * added a tests/ directory
  * added tests/pkgsrcrecords.py that will check if the pkgsrcrecords
    interface does not segfault
  * new native python "apt" interface that hides the details of apt_pkg

 -- Michael Vogt <michael.vogt@ubuntu.com>  Fri,  6 May 2005 10:11:52 +0200
  
python-apt (0.6.11) experimental; urgency=low

  * fixed some reference count problems in the depcache and 
    pkgsrcrecords code
  * DepCache.Init() is never called implicit now
  * merged with python-apt tree from Greek0@gmx.net--2005-main

 -- Michael Vogt <mvo@debian.org>  Fri,  6 May 2005 10:04:38 +0200

python-apt (0.5.36ubuntu2) hoary; urgency=low

  * return "None" in GetCandidateVer() if no Candidate is found

 -- Michael Vogt <michael.vogt@ubuntu.com>  Tue, 15 Mar 2005 12:30:06 +0100

python-apt (0.5.36ubuntu1) hoary; urgency=low

  * DepCache.ReadPinFile() added
  * Fixed a bug in DepCache.Upgrade()

 -- Michael Vogt <michael.vogt@ubuntu.com>  Wed,  2 Mar 2005 11:32:15 +0100

python-apt (0.5.36) hoary; urgency=low

  * Fix build-depends, somehow lost in merge

 -- Matt Zimmerman <mdz@ubuntu.com>  Sat, 26 Feb 2005 18:53:54 -0800

python-apt (0.5.35) hoary; urgency=low

  * Target hoary this time

 -- Matt Zimmerman <mdz@ubuntu.com>  Sat, 26 Feb 2005 15:57:21 -0800

python-apt (0.5.34) unstable; urgency=low

  * Restore Ubuntu changes
    - Build python 2.4 as default, add python2.3-apt
    - Typo fix (Ubuntu #4677)

 -- Matt Zimmerman <mdz@ubuntu.com>  Sat, 26 Feb 2005 15:53:30 -0800

python-apt (0.5.33) unstable; urgency=low

  * Merge michael.vogt@ubuntu.com--2005/python-apt--pkgDepCache--0
    - Basic depcache API (Ubuntu #6889)

 -- Matt Zimmerman <mdz@ubuntu.com>  Sat, 26 Feb 2005 15:37:48 -0800

python-apt (0.5.32) unstable; urgency=low

  * Update to work with apt 0.5.32 (bzip2 deb support)

 -- Matt Zimmerman <mdz@debian.org>  Sun, 12 Dec 2004 09:44:45 -0800

python-apt (0.5.10) unstable; urgency=low

  * Recompile with apt 0.5

 -- Matt Zimmerman <mdz@debian.org>  Fri, 26 Dec 2003 09:09:40 -0800

python-apt (0.5.9) unstable; urgency=low

  * Fix broken object initialization in sourcelist.cc and srcrecords.cc
    (Closes: #215792)

 -- Matt Zimmerman <mdz@debian.org>  Thu, 25 Dec 2003 12:12:04 -0800

python-apt (0.5.8) unstable; urgency=low

  * Adjust build-depends to build with python2.3.  No other changes.
  * This seems to break the new source package support, probably because
    the new source package support is buggy.

 -- Matt Zimmerman <mdz@debian.org>  Fri,  8 Aug 2003 09:01:12 -0400

python-apt (0.5.5.2) unstable; urgency=low

  * Add myself to Uploaders so that bugs don't get tagged as NMU-fixed anymore 
  * Initial support for working with source packages (Closes: #199716)

 -- Matt Zimmerman <mdz@debian.org>  Tue, 22 Jul 2003 22:20:00 -0400

python-apt (0.5.5.1) unstable; urgency=low

  * DepIterator::GlobOr increments the iterator; don't increment it again.
    This caused every other dependency to be skipped (Closes: #195805)
  * Avoid a null pointer dereference when calling keys() on an empty
    configuration (Closes: #149380) 

 -- Matt Zimmerman <mdz@debian.org>  Mon,  2 Jun 2003 23:18:53 -0400

python-apt (0.5.5) unstable; urgency=low

  * Rebuild with apt 0.5.5

 -- Matt Zimmerman <mdz@debian.org>  Tue,  6 May 2003 10:01:22 -0400

python-apt (0.5.4.9) unstable; urgency=low

  * Parse /var/lib/dpkg/status in examples/tagfile.py, so that it works
    out of the box (Closes: #175340)
  * Rebuild with apt 0.5.4.9 (libapt-pkg-libc6.3-5-3.3)

 -- Matt Zimmerman <mdz@debian.org>  Tue, 18 Feb 2003 16:42:24 -0500

python-apt (0.5.4.4) unstable; urgency=low

  * Fix for memory leak with TmpGetCache.
    Closes: #151489
  * Include additional examples from Moshe Zadka <m@moshez.org>
    Closes: #150091, #152048
  * Rebuild for python2.2, which is now the default version
    Closes: #158460
  * No CVS directories in source tarball
    Closes: #157773

 -- Matt Zimmerman <mdz@debian.org>  Tue, 27 Aug 2002 19:22:10 -0400
  
python-apt (0.5.4.3) unstable; urgency=low

  * #include <new> in python/generic.h so that we can build on ia64, which
    uses g++-2.96 (Closes: #137467)

 -- Matt Zimmerman <mdz@debian.org>  Sat,  9 Mar 2002 23:34:13 -0500

python-apt (0.5.4.2) unstable; urgency=high

  * Fix g++-3.0 compilation issues (Closes: #134020)

 -- Matt Zimmerman <mdz@debian.org>  Sun, 24 Feb 2002 00:20:22 -0500

python-apt (0.5.4.1) unstable; urgency=low

  * Add apt-utils to build-depends, since libapt-pkg-dev doesn't pull it
    in.  This should allow python-apt to be autobuilt more readily.

 -- Matt Zimmerman <mdz@debian.org>  Sat, 23 Feb 2002 19:01:15 -0500

python-apt (0.5.4) unstable; urgency=low

  * Initial release.
  * Initial packaging by Jason Gunthorpe, et al.

 -- Matt Zimmerman <mdz@debian.org>  Wed, 16 Jan 2002 01:37:56 -0500<|MERGE_RESOLUTION|>--- conflicted
+++ resolved
@@ -1,19 +1,17 @@
-<<<<<<< HEAD
-python-apt (0.7.7ubuntu1) intrepid; urgency=low
-
-  * merged from debian-sid
-
- -- Michael Vogt <michael.vogt@ubuntu.com>  Tue, 22 Jul 2008 15:58:37 +0200
-=======
-python-apt (0.7.7.1) unstable; urgency=low
+python-apt (0.7.7ubuntu2) intrepid; urgency=low
 
   * data/templates/Debian.info.in:
     - add 'lenny' template info
   * aptsources/distinfo.py:
     - fix template matching for arch specific code (LP: #244093)
 
- -- Michael Vogt <mvo@debian.org>  Fri, 25 Jul 2008 18:13:53 +0200
->>>>>>> 4ea2b048
+ -- Michael Vogt <michael.vogt@ubuntu.com>  Fri, 25 Jul 2008 18:34:28 +0200
+
+python-apt (0.7.7ubuntu1) intrepid; urgency=low
+
+  * merged from debian-sid
+
+ -- Michael Vogt <michael.vogt@ubuntu.com>  Tue, 22 Jul 2008 15:58:37 +0200
 
 python-apt (0.7.7) unstable; urgency=low
 
