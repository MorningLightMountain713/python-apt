--- conflicted
+++ resolved
@@ -1,32 +1,3 @@
-<<<<<<< HEAD
-python-apt (0.7.13.4ubuntu5) lucid; urgency=low
-
-  [ Michael Vogt ]
-  * data/templates/Ubuntu.info.in:
-    - make armel point to ports.ubuntu.com (LP: #531876)
-
-  [ Emmet Hikory ]
-  * data/templates/Ubuntu.info.in:
-    - refactor to use ports by default for gutsy and newer releases
-    - Set appropriate exceptions to defaults for warty-lucid
-
- -- Emmet Hikory <persia@ubuntu.com>  Fri, 05 Mar 2010 10:22:05 +0900
-
-python-apt (0.7.13.4ubuntu4) lucid; urgency=low
-
-  * Drop build dependency on python2.4.
-
- -- Matthias Klose <doko@ubuntu.com>  Mon, 01 Feb 2010 20:30:14 +0100
-
-python-apt (0.7.13.4ubuntu3) lucid; urgency=low
-
-  * apt/utils.py:
-    - add some misc utils like get_release_filename_for_pkg()
-
- -- Michael Vogt <michael.vogt@ubuntu.com>  Fri, 22 Jan 2010 12:18:29 +0100
-
-python-apt (0.7.13.4ubuntu2) lucid; urgency=low
-=======
 python-apt (0.7.94.3) UNRELEASED; urgency=low
 
   [ Julian Andres Klode ]
@@ -217,8 +188,12 @@
   * apt/progress/text.py:
     - Replace one print statement with a .write() call.
   * Rename apt_pkg.PackageIndexFile to apt_pkg.IndexFile.
->>>>>>> 3a08cfb1
-
+
+  [ Colin Watson ]
+  * apt/progress/__init__.py:
+    - Fix InstallProgress.updateInterface() to cope with read() returning 0
+      on non-blocking file descriptors (LP: #491027).
+  
   [ Michael Vogt ]
   * apt/cache.py: 
     - improved docstring for the cache
@@ -234,22 +209,6 @@
   * doc/source/apt_pkg/{cache.rst, index.rst}:
     - update documentation as well
 
-<<<<<<< HEAD
- -- Michael Vogt <michael.vogt@ubuntu.com>  Fri, 15 Jan 2010 15:06:10 +0100
-
-python-apt (0.7.13.4ubuntu1) lucid; urgency=low
-
-  [ Michael Vogt ]
-  * merge from debian, remaining changes:
-    - different mirror list
-  
-  [ Colin Watson ]
-  * apt/progress/__init__.py:
-    - Fix InstallProgress.updateInterface() to cope with read() returning 0
-      on non-blocking file descriptors (LP: #491027).
-
- -- Michael Vogt <michael.vogt@ubuntu.com>  Wed, 02 Dec 2009 17:02:37 +0100
-=======
  -- Julian Andres Klode <jak@debian.org>  Wed, 20 Jan 2010 17:06:20 +0100
 
 python-apt (0.7.92) experimental; urgency=low
@@ -331,7 +290,64 @@
     - Initial patch by Sebastian Heinlein
 
  -- Julian Andres Klode <jak@debian.org>  Wed, 15 Apr 2009 13:47:42 +0200
->>>>>>> 3a08cfb1
+
+python-apt (0.7.13.4ubuntu5) lucid; urgency=low
+
+  [ Michael Vogt ]
+  * data/templates/Ubuntu.info.in:
+    - make armel point to ports.ubuntu.com (LP: #531876)
+
+  [ Emmet Hikory ]
+  * data/templates/Ubuntu.info.in:
+    - refactor to use ports by default for gutsy and newer releases
+    - Set appropriate exceptions to defaults for warty-lucid
+
+ -- Emmet Hikory <persia@ubuntu.com>  Fri, 05 Mar 2010 10:22:05 +0900
+
+python-apt (0.7.13.4ubuntu4) lucid; urgency=low
+
+  * Drop build dependency on python2.4.
+
+ -- Matthias Klose <doko@ubuntu.com>  Mon, 01 Feb 2010 20:30:14 +0100
+
+python-apt (0.7.13.4ubuntu3) lucid; urgency=low
+
+  * apt/utils.py:
+    - add some misc utils like get_release_filename_for_pkg()
+
+ -- Michael Vogt <michael.vogt@ubuntu.com>  Fri, 22 Jan 2010 12:18:29 +0100
+
+python-apt (0.7.13.4ubuntu2) lucid; urgency=low
+
+  [ Michael Vogt ]
+  * apt/cache.py: 
+    - improved docstring for the cache
+    - add "enhances" property
+  * data/templates/Ubuntu.info.in:
+    - add lucid
+  * python/cache.cc:
+    - add UntranslatedDepType attribute to DependencyType
+    - add DepTypeEnum that returns a value from 
+      {DepDepends, DepPreDepends, ...}
+  * python/apt_pkgmodule.cc:
+    - add DepDpkgBreaks, DepEnhances constants
+  * doc/source/apt_pkg/{cache.rst, index.rst}:
+    - update documentation as well
+
+ -- Michael Vogt <michael.vogt@ubuntu.com>  Fri, 15 Jan 2010 15:06:10 +0100
+
+python-apt (0.7.13.4ubuntu1) lucid; urgency=low
+
+  [ Michael Vogt ]
+  * merge from debian, remaining changes:
+    - different mirror list
+  
+  [ Colin Watson ]
+  * apt/progress/__init__.py:
+    - Fix InstallProgress.updateInterface() to cope with read() returning 0
+      on non-blocking file descriptors (LP: #491027).
+
+ -- Michael Vogt <michael.vogt@ubuntu.com>  Wed, 02 Dec 2009 17:02:37 +0100
 
 python-apt (0.7.13.4) unstable; urgency=low
 
@@ -662,6 +678,17 @@
     back to None.
 
  -- Julian Andres Klode <jak@debian.org>  Sun, 12 Apr 2009 19:00:07 +0200
+
+python-apt (0.7.10.1) unstable; urgency=low
+
+  * Fix FTBFS with python-debian (>= 0.1.13) on Python 2.4 by not using it to
+    get a version number in setup.py (Closes: #523473)
+  * apt/package.py:
+    - (Package.candidateRecord): Fix missing 'd' in 'record'
+    - (DeprecatedProperty.__get__): Only warn when used on objects, this
+      makes it easier to use e.g. pydoc,sphinx,pychecker.
+
+ -- Julian Andres Klode <jak@debian.org>  Fri, 10 Apr 2009 17:51:07 +0200
 
 python-apt (0.7.10) unstable; urgency=low
 
@@ -866,6 +893,41 @@
 
  -- Julian Andres Klode <jak@debian.org>  Sun, 11 Jan 2009 20:01:59 +0100
 
+python-apt (0.7.9~exp1) experimental; urgency=low
+
+  * Merged python-apt consolidation branch by Sebastian
+    Heinlein (many thanks)
+  * apt/cache.py:
+    - new method "isVirtualPackage()"
+    - new method "getProvidingPackages()"
+    - new method "getRequiredDownload()"
+    - new method "additionalRequiredSpace()"
+  * apt/debfile.py:
+    - move a lot of the gdebi code into this file, this
+      provides interfaces for querrying and installing
+      .deb files and .dsc files
+  * apt/package.py:
+    - better description parsing
+    - new method "installedFiles()"
+    - new method "getChangelog()"
+  * apt/gtk/widgets.py:
+    - new gobject GOpProgress
+    - new gobject GFetchProgress
+    - new gobject GInstallProgress
+    - new gobject GDpkgInstallProgress
+    - new widget GtkAptProgress
+  * doc/examples/gui-inst.py:
+    - updated to use the new widgets
+  * debian/control:
+    - add suggests for python-gtk2 and python-vte
+  * setup.py:
+    - build html/ help of the apt and aptsources modules
+      into /usr/share/doc/python-apt/html
+  * apt/__init__.py:
+    - remove the future warning
+
+ -- Michael Vogt <mvo@debian.org>  Mon, 15 Dec 2008 14:29:47 +0100
+
 python-apt (0.7.8ubuntu1) jaunty; urgency=low
 
   * Merged python-apt consolidation branch by Sebastian
@@ -965,6 +1027,14 @@
 
  -- Michael Vogt <michael.vogt@ubuntu.com>  Mon, 03 Nov 2008 11:46:54 +0100
 
+python-apt (0.7.7.1+nmu1) unstable; urgency=medium
+
+  * Non-maintainer upload.
+  * data/templates/Debian.info.in: Set the BaseURI to security.debian.org for
+    lenny/updates, etch/updates and sarge/updates. (Closes: #503237)
+
+ -- Jonny Lamb <jonny@debian.org>  Fri, 24 Oct 2008 12:44:33 +0100
+
 python-apt (0.7.7.1ubuntu4) intrepid; urgency=low
 
   * apt/package.py:
@@ -1005,6 +1075,15 @@
 
  -- Michael Vogt <michael.vogt@ubuntu.com>  Wed, 30 Jul 2008 10:26:53 +0200
 
+python-apt (0.7.7.1) unstable; urgency=low
+
+  * data/templates/Debian.info.in:
+    - add 'lenny' template info (closes: #476364)
+  * aptsources/distinfo.py:
+    - fix template matching for arch specific code (LP: #244093)
+
+ -- Michael Vogt <michael.vogt@ubuntu.com>  Fri, 25 Jul 2008 18:34:28 +0200
+
 python-apt (0.7.7ubuntu2) intrepid; urgency=low
 
   * python/metaindex.cc
@@ -1021,23 +1100,6 @@
   * python/acquire.cc (GetPkgAcqFile): Support DestDir and DestFilename.
 
  -- Michael Vogt <mvo@debian.org>  Mon, 24 Nov 2008 10:24:30 +0200
-
-python-apt (0.7.7.1+nmu1) unstable; urgency=medium
-
-  * Non-maintainer upload.
-  * data/templates/Debian.info.in: Set the BaseURI to security.debian.org for
-    lenny/updates, etch/updates and sarge/updates. (Closes: #503237)
-
- -- Jonny Lamb <jonny@debian.org>  Fri, 24 Oct 2008 12:44:33 +0100
-
-python-apt (0.7.7.1) unstable; urgency=low
-
-  * data/templates/Debian.info.in:
-    - add 'lenny' template info (closes: #476364)
-  * aptsources/distinfo.py:
-    - fix template matching for arch specific code (LP: #244093)
-
- -- Michael Vogt <michael.vogt@ubuntu.com>  Fri, 25 Jul 2008 18:34:28 +0200
 
 python-apt (0.7.7ubuntu1) intrepid; urgency=low
 
