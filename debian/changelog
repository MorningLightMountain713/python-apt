--- conflicted
+++ resolved
@@ -1,39 +1,14 @@
-<<<<<<< HEAD
-python-apt (0.7.10.4ubuntu2) UNRELEASED; urgency=low
-
+python-apt (0.7.11.2ubuntu1) UNRELEASED; urgency=low
+
+  [ Loïc Minier ]
   * Revert addition of gcc and gcc_s to python-apt libs as the toolchain has
     been fixed; LP: #375334.
-
- -- Loïc Minier <loic.minier@ubuntu.com>  Mon, 29 Jun 2009 10:30:58 +0200
-
-python-apt (0.7.10.4ubuntu1) karmic; urgency=low
-
+  
   [ Michael Vogt ]
-  * merged from debian/unstable
-  * apt/cache.py:
-    - when the cache is run with a alternative rootdir, create
-      required dirs/files automatically
-  * python/progress.cc:
-    - fix crash in RunSimpleCallback()
-  
-  [ Loic Minier ]
-  * Merge changes below from Michael Casadevall; note that these changes were
-    concurrently uploaded in a different form in 0.7.10.3ubuntu2 which wasn't
-    committed in bzr.
-
-  [ Michael Casadevall ]
-  * setup.py:
-    - Added gcc and gcc_s to work around gcc-4.4 issue on ARM and libstdc++
-    - This is a temporary workaround for Karmic Alpha 1. See bug #375334 
-      for more details
-
-  [ Loic Minier ]
-  * Update mirror list from LP.
-  * Unset https_proxy in pre-build.sh to workaround LP #94130.
-
- -- Michael Vogt <michael.vogt@ubuntu.com>  Mon, 15 Jun 2009 11:02:25 +0200
-
-=======
+  * merged with debian/unstable
+
+ -- Michael Vogt <michael.vogt@ubuntu.com>  Thu, 30 Jul 2009 15:51:27 +0200
+
 python-apt (0.7.11.2) unstable; urgency=low
 
   [ Julian Andres Klode ]
@@ -100,13 +75,36 @@
       (LP: #372224)
   * python/progress.cc:
     - fix crash in RunSimpleCallback()
+
+ -- Michael Vogt <mvo@debian.org>  Mon, 20 Jul 2009 15:35:27 +0200
+
+python-apt (0.7.10.4ubuntu1) karmic; urgency=low
+
+  [ Michael Vogt ]
+  * merged from debian/unstable
   * apt/cache.py:
     - when the cache is run with a alternative rootdir, create
       required dirs/files automatically
-
- -- Michael Vogt <mvo@debian.org>  Mon, 20 Jul 2009 15:35:27 +0200
-  
->>>>>>> 2215d046
+  * python/progress.cc:
+    - fix crash in RunSimpleCallback()
+
+  [ Loic Minier ]
+  * Merge changes below from Michael Casadevall; note that these changes were
+    concurrently uploaded in a different form in 0.7.10.3ubuntu2 which wasn't
+    committed in bzr.
+
+  [ Michael Casadevall ]
+  * setup.py:
+    - Added gcc and gcc_s to work around gcc-4.4 issue on ARM and libstdc++
+    - This is a temporary workaround for Karmic Alpha 1. See bug #375334 
+      for more details
+
+  [ Loic Minier ]
+  * Update mirror list from LP.
+  * Unset https_proxy in pre-build.sh to workaround LP #94130.
+
+ -- Michael Vogt <michael.vogt@ubuntu.com>  Mon, 15 Jun 2009 11:02:25 +0200
+
 python-apt (0.7.10.4) unstable; urgency=low
 
   [ Michael Vogt ]
