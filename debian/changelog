python-apt (0.7.96.1ubuntu3) maverick; urgency=low

  * rebuild against lastest libapt

 -- Michael Vogt <michael.vogt@ubuntu.com>  Thu, 29 Jul 2010 12:23:27 +0200

python-apt (0.7.96.1ubuntu2) maverick; urgency=low

  [ Michael Vogt ]
  * python/configuration.cc:
    - add binding for the "dump()" method to configruation objects

 -- Michael Vogt <michael.vogt@ubuntu.com>  Thu, 29 Jul 2010 09:31:10 +0200

python-apt (0.7.96.1ubuntu1) maverick; urgency=low

  [ Julian Andres Klode ]
  * python/tag.cc:
    - Support gzip compression for control files (Closes: #383617),
      requires APT (>> 0.7.26~exp10) to work.
  * doc/conf.py:
    - Correctly handle non-digit characters in version (ignore everything
      after them).
  * python/apt_pkgmodule.cc:
    - Bind pkgAcquire::Item::StatTransientNetworkError (Closes: #589010)
<<<<<<< HEAD
=======
  * doc/library/apt_pkg.rst:
    - Document Configuration.dump().
  
  [ Michael Vogt ]
  * python/configuration.cc:
    - add binding for the "dump()" method to configruation objects
  * apt/debfile.py:
    - fix crash in DscFile handling and add regression test
>>>>>>> ad19dcb4

  [ Michael Vogt ]
  * merge from debian-sid bzr branch, remaining changes:
    - do not build for python2.5
  
 -- Michael Vogt <michael.vogt@ubuntu.com>  Wed, 28 Jul 2010 10:54:25 +0200

python-apt (0.7.96.1) unstable; urgency=low

  * tests/test_debfile.py:
   - properly setup fixture data to make debfile test pass 
     (closes: #588796)

 -- Michael Vogt <mvo@debian.org>  Mon, 12 Jul 2010 14:14:51 +0200

python-apt (0.7.96) unstable; urgency=low

  [ Michael Vogt ]
  * data/templates/gNewSense.info.in,
    data/templates/gNewSense.mirrors:
    - add gNewSense template and mirrors, thanks to Karl Goetz
  * data/templates/Ubuntu.info.in, 
    data/templates/Ubuntu.mirrors:
    - updated for Ubuntu maverick
  * doc/source/conf.py:
    - do not fail on non-digits in the version number
  * utils/get_debian_mirrors.py:
    - ignore mirrors without a county
  * apt/cache.py:
    - add new "dpkg_journal_dirty" property that can be used to
      detect a interrupted dpkg (the famous 
     "E: dpkg was interrupted, you must manually run 'dpkg --configure -a'")
  * merged lp:~kiwinote/python-apt/merge-gdebi-changes, this port the
    DebPackage class fixes from gdebi into python-apt so that gdebi can
    use the class from python-apt directly
  * apt/debfile.py:
    - check if the debfiles provides are in conflict with the systems
      packages
    - fix py3 compatibility
  * tests/test_debs/*.deb, tests/test_debfile.py:
    - add automatic test based on the test debs from gdebi
  * python/progress.cc:
    - deal with missing return value from the acquire progress in pulse()

  [ Martin Pitt ]
  * tests/test_apt_cache.py: Test accessing the record of all packages during
    iteration. This both ensures that it's well-formatted and structured, and
    also that accessing it does not take an inordinate amount of time. This
    exposes a severe performance problem when using gzip compressed package
    indexes.
  * apt/cache.py: When iterating over the cache, do so sorted by package name.
    With this we read the the package lists linearly if we need to access the
    package records, instead of having to do thousands of random seeks; the
    latter is disastrous if we use compressed package indexes, and slower than
    necessary for uncompressed indexes.

  [ Julian Andres Klode ]
  * Re-enable Python 3 support for latest python-default changes (hack).

 -- Michael Vogt <mvo@debian.org>  Mon, 12 Jul 2010 08:58:42 +0200

python-apt (0.7.95ubuntu2) maverick; urgency=low

  * apt/utils.py:
    - fix end date calculation for releases in june

 -- Michael Vogt <michael.vogt@ubuntu.com>  Thu, 10 Jun 2010 11:50:21 +0200

python-apt (0.7.95ubuntu1) maverick; urgency=low

  * merge from debian bzr, remaining changes:
    - different mirror list
  * revert commit 346 (this re-enable the deprecation warnings)
  * data/templates/gNewSense.info.in,
    data/templates/gNewSense.mirrors:
    - add gNewSense template and mirrors, thanks to Karl Goetz
  * doc/source/conf.py:
    - do not fail for non digit version numbers like 0.7.95ubuntu1

 -- Michael Vogt <michael.vogt@ubuntu.com>  Tue, 01 Jun 2010 17:36:56 +0200

python-apt (0.7.95) unstable; urgency=low

  [ Julian Andres Klode ]
  * apt/cache.py:
    - Make Cache.get_changes() much (~35x) faster (Closes: #578074).
    - Make Cache.req_reinstall_pkgs much faster as well.
    - Make Cache.get_providing_packages() about 1000 times faster.
    - Use has_versions and has_provides from apt_pkg.Package where possible.
  * apt/package.py:
    - Decode using utf-8 in installed_files (LP: #407953).
    - Fix fetch_source() to work when source name = binary name (LP: #552400).
    - Merge a patch from Sebastian Heinlein to make get_changelog() only
      check sources where source version >= binary version (Closes: #581831).
    - Add Version.source_version and enhance Sebastian's patch to make use
      of it, in order to find the best changelog for the package.
  * python:
    - Return bool instead of int to Python where possible, looks better.
    - Document every class, function, property.
  * python/cache.cc:
    - Check that 2nd argument to Cache.update() really is a SourceList object.
    - Fix PackageFile.not_automatic to use NotAutomatic instead of NotSource.
    - Add Package.has_versions to see which packages have at least one version,
      and Package.has_provides for provides.
    - Add rich compare methods to the Version object.
  * python/generic.cc:
    - Fix a memory leak when using old attribute names.
    - Map ArchiveURI property to archive_uri
  * python/progress.cc:
    - Do not pass arguments to InstallProgress.wait_child().
  * doc:
    - Update the long documentation.
  * debian/control:
    - Change priority to standard, keep -doc and -dev on optional.
  * utils/migrate-0.8.py:
    - Open files in universal newline support and pass filename to ast.parse.
    - Add has_key to the list of deprecated functions.
    - Don't abort if parsing failed.
    - do not require files to end in .py if they are passed on the command
      line or if they contain python somewhere in the shebang line.

  [ Michael Vogt ]
  * apt/cache.py:
    - make cache open silent by default (use apt.progress.base.OpProgress)
  * tests/data/aptsources_ports/sources.list:
    - fix ports test-data
  * tests/test_apt_cache.py:
    - add simple test for basic cache/dependency iteration

 -- Julian Andres Klode <jak@debian.org>  Wed, 19 May 2010 15:43:09 +0200

python-apt (0.7.94.2ubuntu7) maverick; urgency=low

  * data/templates/Ubuntu.info.in:
    - add maverick

 -- Colin Watson <cjwatson@ubuntu.com>  Sun, 09 May 2010 13:17:03 +0200

python-apt (0.7.94.2ubuntu6) lucid; urgency=low

  Cherry pick fix from the debian branch:
  
  [ Julian Andres Klode ]
  * python/cache.cc:
    - Fix PackageFile.not_automatic to use NotAutomatic instead of NotSource.

 -- Michael Vogt <michael.vogt@ubuntu.com>  Wed, 14 Apr 2010 17:45:11 +0200

python-apt (0.7.94.2ubuntu5) lucid; urgency=low

  [ Julian Andres Klode ]
  * apt/package.py:
    - Decode using utf-8 in installed_files (LP: #407953).
    - Fix fetch_source() to work when source name = binary name (LP: #552400).
  * python/cache.cc:
    - Check that 2nd argument to Cache.update() really is a SourceList object.
  * python/generic.cc:
    - Map ArchiveURI property to archive_uri
  * utils/migrate-0.8.py:
    - Open files in universal newline support and pass filename to ast.parse.
    - Add has_key to the list of deprecated functions.
    - Don't abort if parsing failed.
    - do not require files to end in .py if they are passed on the command
      line or if they contain python somewhere in the shebang line.

 -- Michael Vogt <michael.vogt@ubuntu.com>  Wed, 31 Mar 2010 22:11:38 +0200

python-apt (0.7.94.2ubuntu4) lucid; urgency=low

  * If PYTHON_APT_DEPRECATION_WARNINGS is unset, also disable the
    deprecation warnings in apt_pkg directly; and don't just
    disable any deprecation warning in apt/__init__.py (LP: #548623)

 -- Julian Andres Klode <juliank@ubuntu.com>  Mon, 29 Mar 2010 13:18:20 +0200

python-apt (0.7.94.2ubuntu3) lucid; urgency=low

  * python/indexfile.cc:
    - add missing 0.7 compat indexfile.ArchiveURI method 
      (LP: #545848)
  
 -- Michael Vogt <michael.vogt@ubuntu.com>  Thu, 25 Mar 2010 10:44:31 +0100

python-apt (0.7.94.2ubuntu2) lucid; urgency=low

  * debian/control:
    - build against "XS-Python-Versions: all" to ensure we only
      build/test against supported python versions (fixes FTBFS)

 -- Michael Vogt <michael.vogt@ubuntu.com>  Tue, 23 Mar 2010 21:24:46 +0100

python-apt (0.7.94.2ubuntu1) lucid; urgency=low

  Updated to the 0.7.9x series (FFe LP: #531518), this
  brings us python3 support and a more PEP08 conform
  API
  
  [ Julian Andres Klode ]
  * python/generic.cc:
    - Fix a memory leak when using old attribute names.
  * debian/control:
    - Change priority to standard, keep -doc and -dev on optional.

  [ Michael Vogt ]
  * apt/cache.py:
    - make cache open silent by default (use apt.progress.base.OpProgress)
  * tests/data/aptsources_ports/sources.list:
    - fix ports test-data
  * debian/control
    - build against XS-Python-Versions: 2.6, 3.1
  * tests/test_apt_cache.py:
    - add simple test for basic cache/dependency iteration
  * apt/__init__.py:
    - only show deprecation warnings if PYTHON_APT_DEPRECATION_WARNINGS
      is set in the environment. While we do want to have the new API its
      not feasible to port all apps in the lucid timeframe. Once lucid
      is released we turn the warnings on by default again
  
 -- Michael Vogt <michael.vogt@ubuntu.com>  Tue, 23 Mar 2010 20:01:22 +0100

python-apt (0.7.94.2) unstable; urgency=low

  * Revert 0.7.93.3 and just set APT::Architecture to i386 for
    test_aptsources; fixes FTBFS on powerpc.

 -- Julian Andres Klode <jak@debian.org>  Fri, 12 Mar 2010 19:22:57 +0100

python-apt (0.7.94.1) unstable; urgency=low

  * Pass --exclude=migrate-0.8.py to dh_pycentral; in order to not depend
    on python2.6; but recommend python2.6.
  * Use dh_link instead of ln for python-apt-doc (Closes: #573523).
  * Pass --link-doc=python-apt to dh_installdocs.
  * Install examples to python-apt-doc instead of python-apt.
  * tests/test_all.py: Write information header to stderr, not stdout.
  * Build documentation only when needed (when building python-apt-doc).

 -- Julian Andres Klode <jak@debian.org>  Fri, 12 Mar 2010 14:36:48 +0100

python-apt (0.7.94) unstable; urgency=low

  * Move documentation into python-apt-doc (Closes: #572617)
  * Build documentation only once on the default Python version.
  * python/acquire-item.cc:
    - Add AcquireItem.partialsize member.
  * python/apt_pkgmodule.cc:
    - Treat '>>' and '>', '<<' and '<' as identical in check_dep (LP: #535667).
  * python/generic.cc:
    - Map UntranslatedDepType to dep_type_untranslated.
  * python/tag.cc:
    - Hack the TagFile iterator to not use shared storage (Closes: #572596):
      Scan once, duplicate the section data, and scan again.
  * apt/package.py:
    - Create a string class BaseDependency.__dstr which makes '>' equal to
      '>>' and '<' equal to '<<' (compatibility).
    - Use the binary package version in Version.fetch_source() if the
      source version is not specified (i.e. in the normal case).
    - Always return unicode strings in Package.get_changelog (Closes: #572998).
  * apt/progress/text.py:
    - Drop InstallProgress, it's useless to keep this alias around.
  * apt/progress/old.py:
    - Let the new method call the old one; e.g. status_update() now calls
      self.statusUpdate(). This improves compatibility for sub classes.
  * Merge with Ubuntu:
    - util/get_ubuntu_mirrors_from_lp.py:
      + rewritten to use +archivemirrors-rss and feedburner
    - pre-build.sh: update ubuntu mirrors on bzr-buildpackage (and also do this
      for Debian mirrors)
    - add break for packagekit-backend-apt (<= 0.4.8-0ubuntu4)
  * tests:
    - test_deps: Add tests for apt_pkg.CheckDep, apt_pkg.check_dep,
      apt_pkg.parse_depends and apt_pkg.parse_src_depends.
  * tests/data/aptsources/sources.list.testDistribution:
    - change one mirror which is not on the mirror list anymore.
  * utils/get_debian_mirrors.py:
    - Parse Mirrors.masterlist instead of the HTML web page.
  * utils/get_ubuntu_mirrors_from_lp.py:
    - Sort the mirror list of each country.

 -- Julian Andres Klode <jak@debian.org>  Wed, 10 Mar 2010 16:10:27 +0100

python-apt (0.7.93.3) unstable; urgency=low

  * data/templates/Ubuntu.info.in:
    - Use generic MirrorsFile key instead of per-architecture ones in
      order to fix FTBFS on !amd64 !i386 (Closes: #571752)

 -- Julian Andres Klode <jak@debian.org>  Sat, 27 Feb 2010 23:26:45 +0100

python-apt (0.7.93.2) unstable; urgency=low

  [ Julian Andres Klode ]
  * Fix some places where the old API was still used:
    - apt/utils.py: Completely ported, previous one was old-API from Ubuntu.
    - apt/cache.py: Use the new progress classes instead of the old ones.
    - apt/package.py: Various smaller issues fixed, probably caused by merge.
  * utils/migrate-0.8.py:
    - Improve C++ parsing and add apt.progress.old to the modules, reduces
      false positives.
    - Ship the list of deprecated things in the apt_pkg and apt_inst modules
      inside the script itself, so we don't have to parse the source code
      anymore.
  * python:
    - Handle deprecated attributes and methods in the tp_gettattro slot, this
      allows us to easily warn if a deprecated function is used.
  * python/tagfile.cc:
    - Implement the iterator protocol in TagFile.
  * python/cache.cc:
    - Implement Cache.__len__() and Cache.__contains__() (Closes: #571443).
  * data/templates/Debian.info.in:
    - Replace the MatchURI with one that really matches something.
  * aptsources/distro.py:
    - Call lsb_release with -idrc instead of --all.
  * tests:
    - Fix aptsources tests to use local data files if available.
    - test_all.py: Use local modules instead of system ones if possible.
  * data/templates/*.in: Switch MirrorsFile to relative filenames.
    - setup.py: Copy the mirror lists to the build directory
    - aptsources/distinfo.py: Support relative filenames for MirrorsFile.
  * debian/rules:
    - Run tests during build time.
  * debian/python-apt.install:
    - Install utils/migrate-0.8.py to /usr/share/python-apt/.
  
  [ Michael Vogt ]
  * apt/cache.py:
    - call install_progress.startUpdate()/finishUpdate() to keep
      compatibility with older code
  * apt/progress/base.py:
    - restore "self.statusfd, self.writefd" type, provide additional
      self.status_stream and self.write_stream file like objects
  * python/progress.cc:
    - try to call compatibility functions first, then new functions

 -- Julian Andres Klode <jak@debian.org>  Sat, 27 Feb 2010 18:33:11 +0100

python-apt (0.7.93.1) unstable; urgency=low

  [ Julian Andres Klode ]
  * Fix reference counting for old progress classes (Closes: #566370).
  * apt/cache.py:
    - Fix Cache.update() to not raise errors on successful updates.
  * python/progress.cc:
    - Fix some threading issues (add some missing PyCbObj_BEGIN_ALLOW_THREADS)
  * python/acquire-item.cc:
    - Support items without an owner set.
  * python/tarfile.cc:
    - When extracting, only allocate a new buffer if the old one was too small.
    - Do not segfault if TarFile.go() is called without a member name.
    - Clone all pkgDirStream::Item's so apt_pkg.TarMember object can be used
      outside of the callback function passed to go().
    - If only one member is requested, extract just that one.
  * Drop the segfault prevention measures from the Acquire code, as they fail
    to work. A replacement will be added once destruction callbacks are added
    in APT.
  * Merge the CppOwnedPyObject C++ class into CppPyObject.
  * Remove inline functions from the C++ API, export them instead.
  * Localization
    - de.po: Update against new template
  * python/arfile.cc:
    - Handle the case where ararchive_new returns NULL in debfile_new.
  * apt/progress/base.py:
    - select.error objects do not have an errno attribute (Closes: #568005)
  * doc/client-example.cc: Update against the new API.
  * Fix typos of separated in multiple files (reported by lintian).
  * debian/control:
    - Make python-apt-dev depend on ${misc:Depends} and recommend python-dev.
    - Set Standards-Version to 3.8.4.

  [ Michael Vogt ]
  * apt/utils.py:
    - add some misc utils like get_release_filename_for_pkg()

 -- Julian Andres Klode <jak@debian.org>  Fri, 05 Feb 2010 17:45:39 +0100

python-apt (0.7.93) unstable; urgency=low

  [ Julian Andres Klode ]
  * Merge debian-sid and debian-experimental.
  * Add a tutorial on how to do things which are possible with apt-get,
    like apt-get --print-uris update (cf. #551164).
  * Build for Python 2.5, 2.6 and 3.1; 2.6 and 3.1 hit unstable on Jan 16.
    - Use DH_PYCENTRAL=nomove for now because include-links seems broken
  * Merge lp:~forest-bond/python-apt/cache-is-virtual-package-catch-key-error
    - Return False in Cache.is_virtual_package if the package does not exist.
  * Make all class-level constants have uppercase names.
  * Rewrite apt.progress.gtk2 documentation by hand and drop python-gtk2
    build-time dependency.
  * aptsources:
    - Make all classes subclasses of object.
    - distro.py: Support Python 3, decode lsb_release results using utf-8.
  * apt/progress/base.py:
    - Fix some parsing of dpkg status fd.
  * apt/progress/text.py:
    - Replace one print statement with a .write() call.
  * Rename apt_pkg.PackageIndexFile to apt_pkg.IndexFile.

  [ Colin Watson ]
  * apt/progress/__init__.py:
    - Fix InstallProgress.updateInterface() to cope with read() returning 0
      on non-blocking file descriptors (LP: #491027).
  
  [ Michael Vogt ]
  * apt/cache.py: 
    - improved docstring for the cache
    - add "enhances" property
  * data/templates/Ubuntu.info.in:
    - add lucid
  * python/cache.cc:
    - add UntranslatedDepType attribute to DependencyType
    - add DepTypeEnum that returns a value from 
      {DepDepends, DepPreDepends, ...}
  * python/apt_pkgmodule.cc:
    - add DepDpkgBreaks, DepEnhances constants
  * doc/source/apt_pkg/{cache.rst, index.rst}:
    - update documentation as well

 -- Julian Andres Klode <jak@debian.org>  Wed, 20 Jan 2010 17:06:20 +0100

python-apt (0.7.92) experimental; urgency=low

  * New features:
    - Provide a C++ API in the package python-apt-dev (Closes: #334923).
    - Add apt_pkg.HashString and apt_pkg.IndexRecords (Closes: #456141).
    - Add apt_pkg.Policy class (Closes: #382725).
    - Add apt_pkg.Hashes class.
    - Allow types providing __new__() to be subclassed.
    - Add apt_pkg.DepCache.mark_auto() and apt.Package.mark_auto() methods to
      mark a package as automatically installed.
    - Make AcquireFile a subclass of AcquireItem, thus inheriting attributes.
    - New progress handling in apt.progress.base and apt.progress.text. Still
      missing Qt4 progress handlers.
    - Classes in apt_inst (Closes: #536096)
      + You can now use apt_inst.DebFile.data to access the data.tar.* member
        regardless of its compression (LP: #44493)

  * Unification of dependency handling:
    - apt_pkg.parse_[src_]depends() now use CompType instead of CompTypeDeb
      (i.e. < instead of <<) to match the interface of Version.depends_list_str
    - apt_pkg.SourceRecords.build_depends matches exactly the interface of
      Version.depends_list_str just with different keys (e.g. Build-Depends).
      + Closes: #468123 - there is no need anymore for binding CompType or
        CompTypeDeb, because we don't return integer values for CompType
        anymore.

  * Bugfixes:
    - Delete pointers correctly, fixing memory leaks (LP: #370149).
    - Drop open() and close() in apt_pkg.Cache as they cause segfaults.
    - Raise ValueError in AcquireItem if the Acquire process is shut down
      instead of segfaulting.

  * Other stuff:
    - Merge releases 0.7.10.4 - 0.7.12.1 from unstable.
    - Merge Configuration,ConfigurationPtr,ConfigurationSub into one type.
    - Simplify the whole build process by using a single setup.py.
    - The documentation has been restructured and enhanced with tutorials.
    - Only recommend lsb-release instead of depending on it. Default to
      Debian unstable if lsb_release is not available.

 -- Julian Andres Klode <jak@debian.org>  Tue, 18 Aug 2009 16:42:56 +0200

python-apt (0.7.91) experimental; urgency=low

  [ Julian Andres Klode ]
  * Rename where needed according to PEP 8 conventions (Closes: #481061)
  * Where possible, derive apt.package.Record from collections.Mapping.
  * ActionGroups can be used as a context manager for the 'with' statement.
  * utils/migrate-0.8.py: Helper to check Python code for deprecated functions,
    attributes,etc. Has to be run from the python-apt source tree, but can be
    used for all Python code using python-apt.
  * debian/control: Only recommend libjs-jquery (Closes: #527543).

  [ Stefano Zacchiroli ]
  * debian/python-apt.doc-base: register the documentation with the
    doc-base system (Closes: #525134)

  [ Sebastian Heinlein ]
  * apt/package.py: Add Package.get_version() which returns a Version instance
    for the given version string or None (Closes: #523998)

 -- Julian Andres Klode <jak@debian.org>  Fri, 05 Jun 2009 19:36:45 +0200

python-apt (0.7.90) experimental; urgency=low

  * Introduce support for Python 3 (Closes: #523645)

  * Support the 'in' operator (e.g. "k in d") in Configuration{,Ptr,Sub}
    objects (e.g. apt_pkg.Config) and in TagSections (apt_pkg.ParseSection())
  * Replace support for file objects with a more generic support for any object
    providing a fileno() method and for file descriptors (integers).
  * Add support for the Breaks fields
  * Only create Package objects when they are requested, do not keep them in
    a dict. Saves 10MB for 25,000 packages on my machine.
  * apt/package.py: Allow to set the candidate of a package (Closes: #523997)
    - Support assignments to the 'candidate' property of Package objects.
    - Initial patch by Sebastian Heinlein

 -- Julian Andres Klode <jak@debian.org>  Wed, 15 Apr 2009 13:47:42 +0200

python-apt (0.7.13.4ubuntu5) lucid; urgency=low

  [ Michael Vogt ]
  * data/templates/Ubuntu.info.in:
    - make armel point to ports.ubuntu.com (LP: #531876)

  [ Emmet Hikory ]
  * data/templates/Ubuntu.info.in:
    - refactor to use ports by default for gutsy and newer releases
    - Set appropriate exceptions to defaults for warty-lucid

 -- Emmet Hikory <persia@ubuntu.com>  Fri, 05 Mar 2010 10:22:05 +0900

python-apt (0.7.13.4ubuntu4) lucid; urgency=low

  * Drop build dependency on python2.4.

 -- Matthias Klose <doko@ubuntu.com>  Mon, 01 Feb 2010 20:30:14 +0100

python-apt (0.7.13.4ubuntu3) lucid; urgency=low

  * apt/utils.py:
    - add some misc utils like get_release_filename_for_pkg()

 -- Michael Vogt <michael.vogt@ubuntu.com>  Fri, 22 Jan 2010 12:18:29 +0100

python-apt (0.7.13.4ubuntu2) lucid; urgency=low

  [ Michael Vogt ]
  * apt/cache.py: 
    - improved docstring for the cache
    - add "enhances" property
  * data/templates/Ubuntu.info.in:
    - add lucid
  * python/cache.cc:
    - add UntranslatedDepType attribute to DependencyType
    - add DepTypeEnum that returns a value from 
      {DepDepends, DepPreDepends, ...}
  * python/apt_pkgmodule.cc:
    - add DepDpkgBreaks, DepEnhances constants
  * doc/source/apt_pkg/{cache.rst, index.rst}:
    - update documentation as well

 -- Michael Vogt <michael.vogt@ubuntu.com>  Fri, 15 Jan 2010 15:06:10 +0100

python-apt (0.7.13.4ubuntu1) lucid; urgency=low

  [ Michael Vogt ]
  * merge from debian, remaining changes:
    - different mirror list
  
  [ Colin Watson ]
  * apt/progress/__init__.py:
    - Fix InstallProgress.updateInterface() to cope with read() returning 0
      on non-blocking file descriptors (LP: #491027).

 -- Michael Vogt <michael.vogt@ubuntu.com>  Wed, 02 Dec 2009 17:02:37 +0100

python-apt (0.7.13.4) unstable; urgency=low

  [ Michael Vogt ]
  * po/zh_CN.po:
    - updated, thanks to Feng Chao
  * python/progress.cc:
    - if the mediaChange() does not return anything or is not implemented
      send "false" to libapt

  [ Julian Andres Klode ]
  * apt/package.py: Fix dictionary access of VersionList, patch
    by Sebastian Heinlein (Closes: #554895).

 -- Julian Andres Klode <jak@debian.org>  Sun, 29 Nov 2009 20:26:31 +0100

python-apt (0.7.13.3) unstable; urgency=low

  [ Michael Vogt ]
  * apt/cache.py:
    - add actiongroup() method (backport from 0.7.92)
    - re-work the logic in commit() to fail if installArchives() returns
      a unexpected result
  * apt/progress/__init__.py:
    - catch exceptions in pm.DoInstall()

  [ Sebastian Heinlein ]
  * apt/package.py:
    - Export if a package is an essential one (Closes: #543428)

  [ Julian Andres Klode ]
  * python/depcache.cc:
    - Make ActionGroups context managers so apt.Cache.actiongroup() has
      the same behavior as in 0.7.92
  * apt/cache.py:
    - Add raiseOnError option to Cache.update() (Closes: #545474)
  * apt/package.py:
    - Use the source version instead of the binary version in fetch_source().
  * apt/progress/__init__.py:
    - Correctly ignore ECHILD by checking before EINTR (Closes: #546007)

 -- Julian Andres Klode <jak@debian.org>  Tue, 15 Sep 2009 15:18:45 +0200

python-apt (0.7.13.2ubuntu5) lucid; urgency=low

  * python/progress.cc:
    - if the mediaChange() does not return anything or is not implemented
      send "false" to libapt (LP: #462771)
  * data/templates/Ubuntu.info.in:
    - add lucid

 -- Michael Vogt <michael.vogt@ubuntu.com>  Thu, 05 Nov 2009 18:38:36 +0100

python-apt (0.7.13.2ubuntu4) karmic; urgency=low

  * No change rebuild to fix misbuilt binaries on armel.

 -- Loïc Minier <loic.minier@ubuntu.com>  Wed, 21 Oct 2009 14:52:36 +0200

python-apt (0.7.13.2ubuntu3) karmic; urgency=low

  * rebuild against latest libapt

 -- Michael Vogt <michael.vogt@ubuntu.com>  Fri, 25 Sep 2009 22:17:35 +0200

python-apt (0.7.13.2ubuntu2) karmic; urgency=low

  [ Michael Vogt ]
  * apt/cache.py:
    - re-work the logic in commit() to fail if installArchives() returns
      a unexpected result
  * apt/progress/__init__.py:
    - catch exceptions in pm.DoInstall()

  [ Sebastian Heinlein ]
  * apt/package.py:
    - Export if a package is an essential one (Closes: #543428)

 -- Michael Vogt <michael.vogt@ubuntu.com>  Fri, 04 Sep 2009 10:32:19 +0200

python-apt (0.7.13.2ubuntu1) karmic; urgency=low

  * merged from the debian-sid bzr branch

  [ Michael Vogt ]
  * apt/cache.py:
    - add actiongroup() method (backport from 0.7.92)

  [ Julian Andres Klode ]
  * python/depcache.cc:
    - Make ActionGroups context managers so apt.Cache.actiongroup() has
      the same behavior as in 0.7.92

 -- Michael Vogt <michael.vogt@ubuntu.com>  Mon, 24 Aug 2009 16:53:16 +0200

python-apt (0.7.13.2) unstable; urgency=low

  * apt/cache.py:
   - Convert argument to str in __getitem__() (Closes: #542965).

 -- Julian Andres Klode <jak@debian.org>  Sat, 22 Aug 2009 22:47:30 +0200

python-apt (0.7.13.1) unstable; urgency=low

  * apt/package.py:
   - Fix Version.get_dependencies() to not ignore the arguments.

 -- Julian Andres Klode <jak@debian.org>  Fri, 21 Aug 2009 16:59:08 +0200

python-apt (0.7.13.0) unstable; urgency=low

  [ Michael Vogt ]
  * apt/package.py:
    - add "recommends" property
  * apt/cache.py, python/cache.cc:
    - add optional pulseInterval option to "update()"

  [ Sebastian Heinlein ]
  * apt/cache.py:
   - Fix the (inst|keep|broken|del)_count attributes (Closes: #542773).

  [ Julian Andres Klode ]
  * apt/package.py:
   - Introduce Version.get_dependencies() which takes one or more types
     of dependencies and returns a list of Dependency objects.
   - Do not mark the package as manually installed on upgrade (Closes: #542699)
   - Add Package.is_now_broken and Package.is_inst_broken.
  * apt/cache.py:
   - Introduce ProblemResolver class (Closes: #542705)
  * python/pkgsrcrecords.cc:
   - Fix spelling error (begining should be beginning).
  * po:
   - Update template and the translations de.po, fr.po (Closes: #467120),
     ja.po (Closes: #454293).
  * debian/control:
   - Update Standards-Version to 3.8.3.
  * debian/rules:
   - Build with DH_PYCENTRAL=include-links instead of nomove.

 -- Julian Andres Klode <jak@debian.org>  Fri, 21 Aug 2009 16:22:34 +0200

python-apt (0.7.12.1ubuntu2) karmic; urgency=low

  * apt/package.py:
    - fix bug in BaseDependency initialization (LP: #416362)
  * debian/control:
    - add break for packagekit-backend-apt (<= 0.4.8-0ubuntu4)
      packagekit usees some internal API that changed

 -- Michael Vogt <michael.vogt@ubuntu.com>  Thu, 20 Aug 2009 14:23:40 +0200

python-apt (0.7.12.1ubuntu1) karmic; urgency=low

  [ Michael Vogt ]
  * apt/package.py:
    - add "recommends" property
  * debian/control:
    - change build-dep for libapt-pkg-dev to >= 0.7.21
  * merged with debian/unstable

  [ Loïc Minier ]
  * Revert addition of gcc and gcc_s to python-apt libs as the toolchain has
    been fixed; LP: #375334.

  [ Julian Andres Klode ]
  * apt/package.py:
   - Introduce Version.get_dependencies() which takes one or more types
     of dependencies and returns a list of Dependency objects.

 -- Michael Vogt <michael.vogt@ubuntu.com>  Wed, 19 Aug 2009 11:33:59 +0200

python-apt (0.7.12.1) unstable; urgency=low

  * apt/debfile.py:
    - Fix missing space in message (Closes: #539704)
  * apt/package.py:
    - Add missing argument to Version.__le__() and Version.__ge__()
  * debian/control:
    - Do not build-depend on python-gtk2 and python-vte on kfreebsd-*.
  * setup.py:
    - Always build documentation, even if python-gtk2 is not installed.

 -- Julian Andres Klode <jak@debian.org>  Mon, 03 Aug 2009 15:17:43 +0200

python-apt (0.7.12.0) unstable; urgency=low

  [ Julian Andres Klode ]
  * python/cache.cc:
    - Support Breaks, Enhances dependency types (Closes: #416247)
  * debian/control:
    - Only recommend libjs-jquery (Closes: #527543)
    - Build-depend on libapt-pkg-dev (>= 0.7.22~)
    - Update Standards-Version to 3.8.2
  * apt/cache.py:
    - Correctly handle rootdir on second and later invocations of
      open(), by calling InitSystem again. (LP: #320665).
    - Provide broken_count, delete_count, install_count, keep_count
      properties (Closes: #532338)
    - Only create Package objects when they are requested, do not keep them in
      a dict. Saves 10MB for 25,000 packages on my machine.
  * apt/package.py:
    - Allow to set the candidate of a package (Closes: #523997)
      + Support assignments to the 'candidate' property of Package objects.
      + Initial patch by Sebastian Heinlein
    - Make comparisons of Version object more robust.
    - Return VersionList objects in Package.versions, which are sequences
      and also provide features of mappings. (partial API BREAK)
      + Allows to get a specific version (Closes: #523998)
  * apt/progress/__init__.py:
    - Do not break out of InstallProgress.waitChild()'s loop just because it
      is hitting EINTR, but only on child exit or on ECHILD.
  * Use debhelper 7 instead of CDBS

  [ Stefano Zacchiroli ]
  * debian/python-apt.doc-base: register the documentation with the
    doc-base system (Closes: #525134)

  [ Sebastian Heinlein ]
  * apt/progress.py: Extract the package name from the status message
    (Closes: #532660)

 -- Julian Andres Klode <jak@debian.org>  Thu, 30 Jul 2009 14:08:30 +0200

python-apt (0.7.11.1) unstable; urgency=low

  [ Stephan Peijnik ]
  * apt/progress/__init__.py:
    - Exception handling fixes in InstallProgress class.

  [ Michael Vogt ]
  * python/tag.cc:
    - merge patch from John Wright that adds FindRaw method
      (closes: #538723)

 -- Michael Vogt <mvo@debian.org>  Wed, 29 Jul 2009 19:15:56 +0200

python-apt (0.7.11.0) unstable; urgency=low

  [ Julian Andres Klode ]
  * data/templates/Debian.info.in: Squeeze will be 6.0, not 5.1

  [ Stephan Peijnik ]
  * apt/progress/__init__.py:
    - add update_status_full() that takes file_size/partial_size as
      additional callback arguments
    - add pulse_items() that takes a addtional "items" tuple that
      gives the user full access to the individual items that are
      fetched
  * python/progress.cc:
    - low level code for update_status_full and pulse_items()
    - better threading support

  [ Michael Vogt ]
  * aptsources/distro.py:
    - fix indent error that causes incorrect sources.list additons
      (LP: #372224)
  * python/progress.cc:
    - fix crash in RunSimpleCallback()
  * apt/cache.py:
    - when the cache is run with a alternative rootdir, create
      required dirs/files automatically

 -- Michael Vogt <mvo@debian.org>  Mon, 20 Jul 2009 15:35:27 +0200

python-apt (0.7.10.4ubuntu1) karmic; urgency=low

  [ Michael Vogt ]
  * merged from debian/unstable
  * apt/cache.py:
    - when the cache is run with a alternative rootdir, create
      required dirs/files automatically
  * python/progress.cc:
    - fix crash in RunSimpleCallback()

  [ Loic Minier ]
  * Merge changes below from Michael Casadevall; note that these changes were
    concurrently uploaded in a different form in 0.7.10.3ubuntu2 which wasn't
    committed in bzr.

  [ Michael Casadevall ]
  * setup.py:
    - Added gcc and gcc_s to work around gcc-4.4 issue on ARM and libstdc++
    - This is a temporary workaround for Karmic Alpha 1. See bug #375334 
      for more details

  [ Loic Minier ]
  * Update mirror list from LP.
  * Unset https_proxy in pre-build.sh to workaround LP #94130.

 -- Michael Vogt <michael.vogt@ubuntu.com>  Mon, 15 Jun 2009 11:02:25 +0200

python-apt (0.7.10.4) unstable; urgency=low

  [ Michael Vogt ]
  * data/templates/Ubuntu.info.in:
    - updated for the new ubuntu karmic version
  * data/templates/Debian.info.in:
    - add squeeze

  [ Otavio Salvador ]
  * utils/get_debian_mirrors.py: updated to support current mirror page.
  * Update Debian mirrors. (Closes: #518071)

 -- Michael Vogt <mvo@debian.org>  Tue, 05 May 2009 12:03:27 +0200

python-apt (0.7.10.3ubuntu1) karmic; urgency=low

  * merged from debian, remaining changes:
    - updated mirrors
    - build python2.4
    - use DH_PYCENTRAL=include-links
    - use --install-layout=deb
    - pre-build.sh: update ubuntu mirrors on bzr-buildpackage
  
 -- Michael Vogt <mvo@debian.org>  Tue, 05 May 2009 12:03:27 +0200

python-apt (0.7.10.3) unstable; urgency=low

  * apt/package.py: Handle cases where no candidate is available, by returning
    None in the candidate property. (Closes: #523801)

 -- Julian Andres Klode <jak@debian.org>  Sun, 12 Apr 2009 19:50:26 +0200

python-apt (0.7.10.2) unstable; urgency=low

  * apt/package.py: Handle cases where no candidate is available and
    one of the deprecated properties (e.g. candidateVersion) is
    requested. (Closes: #523801)
  * setup.py, debian/rules: Support version in setup.py again by getting
    the value from the variable DEBVER (defined in debian/rules), falling
    back to None.

 -- Julian Andres Klode <jak@debian.org>  Sun, 12 Apr 2009 19:00:07 +0200

python-apt (0.7.10.1) unstable; urgency=low

  * Fix FTBFS with python-debian (>= 0.1.13) on Python 2.4 by not using it to
    get a version number in setup.py (Closes: #523473)
  * apt/package.py:
    - (Package.candidateRecord): Fix missing 'd' in 'record'
    - (DeprecatedProperty.__get__): Only warn when used on objects, this
      makes it easier to use e.g. pydoc,sphinx,pychecker.

 -- Julian Andres Klode <jak@debian.org>  Fri, 10 Apr 2009 17:51:07 +0200

python-apt (0.7.10) unstable; urgency=low

  * Build-Depend on python-debian, use it to get version number from changelog
  * Depend on libjs-jquery, and remove internal copy (Closes: #521532)
  * apt/package.py:
    - Introduce Version.{uri,uris,fetch_binary()}
  * debian/control:
    - Remove mdz from Uploaders (Closes: #521477), add myself.
    - Update Standards-Version to 3.8.1
    - Use ${binary:Version} instead of ${Source-Version}
    - Fix spelling error: python -> Python
  * debian/copyright: Switch to machine-interpretable copyright
  * Fix documentation building
    - doc/source/conf.py: Only include directories for current python version.
    - debian/control: Build-Depend on python-gtk2, python-vte.
    - setup.py: If pygtk can not be imported, do not build the documentation.
  * Breaks: debdelta (<< 0.28~) to avoid more problems due to the internal
    API changes from 0.7.9.

 -- Julian Andres Klode <jak@debian.org>  Wed, 01 Apr 2009 15:24:29 +0200

python-apt (0.7.9) unstable; urgency=low

  [ Julian Andres Klode ]
  * apt/gtk/widgets.py:
    - Handle older versions of python-gobject which do not ship glib
  * apt/package.py: Introduce the Version class
    - Deprecate Package.candidate*() and Package.installed*(), except for
      installedFiles.
    - Provide Version.get_source() (LP: #118788)
    - Provide Package.versions (Closes: #513236)
  * apt/progress/: New package, replaces apt.progress and apt.gtk
    - apt/progress/gtk2.py: Moved here from apt/gtk/widgets.py
    - apt/progress/__init__.py: Move here from apt/progress.py
  * doc/source/*: Improve the documentation
    - Document more attributes and functions of apt_pkg (they are all listed)

  [ Michael Vogt ]
  * aptsources/distro.py:
    - use iso_3166.xml instead of iso_3166.tab
    - fix incorrect indent
  * debian/control:
    - add Recommends to iso-codes (for iso_3166.xml)
  * apt/package.py:
    - make sure to set the defaulttimeout back to the
      original value (in getChangelog(), LP: #314212)
      Closes: #513315
  * apt/cache.py:
    - when setting a alternative rootdir, read the
      config from it as well
  * python/configuration.cc, python/apt_pkgmodule.cc:
    - add apt_pkg.ReadConfigDir()
  * python/cache.cc, tests/getcache_mem_corruption.py:
    - test if progress objects have the right methods
      and raise error if not (thanks to Emanuele Rocca)
      closes: #497049
  * apt/package.py:
    - avoid uneeded interal references in the Package objects
  * aptsources/sourceslist.py:
    - fix bug in invalid lines detection (LP: #324614)

 -- Michael Vogt <mvo@debian.org>  Thu, 19 Mar 2009 13:39:21 +0100

python-apt (0.7.9~exp2ubuntu11) karmic; urgency=low

  [ Matthias Klose ]
  * Build for python2.4 as well. LP: #354812.

  [ Michael vogt ]
  * setup.py:
    - only use sphinx for python2.5 or later
  * data/templates/Ubuntu.info.in:
    - updated for karmic

 -- Michael Vogt <michael.vogt@ubuntu.com>  Wed, 06 May 2009 14:28:56 +0200

python-apt (0.7.9~exp2ubuntu10) jaunty; urgency=low

  * .bzr-buildpackage/default.conf:
    - add pre-build hook to update the mirror list from LP

 -- Michael Vogt <michael.vogt@ubuntu.com>  Mon, 30 Mar 2009 17:22:38 +0200

python-apt (0.7.9~exp2ubuntu9) jaunty; urgency=low

  * aptsources/sourceslist.py:
    - fix bug in invalid lines detection (LP: #324614)

 -- Michael Vogt <michael.vogt@ubuntu.com>  Thu, 19 Mar 2009 14:09:50 +0100

bpython-apt (0.7.9~exp2ubuntu8) jaunty; urgency=low

  * Rebuild for python2.6.
  * Call dh_pycentral with "DH_PYCENTRAL=include-links".

 -- Matthias Klose <doko@ubuntu.com>  Sat, 21 Feb 2009 18:31:23 +0000

python-apt (0.7.9~exp2ubuntu7) jaunty; urgency=low

  * apt/package.py:
    - add "not_automatic" flag to the origin
  * debian/control:
    - rebuild against latest apt
  * apt/cache.py:
    - when setting a alternative rootdir, read the
      config from it as well (LP: #243550)
  * python/configuration.cc, python/apt_pkgmodule.cc:
    - add apt_pkg.ReadConfigDir()

 -- Michael Vogt <michael.vogt@ubuntu.com>  Mon, 09 Feb 2009 15:09:17 +0100

python-apt (0.7.9~exp2ubuntu5) jaunty; urgency=low

  * apt/cache.py:
    - revert the InitConfig change, has unintended side-effects

 -- Michael Vogt <michael.vogt@ubuntu.com>  Mon, 26 Jan 2009 12:13:46 +0100

python-apt (0.7.9~exp2ubuntu4) jaunty; urgency=low

  * apt/cache.py:
    - when running with the rootdir option, run
      InitConfig() again to ensure that the config
      from the rootdir is read, not from the host
      (lp: #243550)
  * apt/package.py:
    - make sure to set the defaulttimeout back to the
      original value (in getChangelog(), LP: #314212)

 -- Michael Vogt <michael.vogt@ubuntu.com>  Mon, 26 Jan 2009 08:45:00 +0100

python-apt (0.7.9~exp2ubuntu3) jaunty; urgency=low

  * apt/__init__.py:
    - use iso_3166.xml instead of iso_3166.tab
    - fix incorrect indent 
  * debian/control:
    - add Recommends to iso-codes (for iso_3166.xml)

 -- Michael Vogt <michael.vogt@ubuntu.com>  Thu, 22 Jan 2009 09:37:17 +0100

python-apt (0.7.9~exp2ubuntu2) jaunty; urgency=low

  * apt/__init__.py:
    - remove the future warning 
  * aptsources/distro.py:
    - fix indent breakage (LP: #319714)

 -- Michael Vogt <michael.vogt@ubuntu.com>  Wed, 21 Jan 2009 21:47:21 +0100

python-apt (0.7.9~exp2ubuntu1) jaunty; urgency=low

  * Merged from debian, lots of documentation updates
    and other fixes (thanks to Julian Andres Klode)

 -- Michael Vogt <michael.vogt@ubuntu.com>  Tue, 20 Jan 2009 15:32:54 +0100

python-apt (0.7.9~exp2) experimental; urgency=low

  [ Julian Andres Klode ]
  * apt/*.py:
    - Almost complete cleanup of the code
    - Remove inconsistent use of tabs and spaces (Closes: #505443)
    - Improved documentation
  * apt/debfile.py:
    - Drop get*() methods, as they are deprecated and were
      never in a stable release
    - Make DscSrcPackage working
  * apt/gtk/widgets.py:
    - Fix the code and document the signals
  * Introduce new documentation build with Sphinx
    - Contains style Guide (Closes: #481562)
    - debian/rules: Build the documentation here
    - setup.py: Remove pydoc building and add new docs.
    - debian/examples: Include examples from documentation
    - debian/python-apt.docs:
      + Change html/ to build/doc/html.
      + Add build/doc/text for the text-only documentation
  * setup.py:
    - Only create build/data when building, not all the time
    - Remove build/mo and build/data on clean -a
  * debian/control:
    - Remove the Conflicts on python2.3-apt, python2.4-apt, as
      they are only needed for oldstable (sarge)
    - Build-Depend on python-sphinx (>= 0.5)
  * aptsources/distinfo.py:
    - Allow @ in mirror urls (Closes: #478171) (LP: #223097)
  * Merge Ben Finney's whitespace changes (Closes: #481563)
  * Merge Ben Finney's do not use has_key() (Closes: #481878)
  * Do not use deprecated form of raise statement (Closes: #494259)
  * Add support for PkgRecords.SHA256Hash (Closes: #456113)

  [ Michael Vogt ]
  * apt/package.py:
    - fix bug in candidateInstalledSize property
  * aptsources/distinfo.py:
    - fix too restrictive mirror url check
  * aptsources/distro.py:
    - only add nearest_server and server to the mirrors if
      they are defined

 -- Michael Vogt <mvo@debian.org>  Fri, 16 Jan 2009 11:28:17 +0100

python-apt (0.7.9~exp1) experimental; urgency=low

  * Merged python-apt consolidation branch by Sebastian
    Heinlein (many thanks)
  * apt/cache.py:
    - new method "isVirtualPackage()"
    - new method "getProvidingPackages()"
    - new method "getRequiredDownload()"
    - new method "additionalRequiredSpace()"
  * apt/debfile.py:
    - move a lot of the gdebi code into this file, this
      provides interfaces for querrying and installing
      .deb files and .dsc files
  * apt/package.py:
    - better description parsing
    - new method "installedFiles()"
    - new method "getChangelog()"
  * apt/gtk/widgets.py:
    - new gobject GOpProgress
    - new gobject GFetchProgress
    - new gobject GInstallProgress
    - new gobject GDpkgInstallProgress
    - new widget GtkAptProgress
  * doc/examples/gui-inst.py:
    - updated to use the new widgets
  * debian/control:
    - add suggests for python-gtk2 and python-vte
  * setup.py:
    - build html/ help of the apt and aptsources modules
      into /usr/share/doc/python-apt/html
  * apt/__init__.py:
    - remove the future warning

 -- Michael Vogt <mvo@debian.org>  Mon, 15 Dec 2008 14:29:47 +0100

python-apt (0.7.8ubuntu1) jaunty; urgency=low

  * Merged python-apt consolidation branch by Sebastian
    Heinlein (many thanks)
  * apt/cache.py:
    - new method "isVirtualPackage()" 
    - new method "getProvidingPackages()"
    - new method "getRequiredDownload()"
    - new method "additionalRequiredSpace()"
  * apt/debfile.py:
    - move a lot of the gdebi code into this file, this
      provides interfaces for querrying and installing
      .deb files and .dsc files
  * apt/package.py:
    - better description parsing 
    - new method "installedFiles()"
    - new method "getChangelog()"
  * apt/gtk/widgets.py:
    - new gobject GOpProgress
    - new gobject GFetchProgress
    - new gobject GInstallProgress
    - new gobject GDpkgInstallProgress
    - new widget GtkAptProgress
  * doc/examples/gui-inst.py: 
    - updated to use the new widgets
  * debian/control:
    - add suggests for python-gtk2 and python-vte
  * setup.py:
    - build html/ help of the apt and aptsources modules
      into /usr/share/doc/python-apt/html

 -- Michael Vogt <mvo@debian.org>  Mon, 15 Dec 2008 14:29:47 +0100

python-apt (0.7.8) unstable; urgency=low

  [ Michael Vogt ]
  * python/cache.cc:
    - fix crash if Ver.PriorityType() returns NULL
    - fix GetCandidateVer() reporting incorrect versions after
      SetCandidateVer() was used. Thanks to Julian Andres Klode for
      the test-case (LP: #237372)
  * python/apt_instmodule.cc:
    - do not change working dir in debExtractArchive() (LP: #184093)
  * apt/cache.py:
    - support "in" in apt.Cache() (LP: #251587)
  * apt/package.py:
    - do not return None in sourcePackageName (LP: #123062)
  * python/progress.cc:
    - when pulse() does not return a boolean assume "true"
      (thanks to Martin Pitt for telling me about the problem)
  * python/apt_pkgmodule.cc:
    - add "SelState{Unknown,Install,Hold,DeInstall,Purge}" constants
  * aptsources/__init__.py, aptsources/distinfo.py:
    - run apt_pkg.init() when aptsources gets imported and not
      the distinfo function
    - fix detection of cdrom sources and add test for it
  * python/metaindex.cc
    - fix crash when incorrect attribute is given
  * data/templates/Ubuntu.info.in:
    - updated
  * aptsources/distro.py:
    - add parameter to get_distro() to make unit testing easier
  * tests/test_aptsources_ports.py:
    - add test for arch specific handling (when sub arch is on
      a different mirror than "main" arches)

  [ Julian Andres Klode ]
  * python/acquire.cc (GetPkgAcqFile): Support DestDir and DestFilename.

 -- Michael Vogt <mvo@debian.org>  Mon, 24 Nov 2008 10:24:30 +0200

python-apt (0.7.8~ubuntu2) jaunty; urgency=low

  [ Michael Vogt ]
  * data/templates/Ubuntu.info.in:
    - updated to fix ports.ubuntu.com for powerpc and lpia
      (LP: #220890)
  * aptsources/distro.py:
    - add parameter to get_distro() to make unit testing easier
  * tests/test_aptsources_ports.py:
    - add test for arch specific handling (when sub arch is on
      a different mirror than "main" arches)

  [ Julian Andres Klode ]
  * python/acquire.cc (GetPkgAcqFile): Support DestDir and DestFilename.

 -- Michael Vogt <michael.vogt@ubuntu.com>  Mon, 10 Nov 2008 11:35:03 +0100
  
python-apt (0.7.8~ubuntu1) jaunty; urgency=low

  * python/apt_pkgmodule.cc:
    - add "SelState{Unknown,Install,Hold,DeInstall,Purge}" constants
  * python/metaindex.cc
    - fix crash when incorrect attribute is given
  * data/templates/Ubuntu.info.in:
    - updated for jaunty

 -- Michael Vogt <michael.vogt@ubuntu.com>  Mon, 03 Nov 2008 11:46:54 +0100

python-apt (0.7.7.1+nmu1) unstable; urgency=medium

  * Non-maintainer upload.
  * data/templates/Debian.info.in: Set the BaseURI to security.debian.org for
    lenny/updates, etch/updates and sarge/updates. (Closes: #503237)

 -- Jonny Lamb <jonny@debian.org>  Fri, 24 Oct 2008 12:44:33 +0100

python-apt (0.7.7.1ubuntu4) intrepid; urgency=low

  * apt/package.py:
    - do not return None in sourcePackageName (LP: #123062)
  * python/progress.cc:
    - when pulse() does not return a boolean assume "true"
      (thanks to Martin Pitt for telling me about the problem)
  * aptsources/__init__.py, aptsources/distinfo.py:
    - run apt_pkg.init() when aptsources gets imported and not
      the distinfo function
    - fix detection of cdrom sources and add test for it
 
 -- Michael Vogt <michael.vogt@ubuntu.com>  Thu, 18 Sep 2008 14:42:46 +0200

python-apt (0.7.7.1ubuntu3) intrepid; urgency=low

  * Rebuild against current apt on hppa.

 -- Colin Watson <cjwatson@ubuntu.com>  Mon, 01 Sep 2008 11:37:58 +0100

python-apt (0.7.7.1ubuntu2) intrepid; urgency=low

  * python/cache.cc:
    - fix GetCandidateVer() reporting incorrect versions after
      SetCandidateVer() was used. Thanks to Julian Andres Klode for
      the test-case (LP: #237372)
  * python/apt_instmodule.cc:
    - do not change working dir in debExtractArchive() (LP: #184093)
  * apt/cache.py:
    - support "in" in apt.Cache() (LP: #251587)

 -- Michael Vogt <michael.vogt@ubuntu.com>  Tue, 05 Aug 2008 11:35:32 +0200

python-apt (0.7.7.1ubuntu1) intrepid; urgency=low

  * python/cache.cc:
    - fix crash if Ver.PriorityType() returns NULL  (LP: #253255)

 -- Michael Vogt <michael.vogt@ubuntu.com>  Wed, 30 Jul 2008 10:26:53 +0200

python-apt (0.7.7.1) unstable; urgency=low

  * data/templates/Debian.info.in:
    - add 'lenny' template info (closes: #476364)
  * aptsources/distinfo.py:
    - fix template matching for arch specific code (LP: #244093)

 -- Michael Vogt <mvo@debian.org>  Fri, 25 Jul 2008 18:13:53 +0200

python-apt (0.7.7ubuntu2) intrepid; urgency=low

  * python/metaindex.cc
    - fix crash when incorrect attribute is given
  * data/templates/Ubuntu.info.in:
    - updated
  * aptsources/distro.py:
    - add parameter to get_distro() to make unit testing easier
  * tests/test_aptsources_ports.py:
    - add test for arch specific handling (when sub arch is on
      a different mirror than "main" arches)

  [ Julian Andres Klode ]
  * python/acquire.cc (GetPkgAcqFile): Support DestDir and DestFilename.

 -- Michael Vogt <mvo@debian.org>  Mon, 24 Nov 2008 10:24:30 +0200

python-apt (0.7.7ubuntu1) intrepid; urgency=low

  * merged from debian-sid

 -- Michael Vogt <michael.vogt@ubuntu.com>  Tue, 22 Jul 2008 15:58:37 +0200

python-apt (0.7.7) unstable; urgency=low

  [ Emanuele Rocca ]
  * data/templates/Debian.info.in:
    - s/MatchUri/MatchURI/. Thanks, Gustavo Noronha Silva (closes: #487673)
  * python/cache.cc:
    - Throw an exception rather than segfaulting when GetCache() is called
      before InitSystem() (closes: #369147)
  * doc/examples/config.py:
    - Fix config.py --help (closes: #257007)

  [ Michael Vogt ]
  * python/apt_pkgmodule.cc:
    - fix bug in hashsum calculation when the original string
      contains \0 charackters (thanks to Celso Providelo and
      Ryan Hass for the test-case) LP: #243630
  * tests/test_hashsums.py:
    - add tests for the hashsum code
  * apt/package.py:
    - add "isAutoRemovable()" method
  * python/pkgsrcrecords.cc:
    - add "Record" attribute to the PkgSrcRecord to access the
      full source record
  * debian/rules:
    - remove the arch-build target, we have bzr-builddeb now

 -- Michael Vogt <mvo@debian.org>  Tue, 22 Jul 2008 10:16:03 +0200

python-apt (0.7.6ubuntu3) intrepid; urgency=low

  * apt/package.py:
    - add "isAutoRemovable()" method

 -- Michael Vogt <michael.vogt@ubuntu.com>  Mon, 14 Jul 2008 15:18:03 +0100

python-apt (0.7.6ubuntu2) intrepid; urgency=low

  * python/apt_pkgmodule.cc:
    - fix bug in hashsum calculation when the original string
      contains \0 charackters (thanks to Celso Providelo and 
      Ryan Hass for the test-case) LP: #243630
  * tests/test_hashsums.py:
    - add tests for the hashsum code

 -- Michael Vogt <mvo@debian.org>  Fri, 04 Jul 2008 19:53:28 +0200

python-apt (0.7.6ubuntu1) intrepid; urgency=low

  * merged with debian, remaining changes:
    - more up-to-date mirror list

 -- Michael Vogt <michael.vogt@ubuntu.com>  Fri, 04 Jul 2008 11:00:33 +0200

python-apt (0.7.6) unstable; urgency=low

  * apt/cache.py:
    - add "memonly" option to apt.Cache() to force python-apt to
      not touch the pkgcache.bin file (this works around a possible
      race condition in the pkgcache.bin handling)
  * data/templates/Ubuntu.info.in:
    - added ubuntu 'intrepid'
  * debian/README.source:
    - added (basic) documentation how to build python-apt
  * aptsources/distinfo.py:
    - support arch specific BaseURI, MatchURI and MirrosFile fields
      in the distinfo template
  * debian/control:
    - move bzr branch to bzr.debian.org and update Vcs-Bzr

 -- Michael Vogt <mvo@debian.org>  Wed, 18 Jun 2008 14:46:43 +0200

python-apt (0.7.5ubuntu2) intrepid; urgency=low

  * apt/cache.py:
    - add "memonly" option to apt.Cache() to force python-apt to
      not touch the pkgcache.bin file (this works around a possible
      race condition in the pkgcache.bin handling)

 -- Michael Vogt <michael.vogt@ubuntu.com>  Fri, 13 Jun 2008 12:14:34 +0200

python-apt (0.7.5ubuntu1) intrepid; urgency=low

  * merged from debian-sid

 -- Michael Vogt <michael.vogt@ubuntu.com>  Thu, 12 Jun 2008 12:32:00 +0200

python-apt (0.7.5) unstable; urgency=low

  * use the new ListUpdate() code
  * add example in doc/examples/update.py
  * python/pkgrecords.cc:
    - export the Homepage field
  * python/tar.cc:
    - fix .lzma extraction (thanks to bigjools)
  * python/sourcelist.cc:
    - support GetIndexes() GetAll argument to implement
      something like --print-uris
  * python/apt_pkgmodule.cc:
    - add InstState{Ok,ReInstReq,Hold,HoldReInstReq} constants
  * apt/cache.py:
    - add reqReinstallPkgs property that lists all packages in
      ReInstReq or HoldReInstReq

 -- Michael Vogt <mvo@debian.org>  Tue, 19 Feb 2008 21:06:36 +0100

python-apt (0.7.4ubuntu9) intrepid; urgency=low

  * aptsources/distinfo.py:
    - support arch specific BaseURI, MatchURI and MirrosFile fields
      in the distinfo template (LP: #220890)

 -- Michael Vogt <michael.vogt@ubuntu.com>  Wed, 28 May 2008 12:20:23 +0200

python-apt (0.7.4ubuntu8) intrepid; urgency=low

  * data/templates/Ubuntu.info.in:
    - added ubuntu 'intrepid'
  * debian/README.source: 
    - added (basic) documentation how to build python-apt

 -- Michael Vogt <michael.vogt@ubuntu.com>  Mon, 05 May 2008 10:40:58 +0200

python-apt (0.7.4ubuntu7) hardy; urgency=low

  * data/templates/Ubuntu.mirrors: 
    - updated mirrors list from launchpad (LP: #153284)
  * util/get_ubuntu_mirrors_from_lp.py:
    - rewritten to use +archivemirrors-rss and feedburner

 -- Michael Vogt <michael.vogt@ubuntu.com>  Mon, 07 Apr 2008 16:15:28 +0200

python-apt (0.7.4ubuntu6) hardy; urgency=low

  * rebuild due to python-central problems

 -- Michael Vogt <michael.vogt@ubuntu.com>  Tue, 19 Feb 2008 17:58:29 +0100

python-apt (0.7.4ubuntu5) hardy; urgency=low

  * python/sourcelist.cc:
    - support GetIndexes() GetAll argument to implement
      something like --print-uris
  * python/apt_pkgmodule.cc:
    - add InstState{Ok,ReInstReq,Hold,HoldReInstReq} constants
  * apt/cache.py:
    - add reqReinstallPkgs property that lists all packages in
      ReInstReq or HoldReInstReq

 -- Michael Vogt <michael.vogt@ubuntu.com>  Mon, 18 Feb 2008 16:55:51 +0100

python-apt (0.7.4ubuntu4) hardy; urgency=low

  * python/pkgrecords.cc:
    - export the Homepage field

 -- Michael Vogt <michael.vogt@ubuntu.com>  Mon, 11 Feb 2008 10:34:39 +0100

python-apt (0.7.4ubuntu3) hardy; urgency=low

  * python/tar.cc:
    - fix .lzma extraction (thanks to bigjools for reporting)

 -- Michael Vogt <michael.vogt@ubuntu.com>  Fri, 25 Jan 2008 09:57:31 +0000

python-apt (0.7.4ubuntu2) hardy; urgency=low

  * use the new apt ListUpdate() code
  * add example in doc/examples/update.py

 -- Michael Vogt <mvo@debian.org>  Tue, 19 Feb 2008 21:06:36 +0100

python-apt (0.7.4ubuntu1) hardy; urgency=low

  * merged from debian/unstable, remaining changes:
   - rebuild against latest apt
   - maintainer field changed

 -- Michael Vogt <michael.vogt@ubuntu.com>  Thu, 13 Dec 2007 15:00:22 +0100

python-apt (0.7.4) unstable; urgency=low

  * apt/debfile.py:
    - added wrapper around apt_inst.debExtract()
    - support dictionary like access
  * apt/package.py:
    - fix apt.package.Dependency.relation initialization
  * python/apt_instmodule.cc:
    - added arCheckMember()
    - fix typo
  * aptsources/distro.py:
    - throw NoDistroTemplateException if not distribution template
      can be found
  * python/string.cc:
    - fix overflow in SizeToStr()
  * python/metaindex.cc:
    - added support for the metaIndex objects
  * python/sourceslist.cc:
    - support new "List" attribute that returns the list of
      metaIndex source entries
  * python/depcache.cc:
    - be more threading friendly
  * python/tag.cc
    - support "None" as default in
      ParseSection(control).get(field, default), LP: #44470
  * python/progress.cc:
    - fix refcount problem in OpProgress
    - fix refcount problem in FetchProgress
    - fix refcount problem in CdromProgress
  * apt/README.apt:
    - fix typo (thanks to Thomas Schoepf, closes: #387787)
  * po/fr.po:
    - merge update, thanks to Christian Perrier (closes:  #435918)
  * data/templates/:
    - update templates

 -- Michael Vogt <mvo@debian.org>  Thu, 06 Dec 2007 15:35:46 +0100

python-apt (0.7.3.1ubuntu6) hardy; urgency=low

  * remove python-central pre-depends, this is no longer needed
    during upgrades now that we have "PYCENTRAL_NO_DPKG_QUERY"

 -- Michael Vogt <michael.vogt@ubuntu.com>  Wed, 21 Nov 2007 20:33:42 +0100

python-apt (0.7.3.1ubuntu5) hardy; urgency=low

  * add hardy to the ubuntu sources.list template

 -- Michael Vogt <michael.vogt@ubuntu.com>  Sat, 27 Oct 2007 15:03:18 -0400

python-apt (0.7.3.1ubuntu4) gutsy; urgency=low

  * pre-depend on gutsy version pycentral, this ensures that we get a 
    updated dpkg with triggers support before pycentral uses  
    /usr/bin/dpkg-querry (LP: #152827)

 -- Michael Vogt <michael.vogt@ubuntu.com>  Mon, 15 Oct 2007 11:24:12 +0200

python-apt (0.7.3.1ubuntu3) gutsy; urgency=low

  * data/templates/Ubuntu.mirrors:
    - update the static mirror list from LP (LP: #126148)

 -- Michael Vogt <michael.vogt@ubuntu.com>  Thu, 11 Oct 2007 00:13:00 +0200

python-apt (0.7.3.1ubuntu2) gutsy; urgency=low

  * apt/package.py:
    - fix apt.package.Dependency.relation initialization

 -- Michael Vogt <michael.vogt@ubuntu.com>  Mon, 01 Oct 2007 20:08:47 +0200

python-apt (0.7.3.1ubuntu1) gutsy; urgency=low

  * python/metaindex.cc:
    - added support for the metaIndex objects
  * python/sourceslist.cc:
    - support new "List" attribute that returns the list of
      metaIndex source entries
  * python/string.cc:
    - fix overflow in SizeToStr()

 -- Michael Vogt <michael.vogt@ubuntu.com>  Tue, 04 Sep 2007 16:36:11 +0200

python-apt (0.7.3.1) unstable; urgency=low

  * NMU
  * Fix version to not use CPU and OS since it's not available on APT
    anymore (closes: #435653, #435674)

 -- Otavio Salvador <otavio@debian.org>  Thu, 02 Aug 2007 18:45:25 -0300

python-apt (0.7.3ubuntu2) gutsy; urgency=low

  * rebuild against latest apt

 -- Michael Vogt <michael.vogt@ubuntu.com>  Fri, 03 Aug 2007 14:16:41 +0200

python-apt (0.7.3ubuntu1) gutsy; urgency=low

  * apt/debfile.py:
    - added wrapper around apt_inst.debExtract()
    - support dictionary like access
  * python/apt_instmodule.cc:
    - added arCheckMember()
  * build with latest python-distutils-extra (thanks
    to doko for notifiying about the problem)
  * aptsources/distro.py:
    - throw NoDistroTemplateException if not distribution template
      can be found

 -- Michael Vogt <michael.vogt@ubuntu.com>  Tue, 31 Jul 2007 13:40:04 +0200

python-apt (0.7.3) unstable; urgency=low

  * apt/package.py:
    - added Record class that can be accessed like a dictionary
      and return it in candidateRecord and installedRecord
      (thanks to Alexander Sack for discussing this with me)
  * doc/examples/records.py:
    - added example how to use the new Records class
  * apt/cache.py:
    - throw FetchCancelleException, FetchFailedException,
      LockFailedException exceptions when something goes wrong
  * aptsources/distro.py:
    - generalized some code, bringing it into the Distribution
      class, and wrote some missing methods for the DebianDistribution
      one (thanks to Gustavo Noronha Silva)
  * debian/control:
    - updated for python-distutils-extra (>= 1.9.0)
  * debian/python-apt.install:
    - fix i18n files
  * python/indexfile.cc:
    - increase str buffer in PackageIndexFileRepr

 -- Michael Vogt <michael.vogt@ubuntu.com>  Fri, 27 Jul 2007 16:57:28 +0200

python-apt (0.7.2ubuntu3) gutsy; urgency=low

  * Rebuild against libapt-pkg-libc6.6-6-4.4.

 -- Colin Watson <cjwatson@ubuntu.com>  Mon, 09 Jul 2007 16:36:46 +0100

python-apt (0.7.2ubuntu2) gutsy; urgency=low

  * python/package.py:
    - added Record class that can be accessed like a dictionary
      and return it in candidateRecord and installedRecord
      (thanks to Alexander Sack for discussing this with me)
  * doc/examples/records.py:
    - added example how to use the new Records class
  * python/cache.py:
    - throw FetchCancelleException, FetchFailedException, 
      LockFailedException exceptions when something goes wrong

 -- Michael Vogt <michael.vogt@ubuntu.com>  Thu, 28 Jun 2007 16:03:01 +0200

python-apt (0.7.2ubuntu1) gutsy; urgency=low

  * merged from debian/unstable
  * Remaining changes:
    - data/templates/Ubuntu.info: gutsy repository information
    - set Maintainer field to ubuntu

 -- Michael Vogt <michael.vogt@ubuntu.com>  Thu, 14 Jun 2007 12:08:49 +0200

python-apt (0.7.2) unstable; urgency=low

  * build against the new apt
  * support for new "aptsources" pythn module
    (thanks to Sebastian Heinlein)
  * merged support for translated package descriptions
  * merged support for automatic removal of unused dependencies

 -- Michael Vogt <mvo@debian.org>  Sun, 10 Jun 2007 20:13:38 +0200

python-apt (0.7.1) experimental; urgency=low

  * merged http://glatzor.de/bzr/python-apt/sebi:
    - this means that the new aptsources modules is available

 -- Michael Vogt <mvo@debian.org>  Mon, 14 May 2007 13:33:42 +0200

python-apt (0.7.0) experimental; urgency=low

  * support translated pacakge descriptions
  * support automatic dependency information

 -- Michael Vogt <mvo@debian.org>  Wed,  2 May 2007 18:41:53 +0200

python-apt (0.6.22) unstable; urgency=low

  * python/apt_pkgmodule.cc:
    - added pkgCache::State::PkgCurrentState enums
  * python/pkgrecords.cc:
    - added SourceVer

 -- Michael Vogt <mvo@debian.org>  Wed, 23 May 2007 09:44:03 +0200

python-apt (0.6.21ubuntu1) gutsy; urgency=low

  [Michael Vogt]
  * python/apt_pkgmodule.cc:
    - added pkgCache::State::PkgCurrentState enums
  * data/templates/Ubuntu.info.in:
    - updated for gusty
  [Sebastian Heinlein]
  * Fix the addition of of sources that are already enabled but not with
    all components - fix LP#98795
  * Handle changes of forced servers of child repositories in a more
    sane way - fix LP#85060

 -- Michael Vogt <michael.vogt@ubuntu.com>  Wed,  2 May 2007 14:27:54 +0200

python-apt (0.6.21) unstable; urgency=low

  * apt/cdrom.py:
    - better cdrom handling support
  * apt/package.py:
    - added candidateDependencies, installedDependencies
    - SizeToString supports PyLong too
    - support pkg.architecture
    - support candidateRecord, installedRecord
  * apt/cache.py:
    - fix rootdir
  * apt/cdrom.py:
    - fix bug in cdrom mountpoint handling

 -- Michael Vogt <mvo@debian.org>  Tue, 24 Apr 2007 21:24:28 +0200

python-apt (0.6.20ubuntu16) feisty; urgency=low

  * Fix the addition of of sources that are already enabled but not with
    all components - fix LP#98795

 -- Sebastian Heinlein <glatzor@ubuntu.com>  Wed,  4 Apr 2007 11:31:33 +0200

python-apt (0.6.20ubuntu15) unstable; urgency=low

  [ Sebastian Heinlein ]
  * Update the mirror lists from Launchpad
  * Only include http and ftp servers - LP#99060
  [Michael Vogt]
  * fix error in invalid unicode handler (LP#99753)

 -- Michael Vogt <michael.vogt@ubuntu.com>  Mon,  2 Apr 2007 14:25:31 +0200

python-apt (0.6.20ubuntu14) feisty; urgency=low

  [Michael Vogt]
  * aptsources/distro.py:
    - fix typo (LP#84009)
  * fix gettext import (LP#92764)
  * po/*.po:
    - make update-po
  [ Sebastian Heinlein ]
  * remove an oboslete function
  * fix the url comparision with trainling slashes - LP#95031

 -- Michael Vogt <michael.vogt@ubuntu.com>  Mon, 26 Mar 2007 18:47:22 +0200

python-apt (0.6.20ubuntu13) feisty; urgency=low

  * fix in the duplicated source checking (thanks to Sebastian Heinlein)
  * python/depache.cc:
    - properly support isAutoInstalled flag

 -- Michael Vogt <michael.vogt@ubuntu.com>  Wed, 14 Mar 2007 16:38:22 +0100

python-apt (0.6.20ubuntu12) feisty; urgency=low

  * apt/cdrom.py:
    - fix bug in cdrom __init__ code
  * debian/rules:
    - added "DH_PYCENTRAL=nomove"


 -- Michael Vogt <michael.vogt@ubuntu.com>  Wed,  7 Mar 2007 10:41:00 +0100

python-apt (0.6.20ubuntu11) feisty; urgency=low

  * apt/packages.py:
    - support candidateDependencies, installedDependencies
    - support pkg.architecture
    - support candidateRecord, installedRecord

 -- Michael Vogt <michael.vogt@ubuntu.com>  Tue,  6 Mar 2007 16:22:49 +0100

python-apt (0.6.20ubuntu10) feisty; urgency=low

  * debian/control:
    - added XS-Vcs-Bzr header to make finding the repo easier
  * apt/cache.py:
    - fix rootdir var

 -- Michael Vogt <michael.vogt@ubuntu.com>  Thu,  1 Mar 2007 14:36:33 +0100

python-apt (0.6.20ubuntu9) feisty; urgency=low

  * Re-add debian/python-apt.install (LP: #88134)
    - This seems to have gone missing between 0.6.20ubuntu6 and 0.6.20ubuntu8
    - This probably happened because it wasn't added to bzr

 -- Matt Zimmerman <mdz@ubuntu.com>  Mon, 26 Feb 2007 14:04:15 -0800

python-apt (0.6.20ubuntu8) feisty; urgency=low

  * fix FTBFS

 -- Michael Vogt <michael.vogt@ubuntu.com>  Mon, 26 Feb 2007 18:41:37 +0100

python-apt (0.6.20ubuntu7) feisty; urgency=low

  * aptsources/distro.py:
    - fix crash in add_source (LP#85806)
  * apt/package.py:
    - handle invalid unicode more gracefully (LP#86215)
  * rebuild against latest apt

 -- Michael Vogt <michael.vogt@ubuntu.com>  Mon, 26 Feb 2007 14:31:00 +0100

python-apt (0.6.20ubuntu6) feisty; urgency=low

  * Build the extension for the debug interpreter.
  * Set Ubuntu maintainer address.

 -- Matthias Klose <doko@ubuntu.com>  Sat, 17 Feb 2007 02:10:37 +0100

python-apt (0.6.20ubuntu5) feisty; urgency=low

  * be more robust in has_repository (LP#84897)

 -- Michael Vogt <michael.vogt@ubuntu.com>  Tue, 13 Feb 2007 17:49:55 +0100

python-apt (0.6.20ubuntu4) feisty; urgency=low

  * rebuild against latest libapt

 -- Michael Vogt <michael.vogt@ubuntu.com>  Tue,  6 Feb 2007 16:40:37 +0100

python-apt (0.6.20ubuntu3) feisty; urgency=low

  * fixes in the new 'aptsources' module 
    (thanks to Sebastian Heinlein)
  * apt/cdrom.py:
    - better cdrom handling support
  * python/string.cc:
    - SizeToString supports PyLong too 
  * apt/cache.py:
    - fix rootdir

 -- Michael Vogt <michael.vogt@ubuntu.com>  Mon,  5 Feb 2007 10:29:55 +0100

python-apt (0.6.20ubuntu2) feisty; urgency=low

  * python/depcache.cc:
    - MarkInstall() has new FromUser argument to support marking
      packages as automatically installed
  * merged the 'aptsources' module for sources.list handling 
    (thanks to Sebastian Heinlein)

 -- Michael Vogt <michael.vogt@ubuntu.com>  Fri,  2 Feb 2007 16:26:38 +0100

python-apt (0.6.20ubuntu1) feisty; urgency=low

  * merged from debian

 -- Michael Vogt <michael.vogt@ubuntu.com>  Tue, 19 Dec 2006 13:41:32 +0100

python-apt (0.6.20) unstable; urgency=low

  * python/generic.h:
    - fix incorrect use of PyMem_DEL(), use pyObject_DEL()
      instead. This fixes a nasty segfault with python2.5
      (lp: 63226)
  * python/pkgrecords.cc:
    - export SHA1Hash() as well
  * debian/rules: Remove dh_python call.
  * apt/progress.cc:
    - protect against not-parsable strings send from dpkg (lp: 68553)
  * python/pkgmanager.cc:
    - fix typo (closes: #382853)
  * debian/control:
    - tightend dependency (closes: #383478)
  * apt/progress.py:
    - use os._exit() in the child (lp: #53298)
    - use select() when checking for statusfd (lp: #53282)
  * acknoledge NMU (closes: #378048, #373512)
  * python/apt_pkgmodule.cc:
    - fix missing docstring (closes: #368907),
      Thanks to Josh Triplett
  * make it build against python2.5
  * python/progress.cc:
    - fix memleak (lp: #43096)

 -- Michael Vogt <mvo@debian.org>  Tue, 19 Dec 2006 13:32:11 +0100

python-apt (0.6.19ubuntu9.1) edgy-updates; urgency=low

  * protect against not-parsable strings send from dpkg (lp: 68553)

 -- Michael Vogt <michael.vogt@ubuntu.com>  Fri, 27 Oct 2006 10:41:44 +0200

python-apt (0.6.19ubuntu9) edgy; urgency=low

  * Reupload to restore dependency on python-central.
  * debian/rules: Remove dh_python call.

 -- Matthias Klose <doko@ubuntu.com>  Thu, 12 Oct 2006 14:26:46 +0200

python-apt (0.6.19ubuntu8) edgy; urgency=low

  * support pkgDepCache::ActionGroup()

 -- Michael Vogt <michael.vogt@ubuntu.com>  Fri,  6 Oct 2006 18:03:46 +0200

python-apt (0.6.19ubuntu7) edgy; urgency=low

  * python/generic.h:
    - fix incorrect use of PyMem_DEL(), use PyObject_DEL()
      instead. This fixes a nasty segfault with python2.5
      (lp: 63226)

 -- Michael Vogt <michael.vogt@ubuntu.com>  Wed,  4 Oct 2006 16:45:53 +0200

python-apt (0.6.19ubuntu6) edgy; urgency=low

  * python/progress.cc:
    - fix memleak (lp: #43096)

 -- Michael Vogt <michael.vogt@ubuntu.com>  Mon,  2 Oct 2006 18:33:44 +0200

python-apt (0.6.19ubuntu5) edgy; urgency=low

  * python/pkgmanager.cc:
    - fix typo (closes: #382853)
  * debian/control:
    - tightend dependency (closes: #383478)
  * apt/progress.py:
    - use os._exit() in the child (lp: #53298)
    - use select() when checking for statusfd (lp: #53282)
  * acknoledge NMU (closes: #378048, #373512)
  * python/apt_pkgmodule.cc:
    - fix missing docstring (closes: #368907), 
      Thanks to Josh Triplett
  * make it build against python2.5

 -- Michael Vogt <michael.vogt@ubuntu.com>  Mon, 18 Sep 2006 18:28:19 +0200

python-apt (0.6.19ubuntu4) edgy; urgency=low

  * Rebuild to add support for python2.5.

 -- Matthias Klose <doko@ubuntu.com>  Fri,  8 Sep 2006 13:32:47 +0000
  
python-apt (0.6.19ubuntu3) edgy; urgency=low

  * merged ddtp support

 -- Michael Vogt <michael.vogt@ubuntu.com>  Mon, 14 Aug 2006 16:25:51 +0200

python-apt (0.6.19ubuntu2) edgy; urgency=low

  * tightened build-deps on latest apt

 -- Michael Vogt <michael.vogt@ubuntu.com>  Thu,  3 Aug 2006 17:02:30 +0200

python-apt (0.6.19ubuntu1) edgy; urgency=low

  [ Michael Vogt ]
  * doc/examples/print_uris.py:
    - added a example to show how the indexfile.ArchiveURI() can be used
      with binary packages
  * python/apt_pkgmodule.cc:
    - export sha256 generation
  * added support for the pkgDepCache.IsGarbage() flag

  [ Otavio Salvador ]
  * apt/cache.py:
    - fix commit doc string to also cite the open related callbacks
    - allow change of rootdir for APT database loading
    - add dh_installexamples in package building Closes: #376014

 -- Michael Vogt <michael.vogt@ubuntu.com>  Thu, 27 Jul 2006 15:00:55 +0200

python-apt (0.6.19) unstable; urgency=low

  [ Michael Vogt ]
  * doc/examples/print_uris.py:
    - added a example to show how the indexfile.ArchiveURI() can be used
      with binary packages
  * python/apt_pkgmodule.cc:
    - export sha256 generation

  [ Otavio Salvador ]
  * apt/cache.py:
    - fix commit doc string to also cite the open related callbacks
    - allow change of rootdir for APT database loading
    - add dh_installexamples in package building Closes: #376014
  * python/depcache.cc:
    - "IsGarbage()" method added (to support auto-mark)

 -- Michael Vogt <mvo@debian.org>  Thu, 27 Jul 2006 00:42:20 +0200

python-apt (0.6.18-0.2) unstable; urgency=low

  * Non-maintainer upload.
  * Add ${shlibs:Depends} and ${misc:Depends} (Closes: #377615).

 -- Christoph Berg <myon@debian.org>  Tue, 18 Jul 2006 11:39:52 +0200

python-apt (0.6.18-0.1) unstable; urgency=high

  * Non-maintainer upload.
  * Call dh_pycentral and dh_python before dh_installdeb, to make sure
    the dh_pycentral snippets are put into the maintainer scripts; patch from
    Sam Morris. (Closes: #376416)

 -- Steinar H. Gunderson <sesse@debian.org>  Wed, 12 Jul 2006 23:26:50 +0200

python-apt (0.6.18) unstable; urgency=low

  * Non-maintainer upload.
  * Update for the new Python policy. Closes: #373512

 -- Raphael Hertzog <hertzog@debian.org>  Sat, 17 Jun 2006 15:09:28 +0200

python-apt (0.6.17) unstable; urgency=low

  * apt/progress.py:
    - initialize FetchProgress.eta with the correct type
    - strip the staus str before passing it to InstallProgress.statusChanged()
    - added InstallProgress.statusChange(pkg, percent, status)
    - make DumbInstallProgress a new-style class
      (thanks to kamion for the suggestions)
    - fix various pychecker warnings
  * apt/cache.py:
    - return useful values on Cache.update()
    - Release locks on failure (thanks to Colin Watson)
    - fix various pychecker warnings
  * apt/package.py:
    - fix various pychecker warnings
    - check if looupRecords succeeded
    - fix bug in the return statement of _downloadable()
  * python/srcrecords.cc:
    - add "Restart" method
    - don't run auto "Restart" before performing a Lookup
    - fix the initalization (no need to pass a PkgCacheType to the records)
    - added "Index" attribute
  * python/indexfile.cc:
    - added ArchiveURI() method

 -- Michael Vogt <mvo@debian.org>  Mon,  8 May 2006 22:34:58 +0200

python-apt (0.6.16.2ubuntu9) edgy; urgency=low

  * rebuild against the latest apt (with auto-mark support)
  * the full merge needs a newer python-support 

 -- Michael Vogt <michael.vogt@ubuntu.com>  Mon,  3 Jul 2006 21:33:40 +0200

python-apt (0.6.16.2ubuntu8) dapper; urgency=low

  * apt/package.py:
    - fix return value in {candidate,installed}Downloadable

 -- Michael Vogt <michael.vogt@ubuntu.com>  Wed, 17 May 2006 19:28:44 +0200

python-apt (0.6.16.2ubuntu7) dapper; urgency=low

  * apt/package.py:
    - check if _lookupRecord() succeeded when checking
      maintainer or description (fixes invalid descriptions under 
      rare circumstances in gnome-app-install)

 -- Michael Vogt <michael.vogt@ubuntu.com>  Wed, 17 May 2006 18:12:58 +0200

python-apt (0.6.16.2ubuntu6) dapper; urgency=low

  * debian/control:
    - Replaces: python-apt (<< 0.6.11), instead of Conflicts which is not
      correct here. (closes: #308586).
  * python/srcrecords.cc:
    - don't run auto "Restart" before performing a Lookup (but require
      explicit "Restart", fixes the docs/examples/sources.py example)
    - fix the initalization (no need to pass a PkgCacheType to the records)
  
 -- Michael Vogt <michael.vogt@ubuntu.com>  Mon,  8 May 2006 16:40:14 +0200

python-apt (0.6.16.2ubuntu5) dapper; urgency=low

  * apt/cache.py: Release locks on failure (thanks to Colin Watson)
    (closes: #35867)

 -- Michael Vogt <michael.vogt@ubuntu.com>  Tue, 21 Mar 2006 15:09:14 +0100

python-apt (0.6.16.2ubuntu4) dapper; urgency=low

  * apt/package.py: 
     - added Package.setDelete(purge) option

 -- Michael Vogt <michael.vogt@ubuntu.com>  Mon,  6 Mar 2006 18:59:33 +0000

python-apt (0.6.16.2ubuntu3) dapper; urgency=low

  * apt/package.py: undo some damager from pychecker

 -- Michael Vogt <michael.vogt@ubuntu.com>  Wed,  1 Mar 2006 15:34:23 +0100

python-apt (0.6.16.2ubuntu2) dapper; urgency=low

  * apt/progress.py: 
    - initialize FetchProgress.eta with the correct type
    - strip the staus str before passing it to InstallProgress.statusChanged()
  * apt/cache.py:
    - return useful values on Cache.update()
  * fix FTBFS

 -- Michael Vogt <michael.vogt@ubuntu.com>  Tue, 28 Feb 2006 14:07:06 +0100

python-apt (0.6.16.2ubuntu1) dapper; urgency=low

  * apt/progress.py: 
    - added InstallProgress.statusChange(pkg, percent, status) 
    - make DumbInstallProgress a new-style class 
      (thanks to kamion for the suggestions)
    - fix various pychecker warnings
  * apt/cache.py, apt/package.py: fix various pychecker warnings

 -- Michael Vogt <michael.vogt@ubuntu.com>  Tue, 28 Feb 2006 12:04:37 +0100

python-apt (0.6.16.2) unstable; urgency=low

  * Non-maintainer upload.
  * debian/control:
    + Replaces: python-apt (<< 0.6.11), instead of Conflicts which is not
      correct here. (closes: #308586).

 -- Pierre Habouzit <madcoder@debian.org>  Fri, 14 Apr 2006 19:30:51 +0200

python-apt (0.6.16.1) unstable; urgency=low

  * memleak fixed when pkgCache objects are deallocated
  * typos fixed (thanks to Gustavo Franco)
  * pkgRecords.Record added to get raw record data
  * python/cache.cc: "key" in pkgCache::VerIterator.DependsList[key] is
                     no longer locale specific but always english

 -- Michael Vogt <mvo@debian.org>  Wed, 22 Feb 2006 10:41:13 +0100

python-apt (0.6.16ubuntu2) dapper; urgency=low

  * Drop python2.3 package.

 -- Matthias Klose <doko@ubuntu.com>  Tue, 14 Feb 2006 15:27:26 +0000

python-apt (0.6.16ubuntu1) dapper; urgency=low

  * memleak fixed when pkgCache objects are deallocated

 -- Michael Vogt <michael.vogt@ubuntu.com>  Thu, 12 Jan 2006 00:08:05 +0100

python-apt (0.6.16) unstable; urgency=low

  * added GetPkgAcqFile to queue individual file downloads with the
    system (dosn't make use of the improved pkgAcqFile yet)
  * added SourceList.GetIndexes()
  * rewrote apt.cache.update() to use the improved aquire interface
  * apt/ API change: apt.Package.candidateOrigin returns a list of origins
    now instead of a single one
  * apt_pkg.Cdrom.Add() returns a boolean now, CdromProgress has totalSteps
  * added support for pkgIndexFile and added SourcesList.FindIndex()
  * added "trusted" to the Origin class

 -- Michael Vogt <michael.vogt@ubuntu.com>  Thu,  5 Jan 2006 00:56:36 +0100

python-apt (0.6.15) unstable; urgency=low

  * rewrote cache.Commit() and make it raise proper Exception if stuff
    goes wrong
  * fix a invalid return from cache.commit(), fail if a download failed
  * apt.Package.candidateOrigin returns a class now
  * added pkgAcquire, pkgPackageManager and a example (acquire.py)
  * tightend build-dependencies for new apt and the c++ transition

 -- Michael Vogt <mvo@debian.org>  Mon, 28 Nov 2005 23:48:37 +0100

python-apt (0.6.14) unstable; urgency=low

  * doc/examples/build-deps.py:
    - fixed/improved (thanks to Martin Michlmayr, closes: #321507)
  * apt_pkg.Cache.Update() does no longer reopen the cache
    (this is the job of the caller now)
  * python/srcrecords.cc:
    - support for "srcrecords.Files" added
    - always run "Restart" before performing a Lookup
  * export locking via: GetLock(),PkgSystem{Lock,UnLock}
  * apt/cache.py:
    - added  __iter__ to make "for pkg in apt.Cache:" stuff possible

 -- Michael Vogt <mvo@debian.org>  Wed,  9 Nov 2005 04:52:08 +0100

python-apt (0.6.13) unstable; urgency=low

  * support for depcache added
  * support for the PkgProblemResolver added
  * support for PkgSrcRecord.BuildDepends added
  * support for cdrom handling (add, ident) added
  * support for progress reporting from operations added
    (e.g. OpProgress, FetchProgress, InstallProgress, CdromProgress)
  * added tests/ directory with various tests for the code
  * native apt/ python directory added that contains
    a more pythonic interface to apt_pkg
  * made the apt/ python code PEP08 conform
  * python exceptions return the apt error message now
    (thanks to Chris Halls for the patch)

 -- Michael Vogt <mvo@debian.org>  Fri,  5 Aug 2005 10:30:31 +0200

python-apt (0.6.12.2) unstable; urgency=low

   * rebuild against the latest apt (c++ transition)

 -- Michael Vogt <mvo@debian.org>  Mon, 1 Aug 2005 11:06:03 +0200

python-apt (0.6.12.1) unstable; urgency=low

   * rebuild against the latest apt

 -- Michael Vogt <mvo@debian.org>  Tue, 28 Jun 2005 18:29:57 +0200

python-apt (0.6.12ubuntu1) breezy; urgency=low

  * Greek0@gmx.net--2005-main/python-apt--debian--0.6:
    - python2.{3,4}-apt conflicts with python-apt (<< 0.6.11)
      (closes: #308586)
      (closes ubuntu: #11380)

 -- Michael Vogt <michael.vogt@ubuntu.com>  Thu, 12 May 2005 11:34:05 +0200

python-apt (0.6.12) breezy; urgency=low

  * added a tests/ directory
  * added tests/pkgsrcrecords.py that will check if the pkgsrcrecords
    interface does not segfault
  * new native python "apt" interface that hides the details of apt_pkg

 -- Michael Vogt <michael.vogt@ubuntu.com>  Fri,  6 May 2005 10:11:52 +0200

python-apt (0.6.11) experimental; urgency=low

  * fixed some reference count problems in the depcache and
    pkgsrcrecords code
  * DepCache.Init() is never called implicit now
  * merged with python-apt tree from Greek0@gmx.net--2005-main

 -- Michael Vogt <mvo@debian.org>  Fri,  6 May 2005 10:04:38 +0200

python-apt (0.5.36ubuntu2) hoary; urgency=low

  * return "None" in GetCandidateVer() if no Candidate is found

 -- Michael Vogt <michael.vogt@ubuntu.com>  Tue, 15 Mar 2005 12:30:06 +0100

python-apt (0.5.36ubuntu1) hoary; urgency=low

  * DepCache.ReadPinFile() added
  * Fixed a bug in DepCache.Upgrade()

 -- Michael Vogt <michael.vogt@ubuntu.com>  Wed,  2 Mar 2005 11:32:15 +0100

python-apt (0.5.36) hoary; urgency=low

  * Fix build-depends, somehow lost in merge

 -- Matt Zimmerman <mdz@ubuntu.com>  Sat, 26 Feb 2005 18:53:54 -0800

python-apt (0.5.35) hoary; urgency=low

  * Target hoary this time

 -- Matt Zimmerman <mdz@ubuntu.com>  Sat, 26 Feb 2005 15:57:21 -0800

python-apt (0.5.34) unstable; urgency=low

  * Restore Ubuntu changes
    - Build python 2.4 as default, add python2.3-apt
    - Typo fix (Ubuntu #4677)

 -- Matt Zimmerman <mdz@ubuntu.com>  Sat, 26 Feb 2005 15:53:30 -0800

python-apt (0.5.33) unstable; urgency=low

  * Merge michael.vogt@ubuntu.com--2005/python-apt--pkgDepCache--0
    - Basic depcache API (Ubuntu #6889)

 -- Matt Zimmerman <mdz@ubuntu.com>  Sat, 26 Feb 2005 15:37:48 -0800

python-apt (0.5.32) unstable; urgency=low

  * Update to work with apt 0.5.32 (bzip2 deb support)

 -- Matt Zimmerman <mdz@debian.org>  Sun, 12 Dec 2004 09:44:45 -0800

python-apt (0.5.10) unstable; urgency=low

  * Recompile with apt 0.5

 -- Matt Zimmerman <mdz@debian.org>  Fri, 26 Dec 2003 09:09:40 -0800

python-apt (0.5.9) unstable; urgency=low

  * Fix broken object initialization in sourcelist.cc and srcrecords.cc
    (Closes: #215792)

 -- Matt Zimmerman <mdz@debian.org>  Thu, 25 Dec 2003 12:12:04 -0800

python-apt (0.5.8) unstable; urgency=low

  * Adjust build-depends to build with python2.3.  No other changes.
  * This seems to break the new source package support, probably because
    the new source package support is buggy.

 -- Matt Zimmerman <mdz@debian.org>  Fri,  8 Aug 2003 09:01:12 -0400

python-apt (0.5.5.2) unstable; urgency=low

  * Add myself to Uploaders so that bugs don't get tagged as NMU-fixed anymore
  * Initial support for working with source packages (Closes: #199716)

 -- Matt Zimmerman <mdz@debian.org>  Tue, 22 Jul 2003 22:20:00 -0400

python-apt (0.5.5.1) unstable; urgency=low

  * DepIterator::GlobOr increments the iterator; don't increment it again.
    This caused every other dependency to be skipped (Closes: #195805)
  * Avoid a null pointer dereference when calling keys() on an empty
    configuration (Closes: #149380)

 -- Matt Zimmerman <mdz@debian.org>  Mon,  2 Jun 2003 23:18:53 -0400

python-apt (0.5.5) unstable; urgency=low

  * Rebuild with apt 0.5.5

 -- Matt Zimmerman <mdz@debian.org>  Tue,  6 May 2003 10:01:22 -0400

python-apt (0.5.4.9) unstable; urgency=low

  * Parse /var/lib/dpkg/status in examples/tagfile.py, so that it works
    out of the box (Closes: #175340)
  * Rebuild with apt 0.5.4.9 (libapt-pkg-libc6.3-5-3.3)

 -- Matt Zimmerman <mdz@debian.org>  Tue, 18 Feb 2003 16:42:24 -0500

python-apt (0.5.4.4) unstable; urgency=low

  * Fix for memory leak with TmpGetCache.
    Closes: #151489
  * Include additional examples from Moshe Zadka <m@moshez.org>
    Closes: #150091, #152048
  * Rebuild for python2.2, which is now the default version
    Closes: #158460
  * No CVS directories in source tarball
    Closes: #157773

 -- Matt Zimmerman <mdz@debian.org>  Tue, 27 Aug 2002 19:22:10 -0400

python-apt (0.5.4.3) unstable; urgency=low

  * #include <new> in python/generic.h so that we can build on ia64, which
    uses g++-2.96 (Closes: #137467)

 -- Matt Zimmerman <mdz@debian.org>  Sat,  9 Mar 2002 23:34:13 -0500

python-apt (0.5.4.2) unstable; urgency=high

  * Fix g++-3.0 compilation issues (Closes: #134020)

 -- Matt Zimmerman <mdz@debian.org>  Sun, 24 Feb 2002 00:20:22 -0500

python-apt (0.5.4.1) unstable; urgency=low

  * Add apt-utils to build-depends, since libapt-pkg-dev doesn't pull it
    in.  This should allow python-apt to be autobuilt more readily.

 -- Matt Zimmerman <mdz@debian.org>  Sat, 23 Feb 2002 19:01:15 -0500

python-apt (0.5.4) unstable; urgency=low

  * Initial release.
  * Initial packaging by Jason Gunthorpe, et al.

 -- Matt Zimmerman <mdz@debian.org>  Wed, 16 Jan 2002 01:37:56 -0500<|MERGE_RESOLUTION|>--- conflicted
+++ resolved
@@ -1,3 +1,10 @@
+python-apt (0.7.96.1ubuntu4) UNRELEASED; urgency=low
+
+  * apt/debfile.py:
+    - fix crash in DscFile handling and add regression test
+
+ -- Michael Vogt <michael.vogt@ubuntu.com>  Thu, 05 Aug 2010 13:28:58 +0200
+
 python-apt (0.7.96.1ubuntu3) maverick; urgency=low
 
   * rebuild against lastest libapt
@@ -23,17 +30,6 @@
       after them).
   * python/apt_pkgmodule.cc:
     - Bind pkgAcquire::Item::StatTransientNetworkError (Closes: #589010)
-<<<<<<< HEAD
-=======
-  * doc/library/apt_pkg.rst:
-    - Document Configuration.dump().
-  
-  [ Michael Vogt ]
-  * python/configuration.cc:
-    - add binding for the "dump()" method to configruation objects
-  * apt/debfile.py:
-    - fix crash in DscFile handling and add regression test
->>>>>>> ad19dcb4
 
   [ Michael Vogt ]
   * merge from debian-sid bzr branch, remaining changes:
