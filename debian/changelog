python-apt (0.7.96.1ubuntu11) maverick; urgency=low

  * Fix return type of DebSize() and UsrSize(), its long long,
    not float. Thanks to Sebastian Heinlein, LP: #642936

 -- Michael Vogt <michael.vogt@ubuntu.com>  Mon, 20 Sep 2010 10:43:47 +0200

python-apt (0.7.96.1ubuntu10) maverick; urgency=low

  * data/templates/Ubuntu.info.in:
    - add extras.ubuntu.com and archvie.canonical.com to the
      templates
  * aptsources/distinfo.py, aptsources/distro.py:
    - support non-official templates (like extras.ubuntu.com)
<<<<<<< HEAD
  * python/tag.cc:
    - accept "byte" type as well in TacSecNew (for py3)
=======
  * fix return type of DebSize() and UsrSize(), thanks to
    Sebastian Heinlein, LP: #642936
  * merge fix from Steven Chamberlain <steven@pyro.eu.org> for
    crash in unattended-upgrades, many many thanks (closes: #596408)
  * python/acquire-item.cc:
    - fix two more int -> long long change to follow the changes
      from libapt
>>>>>>> 9c9e4973

 -- Michael Vogt <michael.vogt@ubuntu.com>  Mon, 13 Sep 2010 11:28:24 +0200

python-apt (0.7.96.1ubuntu9) maverick; urgency=low

  [ Kiwinote ]
  * apt/debfile:
    - don't fail if we conflict with the pkgs we are reinstalling

  [ Michael Vogt ]
  * add "provides" property to the apt.Version objects
  * apt/debfile.py:
    - fix error when reading binary content and add regresion test
  * merged patch from Samuel Lidén Borell to fix crash if there utf8 
    in the control file (LP: #624290) and add test
  * apt/cache.py:
    - add "sources_list" parameter to cache.update() to force updating
      a single sources.list entry only
  * debian/control:
    - add missing build-depends on python-debian (needed to run the
      tests for apt.debfile.DebPackage()

 -- Michael Vogt <michael.vogt@ubuntu.com>  Tue, 07 Sep 2010 13:47:03 +0200

python-apt (0.7.96.1ubuntu8) maverick; urgency=low

  * debian/control:
    - add missing build-depends on python-debian (needed to run the
      tests for apt.debfile.DebPackage()

 -- Michael Vogt <michael.vogt@ubuntu.com>  Fri, 03 Sep 2010 18:33:50 +0200

python-apt (0.7.96.1ubuntu7) maverick; urgency=low

  * cherry pick debfile fix from lp:~mvo/python-apt/mvo (402..405):
    * apt/debfile.py:
      - fix error when reading binary content and add regresion test

 -- Michael Vogt <michael.vogt@ubuntu.com>  Thu, 02 Sep 2010 10:53:46 +0200

python-apt (0.7.96.1ubuntu6) maverick; urgency=low

  * apt/debfile.py:
    - add missing init for _installed_conflicts (LP: #618597)

 -- Michael Vogt <michael.vogt@ubuntu.com>  Fri, 27 Aug 2010 11:18:13 +0200

python-apt (0.7.96.1ubuntu5) maverick; urgency=low

  * python/acquire.cc:
    - return long long when calling TotalNeeded(), FetchNeeded() and 
      PartialPresent() from pkgAcquire(). This follows the change
      in libapt.

 -- Michael Vogt <michael.vogt@ubuntu.com>  Tue, 10 Aug 2010 11:08:14 +0200

python-apt (0.7.96.1ubuntu4) maverick; urgency=low

  * apt/debfile.py:
    - fix crash in DscFile handling and add regression test

 -- Michael Vogt <michael.vogt@ubuntu.com>  Thu, 05 Aug 2010 23:36:53 +0200

python-apt (0.7.96.1ubuntu3) maverick; urgency=low

  * rebuild against lastest libapt

 -- Michael Vogt <michael.vogt@ubuntu.com>  Thu, 29 Jul 2010 12:23:27 +0200

python-apt (0.7.96.1ubuntu2) maverick; urgency=low

  [ Michael Vogt ]
  * python/configuration.cc:
    - add binding for the "dump()" method to configruation objects

 -- Michael Vogt <michael.vogt@ubuntu.com>  Thu, 29 Jul 2010 09:31:10 +0200

python-apt (0.7.96.1ubuntu1) maverick; urgency=low

  [ Julian Andres Klode ]
  * python/tag.cc:
    - Support gzip compression for control files (Closes: #383617),
      requires APT (>> 0.7.26~exp10) to work.
  * doc/conf.py:
    - Correctly handle non-digit characters in version (ignore everything
      after them).
  * python/apt_pkgmodule.cc:
    - Bind pkgAcquire::Item::StatTransientNetworkError (Closes: #589010)

  [ Michael Vogt ]
  * merge from debian-sid bzr branch, remaining changes:
    - do not build for python2.5
  
 -- Michael Vogt <michael.vogt@ubuntu.com>  Wed, 28 Jul 2010 10:54:25 +0200

python-apt (0.7.96.1) unstable; urgency=low

  * tests/test_debfile.py:
   - properly setup fixture data to make debfile test pass 
     (closes: #588796)

 -- Michael Vogt <mvo@debian.org>  Mon, 12 Jul 2010 14:14:51 +0200

python-apt (0.7.96) unstable; urgency=low

  [ Michael Vogt ]
  * data/templates/gNewSense.info.in,
    data/templates/gNewSense.mirrors:
    - add gNewSense template and mirrors, thanks to Karl Goetz
  * data/templates/Ubuntu.info.in, 
    data/templates/Ubuntu.mirrors:
    - updated for Ubuntu maverick
  * doc/source/conf.py:
    - do not fail on non-digits in the version number
  * utils/get_debian_mirrors.py:
    - ignore mirrors without a county
  * apt/cache.py:
    - add new "dpkg_journal_dirty" property that can be used to
      detect a interrupted dpkg (the famous 
     "E: dpkg was interrupted, you must manually run 'dpkg --configure -a'")
  * merged lp:~kiwinote/python-apt/merge-gdebi-changes, this port the
    DebPackage class fixes from gdebi into python-apt so that gdebi can
    use the class from python-apt directly
  * apt/debfile.py:
    - check if the debfiles provides are in conflict with the systems
      packages
    - fix py3 compatibility
  * tests/test_debs/*.deb, tests/test_debfile.py:
    - add automatic test based on the test debs from gdebi
  * python/progress.cc:
    - deal with missing return value from the acquire progress in pulse()

  [ Martin Pitt ]
  * tests/test_apt_cache.py: Test accessing the record of all packages during
    iteration. This both ensures that it's well-formatted and structured, and
    also that accessing it does not take an inordinate amount of time. This
    exposes a severe performance problem when using gzip compressed package
    indexes.
  * apt/cache.py: When iterating over the cache, do so sorted by package name.
    With this we read the the package lists linearly if we need to access the
    package records, instead of having to do thousands of random seeks; the
    latter is disastrous if we use compressed package indexes, and slower than
    necessary for uncompressed indexes.

  [ Julian Andres Klode ]
  * Re-enable Python 3 support for latest python-default changes (hack).

 -- Michael Vogt <mvo@debian.org>  Mon, 12 Jul 2010 08:58:42 +0200

python-apt (0.7.95ubuntu2) maverick; urgency=low

  * apt/utils.py:
    - fix end date calculation for releases in june

 -- Michael Vogt <michael.vogt@ubuntu.com>  Thu, 10 Jun 2010 11:50:21 +0200

python-apt (0.7.95ubuntu1) maverick; urgency=low

  * merge from debian bzr, remaining changes:
    - different mirror list
  * revert commit 346 (this re-enable the deprecation warnings)
  * data/templates/gNewSense.info.in,
    data/templates/gNewSense.mirrors:
    - add gNewSense template and mirrors, thanks to Karl Goetz
  * doc/source/conf.py:
    - do not fail for non digit version numbers like 0.7.95ubuntu1

 -- Michael Vogt <michael.vogt@ubuntu.com>  Tue, 01 Jun 2010 17:36:56 +0200

python-apt (0.7.95) unstable; urgency=low

  [ Julian Andres Klode ]
  * apt/cache.py:
    - Make Cache.get_changes() much (~35x) faster (Closes: #578074).
    - Make Cache.req_reinstall_pkgs much faster as well.
    - Make Cache.get_providing_packages() about 1000 times faster.
    - Use has_versions and has_provides from apt_pkg.Package where possible.
  * apt/package.py:
    - Decode using utf-8 in installed_files (LP: #407953).
    - Fix fetch_source() to work when source name = binary name (LP: #552400).
    - Merge a patch from Sebastian Heinlein to make get_changelog() only
      check sources where source version >= binary version (Closes: #581831).
    - Add Version.source_version and enhance Sebastian's patch to make use
      of it, in order to find the best changelog for the package.
  * python:
    - Return bool instead of int to Python where possible, looks better.
    - Document every class, function, property.
  * python/cache.cc:
    - Check that 2nd argument to Cache.update() really is a SourceList object.
    - Fix PackageFile.not_automatic to use NotAutomatic instead of NotSource.
    - Add Package.has_versions to see which packages have at least one version,
      and Package.has_provides for provides.
    - Add rich compare methods to the Version object.
  * python/generic.cc:
    - Fix a memory leak when using old attribute names.
    - Map ArchiveURI property to archive_uri
  * python/progress.cc:
    - Do not pass arguments to InstallProgress.wait_child().
  * doc:
    - Update the long documentation.
  * debian/control:
    - Change priority to standard, keep -doc and -dev on optional.
  * utils/migrate-0.8.py:
    - Open files in universal newline support and pass filename to ast.parse.
    - Add has_key to the list of deprecated functions.
    - Don't abort if parsing failed.
    - do not require files to end in .py if they are passed on the command
      line or if they contain python somewhere in the shebang line.

  [ Michael Vogt ]
  * apt/cache.py:
    - make cache open silent by default (use apt.progress.base.OpProgress)
  * tests/data/aptsources_ports/sources.list:
    - fix ports test-data
  * tests/test_apt_cache.py:
    - add simple test for basic cache/dependency iteration

 -- Julian Andres Klode <jak@debian.org>  Wed, 19 May 2010 15:43:09 +0200

python-apt (0.7.94.2ubuntu7) maverick; urgency=low

  * data/templates/Ubuntu.info.in:
    - add maverick

 -- Colin Watson <cjwatson@ubuntu.com>  Sun, 09 May 2010 13:17:03 +0200

python-apt (0.7.94.2ubuntu6) lucid; urgency=low

  Cherry pick fix from the debian branch:
  
  [ Julian Andres Klode ]
  * python/cache.cc:
    - Fix PackageFile.not_automatic to use NotAutomatic instead of NotSource.

 -- Michael Vogt <michael.vogt@ubuntu.com>  Wed, 14 Apr 2010 17:45:11 +0200

python-apt (0.7.94.2ubuntu5) lucid; urgency=low

  [ Julian Andres Klode ]
  * apt/package.py:
    - Decode using utf-8 in installed_files (LP: #407953).
    - Fix fetch_source() to work when source name = binary name (LP: #552400).
  * python/cache.cc:
    - Check that 2nd argument to Cache.update() really is a SourceList object.
  * python/generic.cc:
    - Map ArchiveURI property to archive_uri
  * utils/migrate-0.8.py:
    - Open files in universal newline support and pass filename to ast.parse.
    - Add has_key to the list of deprecated functions.
    - Don't abort if parsing failed.
    - do not require files to end in .py if they are passed on the command
      line or if they contain python somewhere in the shebang line.

 -- Michael Vogt <michael.vogt@ubuntu.com>  Wed, 31 Mar 2010 22:11:38 +0200

python-apt (0.7.94.2ubuntu4) lucid; urgency=low

  * If PYTHON_APT_DEPRECATION_WARNINGS is unset, also disable the
    deprecation warnings in apt_pkg directly; and don't just
    disable any deprecation warning in apt/__init__.py (LP: #548623)

 -- Julian Andres Klode <juliank@ubuntu.com>  Mon, 29 Mar 2010 13:18:20 +0200

python-apt (0.7.94.2ubuntu3) lucid; urgency=low

  * python/indexfile.cc:
    - add missing 0.7 compat indexfile.ArchiveURI method 
      (LP: #545848)
  
 -- Michael Vogt <michael.vogt@ubuntu.com>  Thu, 25 Mar 2010 10:44:31 +0100

python-apt (0.7.94.2ubuntu2) lucid; urgency=low

  * debian/control:
    - build against "XS-Python-Versions: all" to ensure we only
      build/test against supported python versions (fixes FTBFS)

 -- Michael Vogt <michael.vogt@ubuntu.com>  Tue, 23 Mar 2010 21:24:46 +0100

python-apt (0.7.94.2ubuntu1) lucid; urgency=low

  Updated to the 0.7.9x series (FFe LP: #531518), this
  brings us python3 support and a more PEP08 conform
  API
  
  [ Julian Andres Klode ]
  * python/generic.cc:
    - Fix a memory leak when using old attribute names.
  * debian/control:
    - Change priority to standard, keep -doc and -dev on optional.

  [ Michael Vogt ]
  * apt/cache.py:
    - make cache open silent by default (use apt.progress.base.OpProgress)
  * tests/data/aptsources_ports/sources.list:
    - fix ports test-data
  * debian/control
    - build against XS-Python-Versions: 2.6, 3.1
  * tests/test_apt_cache.py:
    - add simple test for basic cache/dependency iteration
  * apt/__init__.py:
    - only show deprecation warnings if PYTHON_APT_DEPRECATION_WARNINGS
      is set in the environment. While we do want to have the new API its
      not feasible to port all apps in the lucid timeframe. Once lucid
      is released we turn the warnings on by default again
  
 -- Michael Vogt <michael.vogt@ubuntu.com>  Tue, 23 Mar 2010 20:01:22 +0100

python-apt (0.7.94.2) unstable; urgency=low

  * Revert 0.7.93.3 and just set APT::Architecture to i386 for
    test_aptsources; fixes FTBFS on powerpc.

 -- Julian Andres Klode <jak@debian.org>  Fri, 12 Mar 2010 19:22:57 +0100

python-apt (0.7.94.1) unstable; urgency=low

  * Pass --exclude=migrate-0.8.py to dh_pycentral; in order to not depend
    on python2.6; but recommend python2.6.
  * Use dh_link instead of ln for python-apt-doc (Closes: #573523).
  * Pass --link-doc=python-apt to dh_installdocs.
  * Install examples to python-apt-doc instead of python-apt.
  * tests/test_all.py: Write information header to stderr, not stdout.
  * Build documentation only when needed (when building python-apt-doc).

 -- Julian Andres Klode <jak@debian.org>  Fri, 12 Mar 2010 14:36:48 +0100

python-apt (0.7.94) unstable; urgency=low

  * Move documentation into python-apt-doc (Closes: #572617)
  * Build documentation only once on the default Python version.
  * python/acquire-item.cc:
    - Add AcquireItem.partialsize member.
  * python/apt_pkgmodule.cc:
    - Treat '>>' and '>', '<<' and '<' as identical in check_dep (LP: #535667).
  * python/generic.cc:
    - Map UntranslatedDepType to dep_type_untranslated.
  * python/tag.cc:
    - Hack the TagFile iterator to not use shared storage (Closes: #572596):
      Scan once, duplicate the section data, and scan again.
  * apt/package.py:
    - Create a string class BaseDependency.__dstr which makes '>' equal to
      '>>' and '<' equal to '<<' (compatibility).
    - Use the binary package version in Version.fetch_source() if the
      source version is not specified (i.e. in the normal case).
    - Always return unicode strings in Package.get_changelog (Closes: #572998).
  * apt/progress/text.py:
    - Drop InstallProgress, it's useless to keep this alias around.
  * apt/progress/old.py:
    - Let the new method call the old one; e.g. status_update() now calls
      self.statusUpdate(). This improves compatibility for sub classes.
  * Merge with Ubuntu:
    - util/get_ubuntu_mirrors_from_lp.py:
      + rewritten to use +archivemirrors-rss and feedburner
    - pre-build.sh: update ubuntu mirrors on bzr-buildpackage (and also do this
      for Debian mirrors)
    - add break for packagekit-backend-apt (<= 0.4.8-0ubuntu4)
  * tests:
    - test_deps: Add tests for apt_pkg.CheckDep, apt_pkg.check_dep,
      apt_pkg.parse_depends and apt_pkg.parse_src_depends.
  * tests/data/aptsources/sources.list.testDistribution:
    - change one mirror which is not on the mirror list anymore.
  * utils/get_debian_mirrors.py:
    - Parse Mirrors.masterlist instead of the HTML web page.
  * utils/get_ubuntu_mirrors_from_lp.py:
    - Sort the mirror list of each country.

 -- Julian Andres Klode <jak@debian.org>  Wed, 10 Mar 2010 16:10:27 +0100

python-apt (0.7.93.3) unstable; urgency=low

  * data/templates/Ubuntu.info.in:
    - Use generic MirrorsFile key instead of per-architecture ones in
      order to fix FTBFS on !amd64 !i386 (Closes: #571752)

 -- Julian Andres Klode <jak@debian.org>  Sat, 27 Feb 2010 23:26:45 +0100

python-apt (0.7.93.2) unstable; urgency=low

  [ Julian Andres Klode ]
  * Fix some places where the old API was still used:
    - apt/utils.py: Completely ported, previous one was old-API from Ubuntu.
    - apt/cache.py: Use the new progress classes instead of the old ones.
    - apt/package.py: Various smaller issues fixed, probably caused by merge.
  * utils/migrate-0.8.py:
    - Improve C++ parsing and add apt.progress.old to the modules, reduces
      false positives.
    - Ship the list of deprecated things in the apt_pkg and apt_inst modules
      inside the script itself, so we don't have to parse the source code
      anymore.
  * python:
    - Handle deprecated attributes and methods in the tp_gettattro slot, this
      allows us to easily warn if a deprecated function is used.
  * python/tagfile.cc:
    - Implement the iterator protocol in TagFile.
  * python/cache.cc:
    - Implement Cache.__len__() and Cache.__contains__() (Closes: #571443).
  * data/templates/Debian.info.in:
    - Replace the MatchURI with one that really matches something.
  * aptsources/distro.py:
    - Call lsb_release with -idrc instead of --all.
  * tests:
    - Fix aptsources tests to use local data files if available.
    - test_all.py: Use local modules instead of system ones if possible.
  * data/templates/*.in: Switch MirrorsFile to relative filenames.
    - setup.py: Copy the mirror lists to the build directory
    - aptsources/distinfo.py: Support relative filenames for MirrorsFile.
  * debian/rules:
    - Run tests during build time.
  * debian/python-apt.install:
    - Install utils/migrate-0.8.py to /usr/share/python-apt/.
  
  [ Michael Vogt ]
  * apt/cache.py:
    - call install_progress.startUpdate()/finishUpdate() to keep
      compatibility with older code
  * apt/progress/base.py:
    - restore "self.statusfd, self.writefd" type, provide additional
      self.status_stream and self.write_stream file like objects
  * python/progress.cc:
    - try to call compatibility functions first, then new functions

 -- Julian Andres Klode <jak@debian.org>  Sat, 27 Feb 2010 18:33:11 +0100

python-apt (0.7.93.1) unstable; urgency=low

  [ Julian Andres Klode ]
  * Fix reference counting for old progress classes (Closes: #566370).
  * apt/cache.py:
    - Fix Cache.update() to not raise errors on successful updates.
  * python/progress.cc:
    - Fix some threading issues (add some missing PyCbObj_BEGIN_ALLOW_THREADS)
  * python/acquire-item.cc:
    - Support items without an owner set.
  * python/tarfile.cc:
    - When extracting, only allocate a new buffer if the old one was too small.
    - Do not segfault if TarFile.go() is called without a member name.
    - Clone all pkgDirStream::Item's so apt_pkg.TarMember object can be used
      outside of the callback function passed to go().
    - If only one member is requested, extract just that one.
  * Drop the segfault prevention measures from the Acquire code, as they fail
    to work. A replacement will be added once destruction callbacks are added
    in APT.
  * Merge the CppOwnedPyObject C++ class into CppPyObject.
  * Remove inline functions from the C++ API, export them instead.
  * Localization
    - de.po: Update against new template
  * python/arfile.cc:
    - Handle the case where ararchive_new returns NULL in debfile_new.
  * apt/progress/base.py:
    - select.error objects do not have an errno attribute (Closes: #568005)
  * doc/client-example.cc: Update against the new API.
  * Fix typos of separated in multiple files (reported by lintian).
  * debian/control:
    - Make python-apt-dev depend on ${misc:Depends} and recommend python-dev.
    - Set Standards-Version to 3.8.4.

  [ Michael Vogt ]
  * apt/utils.py:
    - add some misc utils like get_release_filename_for_pkg()

 -- Julian Andres Klode <jak@debian.org>  Fri, 05 Feb 2010 17:45:39 +0100

python-apt (0.7.93) unstable; urgency=low

  [ Julian Andres Klode ]
  * Merge debian-sid and debian-experimental.
  * Add a tutorial on how to do things which are possible with apt-get,
    like apt-get --print-uris update (cf. #551164).
  * Build for Python 2.5, 2.6 and 3.1; 2.6 and 3.1 hit unstable on Jan 16.
    - Use DH_PYCENTRAL=nomove for now because include-links seems broken
  * Merge lp:~forest-bond/python-apt/cache-is-virtual-package-catch-key-error
    - Return False in Cache.is_virtual_package if the package does not exist.
  * Make all class-level constants have uppercase names.
  * Rewrite apt.progress.gtk2 documentation by hand and drop python-gtk2
    build-time dependency.
  * aptsources:
    - Make all classes subclasses of object.
    - distro.py: Support Python 3, decode lsb_release results using utf-8.
  * apt/progress/base.py:
    - Fix some parsing of dpkg status fd.
  * apt/progress/text.py:
    - Replace one print statement with a .write() call.
  * Rename apt_pkg.PackageIndexFile to apt_pkg.IndexFile.

  [ Colin Watson ]
  * apt/progress/__init__.py:
    - Fix InstallProgress.updateInterface() to cope with read() returning 0
      on non-blocking file descriptors (LP: #491027).
  
  [ Michael Vogt ]
  * apt/cache.py: 
    - improved docstring for the cache
    - add "enhances" property
  * data/templates/Ubuntu.info.in:
    - add lucid
  * python/cache.cc:
    - add UntranslatedDepType attribute to DependencyType
    - add DepTypeEnum that returns a value from 
      {DepDepends, DepPreDepends, ...}
  * python/apt_pkgmodule.cc:
    - add DepDpkgBreaks, DepEnhances constants
  * doc/source/apt_pkg/{cache.rst, index.rst}:
    - update documentation as well

 -- Julian Andres Klode <jak@debian.org>  Wed, 20 Jan 2010 17:06:20 +0100

python-apt (0.7.92) experimental; urgency=low

  * New features:
    - Provide a C++ API in the package python-apt-dev (Closes: #334923).
    - Add apt_pkg.HashString and apt_pkg.IndexRecords (Closes: #456141).
    - Add apt_pkg.Policy class (Closes: #382725).
    - Add apt_pkg.Hashes class.
    - Allow types providing __new__() to be subclassed.
    - Add apt_pkg.DepCache.mark_auto() and apt.Package.mark_auto() methods to
      mark a package as automatically installed.
    - Make AcquireFile a subclass of AcquireItem, thus inheriting attributes.
    - New progress handling in apt.progress.base and apt.progress.text. Still
      missing Qt4 progress handlers.
    - Classes in apt_inst (Closes: #536096)
      + You can now use apt_inst.DebFile.data to access the data.tar.* member
        regardless of its compression (LP: #44493)

  * Unification of dependency handling:
    - apt_pkg.parse_[src_]depends() now use CompType instead of CompTypeDeb
      (i.e. < instead of <<) to match the interface of Version.depends_list_str
    - apt_pkg.SourceRecords.build_depends matches exactly the interface of
      Version.depends_list_str just with different keys (e.g. Build-Depends).
      + Closes: #468123 - there is no need anymore for binding CompType or
        CompTypeDeb, because we don't return integer values for CompType
        anymore.

  * Bugfixes:
    - Delete pointers correctly, fixing memory leaks (LP: #370149).
    - Drop open() and close() in apt_pkg.Cache as they cause segfaults.
    - Raise ValueError in AcquireItem if the Acquire process is shut down
      instead of segfaulting.

  * Other stuff:
    - Merge releases 0.7.10.4 - 0.7.12.1 from unstable.
    - Merge Configuration,ConfigurationPtr,ConfigurationSub into one type.
    - Simplify the whole build process by using a single setup.py.
    - The documentation has been restructured and enhanced with tutorials.
    - Only recommend lsb-release instead of depending on it. Default to
      Debian unstable if lsb_release is not available.

 -- Julian Andres Klode <jak@debian.org>  Tue, 18 Aug 2009 16:42:56 +0200

python-apt (0.7.91) experimental; urgency=low

  [ Julian Andres Klode ]
  * Rename where needed according to PEP 8 conventions (Closes: #481061)
  * Where possible, derive apt.package.Record from collections.Mapping.
  * ActionGroups can be used as a context manager for the 'with' statement.
  * utils/migrate-0.8.py: Helper to check Python code for deprecated functions,
    attributes,etc. Has to be run from the python-apt source tree, but can be
    used for all Python code using python-apt.
  * debian/control: Only recommend libjs-jquery (Closes: #527543).

  [ Stefano Zacchiroli ]
  * debian/python-apt.doc-base: register the documentation with the
    doc-base system (Closes: #525134)

  [ Sebastian Heinlein ]
  * apt/package.py: Add Package.get_version() which returns a Version instance
    for the given version string or None (Closes: #523998)

 -- Julian Andres Klode <jak@debian.org>  Fri, 05 Jun 2009 19:36:45 +0200

python-apt (0.7.90) experimental; urgency=low

  * Introduce support for Python 3 (Closes: #523645)

  * Support the 'in' operator (e.g. "k in d") in Configuration{,Ptr,Sub}
    objects (e.g. apt_pkg.Config) and in TagSections (apt_pkg.ParseSection())
  * Replace support for file objects with a more generic support for any object
    providing a fileno() method and for file descriptors (integers).
  * Add support for the Breaks fields
  * Only create Package objects when they are requested, do not keep them in
    a dict. Saves 10MB for 25,000 packages on my machine.
  * apt/package.py: Allow to set the candidate of a package (Closes: #523997)
    - Support assignments to the 'candidate' property of Package objects.
    - Initial patch by Sebastian Heinlein

 -- Julian Andres Klode <jak@debian.org>  Wed, 15 Apr 2009 13:47:42 +0200

python-apt (0.7.13.4ubuntu5) lucid; urgency=low

  [ Michael Vogt ]
  * data/templates/Ubuntu.info.in:
    - make armel point to ports.ubuntu.com (LP: #531876)

  [ Emmet Hikory ]
  * data/templates/Ubuntu.info.in:
    - refactor to use ports by default for gutsy and newer releases
    - Set appropriate exceptions to defaults for warty-lucid

 -- Emmet Hikory <persia@ubuntu.com>  Fri, 05 Mar 2010 10:22:05 +0900

python-apt (0.7.13.4ubuntu4) lucid; urgency=low

  * Drop build dependency on python2.4.

 -- Matthias Klose <doko@ubuntu.com>  Mon, 01 Feb 2010 20:30:14 +0100

python-apt (0.7.13.4ubuntu3) lucid; urgency=low

  * apt/utils.py:
    - add some misc utils like get_release_filename_for_pkg()

 -- Michael Vogt <michael.vogt@ubuntu.com>  Fri, 22 Jan 2010 12:18:29 +0100

python-apt (0.7.13.4ubuntu2) lucid; urgency=low

  [ Michael Vogt ]
  * apt/cache.py: 
    - improved docstring for the cache
    - add "enhances" property
  * data/templates/Ubuntu.info.in:
    - add lucid
  * python/cache.cc:
    - add UntranslatedDepType attribute to DependencyType
    - add DepTypeEnum that returns a value from 
      {DepDepends, DepPreDepends, ...}
  * python/apt_pkgmodule.cc:
    - add DepDpkgBreaks, DepEnhances constants
  * doc/source/apt_pkg/{cache.rst, index.rst}:
    - update documentation as well

 -- Michael Vogt <michael.vogt@ubuntu.com>  Fri, 15 Jan 2010 15:06:10 +0100

python-apt (0.7.13.4ubuntu1) lucid; urgency=low

  [ Michael Vogt ]
  * merge from debian, remaining changes:
    - different mirror list
  
  [ Colin Watson ]
  * apt/progress/__init__.py:
    - Fix InstallProgress.updateInterface() to cope with read() returning 0
      on non-blocking file descriptors (LP: #491027).

 -- Michael Vogt <michael.vogt@ubuntu.com>  Wed, 02 Dec 2009 17:02:37 +0100

python-apt (0.7.13.4) unstable; urgency=low

  [ Michael Vogt ]
  * po/zh_CN.po:
    - updated, thanks to Feng Chao
  * python/progress.cc:
    - if the mediaChange() does not return anything or is not implemented
      send "false" to libapt

  [ Julian Andres Klode ]
  * apt/package.py: Fix dictionary access of VersionList, patch
    by Sebastian Heinlein (Closes: #554895).

 -- Julian Andres Klode <jak@debian.org>  Sun, 29 Nov 2009 20:26:31 +0100

python-apt (0.7.13.3) unstable; urgency=low

  [ Michael Vogt ]
  * apt/cache.py:
    - add actiongroup() method (backport from 0.7.92)
    - re-work the logic in commit() to fail if installArchives() returns
      a unexpected result
  * apt/progress/__init__.py:
    - catch exceptions in pm.DoInstall()

  [ Sebastian Heinlein ]
  * apt/package.py:
    - Export if a package is an essential one (Closes: #543428)

  [ Julian Andres Klode ]
  * python/depcache.cc:
    - Make ActionGroups context managers so apt.Cache.actiongroup() has
      the same behavior as in 0.7.92
  * apt/cache.py:
    - Add raiseOnError option to Cache.update() (Closes: #545474)
  * apt/package.py:
    - Use the source version instead of the binary version in fetch_source().
  * apt/progress/__init__.py:
    - Correctly ignore ECHILD by checking before EINTR (Closes: #546007)

 -- Julian Andres Klode <jak@debian.org>  Tue, 15 Sep 2009 15:18:45 +0200

python-apt (0.7.13.2ubuntu5) lucid; urgency=low

  * python/progress.cc:
    - if the mediaChange() does not return anything or is not implemented
      send "false" to libapt (LP: #462771)
  * data/templates/Ubuntu.info.in:
    - add lucid

 -- Michael Vogt <michael.vogt@ubuntu.com>  Thu, 05 Nov 2009 18:38:36 +0100

python-apt (0.7.13.2ubuntu4) karmic; urgency=low

  * No change rebuild to fix misbuilt binaries on armel.

 -- Loïc Minier <loic.minier@ubuntu.com>  Wed, 21 Oct 2009 14:52:36 +0200

python-apt (0.7.13.2ubuntu3) karmic; urgency=low

  * rebuild against latest libapt

 -- Michael Vogt <michael.vogt@ubuntu.com>  Fri, 25 Sep 2009 22:17:35 +0200

python-apt (0.7.13.2ubuntu2) karmic; urgency=low

  [ Michael Vogt ]
  * apt/cache.py:
    - re-work the logic in commit() to fail if installArchives() returns
      a unexpected result
  * apt/progress/__init__.py:
    - catch exceptions in pm.DoInstall()

  [ Sebastian Heinlein ]
  * apt/package.py:
    - Export if a package is an essential one (Closes: #543428)

 -- Michael Vogt <michael.vogt@ubuntu.com>  Fri, 04 Sep 2009 10:32:19 +0200

python-apt (0.7.13.2ubuntu1) karmic; urgency=low

  * merged from the debian-sid bzr branch

  [ Michael Vogt ]
  * apt/cache.py:
    - add actiongroup() method (backport from 0.7.92)

  [ Julian Andres Klode ]
  * python/depcache.cc:
    - Make ActionGroups context managers so apt.Cache.actiongroup() has
      the same behavior as in 0.7.92

 -- Michael Vogt <michael.vogt@ubuntu.com>  Mon, 24 Aug 2009 16:53:16 +0200

python-apt (0.7.13.2) unstable; urgency=low

  * apt/cache.py:
   - Convert argument to str in __getitem__() (Closes: #542965).

 -- Julian Andres Klode <jak@debian.org>  Sat, 22 Aug 2009 22:47:30 +0200

python-apt (0.7.13.1) unstable; urgency=low

  * apt/package.py:
   - Fix Version.get_dependencies() to not ignore the arguments.

 -- Julian Andres Klode <jak@debian.org>  Fri, 21 Aug 2009 16:59:08 +0200

python-apt (0.7.13.0) unstable; urgency=low

  [ Michael Vogt ]
  * apt/package.py:
    - add "recommends" property
  * apt/cache.py, python/cache.cc:
    - add optional pulseInterval option to "update()"

  [ Sebastian Heinlein ]
  * apt/cache.py:
   - Fix the (inst|keep|broken|del)_count attributes (Closes: #542773).

  [ Julian Andres Klode ]
  * apt/package.py:
   - Introduce Version.get_dependencies() which takes one or more types
     of dependencies and returns a list of Dependency objects.
   - Do not mark the package as manually installed on upgrade (Closes: #542699)
   - Add Package.is_now_broken and Package.is_inst_broken.
  * apt/cache.py:
   - Introduce ProblemResolver class (Closes: #542705)
  * python/pkgsrcrecords.cc:
   - Fix spelling error (begining should be beginning).
  * po:
   - Update template and the translations de.po, fr.po (Closes: #467120),
     ja.po (Closes: #454293).
  * debian/control:
   - Update Standards-Version to 3.8.3.
  * debian/rules:
   - Build with DH_PYCENTRAL=include-links instead of nomove.

 -- Julian Andres Klode <jak@debian.org>  Fri, 21 Aug 2009 16:22:34 +0200

python-apt (0.7.12.1ubuntu2) karmic; urgency=low

  * apt/package.py:
    - fix bug in BaseDependency initialization (LP: #416362)
  * debian/control:
    - add break for packagekit-backend-apt (<= 0.4.8-0ubuntu4)
      packagekit usees some internal API that changed

 -- Michael Vogt <michael.vogt@ubuntu.com>  Thu, 20 Aug 2009 14:23:40 +0200

python-apt (0.7.12.1ubuntu1) karmic; urgency=low

  [ Michael Vogt ]
  * apt/package.py:
    - add "recommends" property
  * debian/control:
    - change build-dep for libapt-pkg-dev to >= 0.7.21
  * merged with debian/unstable

  [ Loïc Minier ]
  * Revert addition of gcc and gcc_s to python-apt libs as the toolchain has
    been fixed; LP: #375334.

  [ Julian Andres Klode ]
  * apt/package.py:
   - Introduce Version.get_dependencies() which takes one or more types
     of dependencies and returns a list of Dependency objects.

 -- Michael Vogt <michael.vogt@ubuntu.com>  Wed, 19 Aug 2009 11:33:59 +0200

python-apt (0.7.12.1) unstable; urgency=low

  * apt/debfile.py:
    - Fix missing space in message (Closes: #539704)
  * apt/package.py:
    - Add missing argument to Version.__le__() and Version.__ge__()
  * debian/control:
    - Do not build-depend on python-gtk2 and python-vte on kfreebsd-*.
  * setup.py:
    - Always build documentation, even if python-gtk2 is not installed.

 -- Julian Andres Klode <jak@debian.org>  Mon, 03 Aug 2009 15:17:43 +0200

python-apt (0.7.12.0) unstable; urgency=low

  [ Julian Andres Klode ]
  * python/cache.cc:
    - Support Breaks, Enhances dependency types (Closes: #416247)
  * debian/control:
    - Only recommend libjs-jquery (Closes: #527543)
    - Build-depend on libapt-pkg-dev (>= 0.7.22~)
    - Update Standards-Version to 3.8.2
  * apt/cache.py:
    - Correctly handle rootdir on second and later invocations of
      open(), by calling InitSystem again. (LP: #320665).
    - Provide broken_count, delete_count, install_count, keep_count
      properties (Closes: #532338)
    - Only create Package objects when they are requested, do not keep them in
      a dict. Saves 10MB for 25,000 packages on my machine.
  * apt/package.py:
    - Allow to set the candidate of a package (Closes: #523997)
      + Support assignments to the 'candidate' property of Package objects.
      + Initial patch by Sebastian Heinlein
    - Make comparisons of Version object more robust.
    - Return VersionList objects in Package.versions, which are sequences
      and also provide features of mappings. (partial API BREAK)
      + Allows to get a specific version (Closes: #523998)
  * apt/progress/__init__.py:
    - Do not break out of InstallProgress.waitChild()'s loop just because it
      is hitting EINTR, but only on child exit or on ECHILD.
  * Use debhelper 7 instead of CDBS

  [ Stefano Zacchiroli ]
  * debian/python-apt.doc-base: register the documentation with the
    doc-base system (Closes: #525134)

  [ Sebastian Heinlein ]
  * apt/progress.py: Extract the package name from the status message
    (Closes: #532660)

 -- Julian Andres Klode <jak@debian.org>  Thu, 30 Jul 2009 14:08:30 +0200

python-apt (0.7.11.1) unstable; urgency=low

  [ Stephan Peijnik ]
  * apt/progress/__init__.py:
    - Exception handling fixes in InstallProgress class.

  [ Michael Vogt ]
  * python/tag.cc:
    - merge patch from John Wright that adds FindRaw method
      (closes: #538723)

 -- Michael Vogt <mvo@debian.org>  Wed, 29 Jul 2009 19:15:56 +0200

python-apt (0.7.11.0) unstable; urgency=low

  [ Julian Andres Klode ]
  * data/templates/Debian.info.in: Squeeze will be 6.0, not 5.1

  [ Stephan Peijnik ]
  * apt/progress/__init__.py:
    - add update_status_full() that takes file_size/partial_size as
      additional callback arguments
    - add pulse_items() that takes a addtional "items" tuple that
      gives the user full access to the individual items that are
      fetched
  * python/progress.cc:
    - low level code for update_status_full and pulse_items()
    - better threading support

  [ Michael Vogt ]
  * aptsources/distro.py:
    - fix indent error that causes incorrect sources.list additons
      (LP: #372224)
  * python/progress.cc:
    - fix crash in RunSimpleCallback()
  * apt/cache.py:
    - when the cache is run with a alternative rootdir, create
      required dirs/files automatically

 -- Michael Vogt <mvo@debian.org>  Mon, 20 Jul 2009 15:35:27 +0200

python-apt (0.7.10.4ubuntu1) karmic; urgency=low

  [ Michael Vogt ]
  * merged from debian/unstable
  * apt/cache.py:
    - when the cache is run with a alternative rootdir, create
      required dirs/files automatically
  * python/progress.cc:
    - fix crash in RunSimpleCallback()

  [ Loic Minier ]
  * Merge changes below from Michael Casadevall; note that these changes were
    concurrently uploaded in a different form in 0.7.10.3ubuntu2 which wasn't
    committed in bzr.

  [ Michael Casadevall ]
  * setup.py:
    - Added gcc and gcc_s to work around gcc-4.4 issue on ARM and libstdc++
    - This is a temporary workaround for Karmic Alpha 1. See bug #375334 
      for more details

  [ Loic Minier ]
  * Update mirror list from LP.
  * Unset https_proxy in pre-build.sh to workaround LP #94130.

 -- Michael Vogt <michael.vogt@ubuntu.com>  Mon, 15 Jun 2009 11:02:25 +0200

python-apt (0.7.10.4) unstable; urgency=low

  [ Michael Vogt ]
  * data/templates/Ubuntu.info.in:
    - updated for the new ubuntu karmic version
  * data/templates/Debian.info.in:
    - add squeeze

  [ Otavio Salvador ]
  * utils/get_debian_mirrors.py: updated to support current mirror page.
  * Update Debian mirrors. (Closes: #518071)

 -- Michael Vogt <mvo@debian.org>  Tue, 05 May 2009 12:03:27 +0200

python-apt (0.7.10.3ubuntu1) karmic; urgency=low

  * merged from debian, remaining changes:
    - updated mirrors
    - build python2.4
    - use DH_PYCENTRAL=include-links
    - use --install-layout=deb
    - pre-build.sh: update ubuntu mirrors on bzr-buildpackage
  
 -- Michael Vogt <mvo@debian.org>  Tue, 05 May 2009 12:03:27 +0200

python-apt (0.7.10.3) unstable; urgency=low

  * apt/package.py: Handle cases where no candidate is available, by returning
    None in the candidate property. (Closes: #523801)

 -- Julian Andres Klode <jak@debian.org>  Sun, 12 Apr 2009 19:50:26 +0200

python-apt (0.7.10.2) unstable; urgency=low

  * apt/package.py: Handle cases where no candidate is available and
    one of the deprecated properties (e.g. candidateVersion) is
    requested. (Closes: #523801)
  * setup.py, debian/rules: Support version in setup.py again by getting
    the value from the variable DEBVER (defined in debian/rules), falling
    back to None.

 -- Julian Andres Klode <jak@debian.org>  Sun, 12 Apr 2009 19:00:07 +0200

python-apt (0.7.10.1) unstable; urgency=low

  * Fix FTBFS with python-debian (>= 0.1.13) on Python 2.4 by not using it to
    get a version number in setup.py (Closes: #523473)
  * apt/package.py:
    - (Package.candidateRecord): Fix missing 'd' in 'record'
    - (DeprecatedProperty.__get__): Only warn when used on objects, this
      makes it easier to use e.g. pydoc,sphinx,pychecker.

 -- Julian Andres Klode <jak@debian.org>  Fri, 10 Apr 2009 17:51:07 +0200

python-apt (0.7.10) unstable; urgency=low

  * Build-Depend on python-debian, use it to get version number from changelog
  * Depend on libjs-jquery, and remove internal copy (Closes: #521532)
  * apt/package.py:
    - Introduce Version.{uri,uris,fetch_binary()}
  * debian/control:
    - Remove mdz from Uploaders (Closes: #521477), add myself.
    - Update Standards-Version to 3.8.1
    - Use ${binary:Version} instead of ${Source-Version}
    - Fix spelling error: python -> Python
  * debian/copyright: Switch to machine-interpretable copyright
  * Fix documentation building
    - doc/source/conf.py: Only include directories for current python version.
    - debian/control: Build-Depend on python-gtk2, python-vte.
    - setup.py: If pygtk can not be imported, do not build the documentation.
  * Breaks: debdelta (<< 0.28~) to avoid more problems due to the internal
    API changes from 0.7.9.

 -- Julian Andres Klode <jak@debian.org>  Wed, 01 Apr 2009 15:24:29 +0200

python-apt (0.7.9) unstable; urgency=low

  [ Julian Andres Klode ]
  * apt/gtk/widgets.py:
    - Handle older versions of python-gobject which do not ship glib
  * apt/package.py: Introduce the Version class
    - Deprecate Package.candidate*() and Package.installed*(), except for
      installedFiles.
    - Provide Version.get_source() (LP: #118788)
    - Provide Package.versions (Closes: #513236)
  * apt/progress/: New package, replaces apt.progress and apt.gtk
    - apt/progress/gtk2.py: Moved here from apt/gtk/widgets.py
    - apt/progress/__init__.py: Move here from apt/progress.py
  * doc/source/*: Improve the documentation
    - Document more attributes and functions of apt_pkg (they are all listed)

  [ Michael Vogt ]
  * aptsources/distro.py:
    - use iso_3166.xml instead of iso_3166.tab
    - fix incorrect indent
  * debian/control:
    - add Recommends to iso-codes (for iso_3166.xml)
  * apt/package.py:
    - make sure to set the defaulttimeout back to the
      original value (in getChangelog(), LP: #314212)
      Closes: #513315
  * apt/cache.py:
    - when setting a alternative rootdir, read the
      config from it as well
  * python/configuration.cc, python/apt_pkgmodule.cc:
    - add apt_pkg.ReadConfigDir()
  * python/cache.cc, tests/getcache_mem_corruption.py:
    - test if progress objects have the right methods
      and raise error if not (thanks to Emanuele Rocca)
      closes: #497049
  * apt/package.py:
    - avoid uneeded interal references in the Package objects
  * aptsources/sourceslist.py:
    - fix bug in invalid lines detection (LP: #324614)

 -- Michael Vogt <mvo@debian.org>  Thu, 19 Mar 2009 13:39:21 +0100

python-apt (0.7.9~exp2ubuntu11) karmic; urgency=low

  [ Matthias Klose ]
  * Build for python2.4 as well. LP: #354812.

  [ Michael vogt ]
  * setup.py:
    - only use sphinx for python2.5 or later
  * data/templates/Ubuntu.info.in:
    - updated for karmic

 -- Michael Vogt <michael.vogt@ubuntu.com>  Wed, 06 May 2009 14:28:56 +0200

python-apt (0.7.9~exp2ubuntu10) jaunty; urgency=low

  * .bzr-buildpackage/default.conf:
    - add pre-build hook to update the mirror list from LP

 -- Michael Vogt <michael.vogt@ubuntu.com>  Mon, 30 Mar 2009 17:22:38 +0200

python-apt (0.7.9~exp2ubuntu9) jaunty; urgency=low

  * aptsources/sourceslist.py:
    - fix bug in invalid lines detection (LP: #324614)

 -- Michael Vogt <michael.vogt@ubuntu.com>  Thu, 19 Mar 2009 14:09:50 +0100

bpython-apt (0.7.9~exp2ubuntu8) jaunty; urgency=low

  * Rebuild for python2.6.
  * Call dh_pycentral with "DH_PYCENTRAL=include-links".

 -- Matthias Klose <doko@ubuntu.com>  Sat, 21 Feb 2009 18:31:23 +0000

python-apt (0.7.9~exp2ubuntu7) jaunty; urgency=low

  * apt/package.py:
    - add "not_automatic" flag to the origin
  * debian/control:
    - rebuild against latest apt
  * apt/cache.py:
    - when setting a alternative rootdir, read the
      config from it as well (LP: #243550)
  * python/configuration.cc, python/apt_pkgmodule.cc:
    - add apt_pkg.ReadConfigDir()

 -- Michael Vogt <michael.vogt@ubuntu.com>  Mon, 09 Feb 2009 15:09:17 +0100

python-apt (0.7.9~exp2ubuntu5) jaunty; urgency=low

  * apt/cache.py:
    - revert the InitConfig change, has unintended side-effects

 -- Michael Vogt <michael.vogt@ubuntu.com>  Mon, 26 Jan 2009 12:13:46 +0100

python-apt (0.7.9~exp2ubuntu4) jaunty; urgency=low

  * apt/cache.py:
    - when running with the rootdir option, run
      InitConfig() again to ensure that the config
      from the rootdir is read, not from the host
      (lp: #243550)
  * apt/package.py:
    - make sure to set the defaulttimeout back to the
      original value (in getChangelog(), LP: #314212)

 -- Michael Vogt <michael.vogt@ubuntu.com>  Mon, 26 Jan 2009 08:45:00 +0100

python-apt (0.7.9~exp2ubuntu3) jaunty; urgency=low

  * apt/__init__.py:
    - use iso_3166.xml instead of iso_3166.tab
    - fix incorrect indent 
  * debian/control:
    - add Recommends to iso-codes (for iso_3166.xml)

 -- Michael Vogt <michael.vogt@ubuntu.com>  Thu, 22 Jan 2009 09:37:17 +0100

python-apt (0.7.9~exp2ubuntu2) jaunty; urgency=low

  * apt/__init__.py:
    - remove the future warning 
  * aptsources/distro.py:
    - fix indent breakage (LP: #319714)

 -- Michael Vogt <michael.vogt@ubuntu.com>  Wed, 21 Jan 2009 21:47:21 +0100

python-apt (0.7.9~exp2ubuntu1) jaunty; urgency=low

  * Merged from debian, lots of documentation updates
    and other fixes (thanks to Julian Andres Klode)

 -- Michael Vogt <michael.vogt@ubuntu.com>  Tue, 20 Jan 2009 15:32:54 +0100

python-apt (0.7.9~exp2) experimental; urgency=low

  [ Julian Andres Klode ]
  * apt/*.py:
    - Almost complete cleanup of the code
    - Remove inconsistent use of tabs and spaces (Closes: #505443)
    - Improved documentation
  * apt/debfile.py:
    - Drop get*() methods, as they are deprecated and were
      never in a stable release
    - Make DscSrcPackage working
  * apt/gtk/widgets.py:
    - Fix the code and document the signals
  * Introduce new documentation build with Sphinx
    - Contains style Guide (Closes: #481562)
    - debian/rules: Build the documentation here
    - setup.py: Remove pydoc building and add new docs.
    - debian/examples: Include examples from documentation
    - debian/python-apt.docs:
      + Change html/ to build/doc/html.
      + Add build/doc/text for the text-only documentation
  * setup.py:
    - Only create build/data when building, not all the time
    - Remove build/mo and build/data on clean -a
  * debian/control:
    - Remove the Conflicts on python2.3-apt, python2.4-apt, as
      they are only needed for oldstable (sarge)
    - Build-Depend on python-sphinx (>= 0.5)
  * aptsources/distinfo.py:
    - Allow @ in mirror urls (Closes: #478171) (LP: #223097)
  * Merge Ben Finney's whitespace changes (Closes: #481563)
  * Merge Ben Finney's do not use has_key() (Closes: #481878)
  * Do not use deprecated form of raise statement (Closes: #494259)
  * Add support for PkgRecords.SHA256Hash (Closes: #456113)

  [ Michael Vogt ]
  * apt/package.py:
    - fix bug in candidateInstalledSize property
  * aptsources/distinfo.py:
    - fix too restrictive mirror url check
  * aptsources/distro.py:
    - only add nearest_server and server to the mirrors if
      they are defined

 -- Michael Vogt <mvo@debian.org>  Fri, 16 Jan 2009 11:28:17 +0100

python-apt (0.7.9~exp1) experimental; urgency=low

  * Merged python-apt consolidation branch by Sebastian
    Heinlein (many thanks)
  * apt/cache.py:
    - new method "isVirtualPackage()"
    - new method "getProvidingPackages()"
    - new method "getRequiredDownload()"
    - new method "additionalRequiredSpace()"
  * apt/debfile.py:
    - move a lot of the gdebi code into this file, this
      provides interfaces for querrying and installing
      .deb files and .dsc files
  * apt/package.py:
    - better description parsing
    - new method "installedFiles()"
    - new method "getChangelog()"
  * apt/gtk/widgets.py:
    - new gobject GOpProgress
    - new gobject GFetchProgress
    - new gobject GInstallProgress
    - new gobject GDpkgInstallProgress
    - new widget GtkAptProgress
  * doc/examples/gui-inst.py:
    - updated to use the new widgets
  * debian/control:
    - add suggests for python-gtk2 and python-vte
  * setup.py:
    - build html/ help of the apt and aptsources modules
      into /usr/share/doc/python-apt/html
  * apt/__init__.py:
    - remove the future warning

 -- Michael Vogt <mvo@debian.org>  Mon, 15 Dec 2008 14:29:47 +0100

python-apt (0.7.8ubuntu1) jaunty; urgency=low

  * Merged python-apt consolidation branch by Sebastian
    Heinlein (many thanks)
  * apt/cache.py:
    - new method "isVirtualPackage()" 
    - new method "getProvidingPackages()"
    - new method "getRequiredDownload()"
    - new method "additionalRequiredSpace()"
  * apt/debfile.py:
    - move a lot of the gdebi code into this file, this
      provides interfaces for querrying and installing
      .deb files and .dsc files
  * apt/package.py:
    - better description parsing 
    - new method "installedFiles()"
    - new method "getChangelog()"
  * apt/gtk/widgets.py:
    - new gobject GOpProgress
    - new gobject GFetchProgress
    - new gobject GInstallProgress
    - new gobject GDpkgInstallProgress
    - new widget GtkAptProgress
  * doc/examples/gui-inst.py: 
    - updated to use the new widgets
  * debian/control:
    - add suggests for python-gtk2 and python-vte
  * setup.py:
    - build html/ help of the apt and aptsources modules
      into /usr/share/doc/python-apt/html

 -- Michael Vogt <mvo@debian.org>  Mon, 15 Dec 2008 14:29:47 +0100

python-apt (0.7.8) unstable; urgency=low

  [ Michael Vogt ]
  * python/cache.cc:
    - fix crash if Ver.PriorityType() returns NULL
    - fix GetCandidateVer() reporting incorrect versions after
      SetCandidateVer() was used. Thanks to Julian Andres Klode for
      the test-case (LP: #237372)
  * python/apt_instmodule.cc:
    - do not change working dir in debExtractArchive() (LP: #184093)
  * apt/cache.py:
    - support "in" in apt.Cache() (LP: #251587)
  * apt/package.py:
    - do not return None in sourcePackageName (LP: #123062)
  * python/progress.cc:
    - when pulse() does not return a boolean assume "true"
      (thanks to Martin Pitt for telling me about the problem)
  * python/apt_pkgmodule.cc:
    - add "SelState{Unknown,Install,Hold,DeInstall,Purge}" constants
  * aptsources/__init__.py, aptsources/distinfo.py:
    - run apt_pkg.init() when aptsources gets imported and not
      the distinfo function
    - fix detection of cdrom sources and add test for it
  * python/metaindex.cc
    - fix crash when incorrect attribute is given
  * data/templates/Ubuntu.info.in:
    - updated
  * aptsources/distro.py:
    - add parameter to get_distro() to make unit testing easier
  * tests/test_aptsources_ports.py:
    - add test for arch specific handling (when sub arch is on
      a different mirror than "main" arches)

  [ Julian Andres Klode ]
  * python/acquire.cc (GetPkgAcqFile): Support DestDir and DestFilename.

 -- Michael Vogt <mvo@debian.org>  Mon, 24 Nov 2008 10:24:30 +0200

python-apt (0.7.8~ubuntu2) jaunty; urgency=low

  [ Michael Vogt ]
  * data/templates/Ubuntu.info.in:
    - updated to fix ports.ubuntu.com for powerpc and lpia
      (LP: #220890)
  * aptsources/distro.py:
    - add parameter to get_distro() to make unit testing easier
  * tests/test_aptsources_ports.py:
    - add test for arch specific handling (when sub arch is on
      a different mirror than "main" arches)

  [ Julian Andres Klode ]
  * python/acquire.cc (GetPkgAcqFile): Support DestDir and DestFilename.

 -- Michael Vogt <michael.vogt@ubuntu.com>  Mon, 10 Nov 2008 11:35:03 +0100
  
python-apt (0.7.8~ubuntu1) jaunty; urgency=low

  * python/apt_pkgmodule.cc:
    - add "SelState{Unknown,Install,Hold,DeInstall,Purge}" constants
  * python/metaindex.cc
    - fix crash when incorrect attribute is given
  * data/templates/Ubuntu.info.in:
    - updated for jaunty

 -- Michael Vogt <michael.vogt@ubuntu.com>  Mon, 03 Nov 2008 11:46:54 +0100

python-apt (0.7.7.1+nmu1) unstable; urgency=medium

  * Non-maintainer upload.
  * data/templates/Debian.info.in: Set the BaseURI to security.debian.org for
    lenny/updates, etch/updates and sarge/updates. (Closes: #503237)

 -- Jonny Lamb <jonny@debian.org>  Fri, 24 Oct 2008 12:44:33 +0100

python-apt (0.7.7.1ubuntu4) intrepid; urgency=low

  * apt/package.py:
    - do not return None in sourcePackageName (LP: #123062)
  * python/progress.cc:
    - when pulse() does not return a boolean assume "true"
      (thanks to Martin Pitt for telling me about the problem)
  * aptsources/__init__.py, aptsources/distinfo.py:
    - run apt_pkg.init() when aptsources gets imported and not
      the distinfo function
    - fix detection of cdrom sources and add test for it
 
 -- Michael Vogt <michael.vogt@ubuntu.com>  Thu, 18 Sep 2008 14:42:46 +0200

python-apt (0.7.7.1ubuntu3) intrepid; urgency=low

  * Rebuild against current apt on hppa.

 -- Colin Watson <cjwatson@ubuntu.com>  Mon, 01 Sep 2008 11:37:58 +0100

python-apt (0.7.7.1ubuntu2) intrepid; urgency=low

  * python/cache.cc:
    - fix GetCandidateVer() reporting incorrect versions after
      SetCandidateVer() was used. Thanks to Julian Andres Klode for
      the test-case (LP: #237372)
  * python/apt_instmodule.cc:
    - do not change working dir in debExtractArchive() (LP: #184093)
  * apt/cache.py:
    - support "in" in apt.Cache() (LP: #251587)

 -- Michael Vogt <michael.vogt@ubuntu.com>  Tue, 05 Aug 2008 11:35:32 +0200

python-apt (0.7.7.1ubuntu1) intrepid; urgency=low

  * python/cache.cc:
    - fix crash if Ver.PriorityType() returns NULL  (LP: #253255)

 -- Michael Vogt <michael.vogt@ubuntu.com>  Wed, 30 Jul 2008 10:26:53 +0200

python-apt (0.7.7.1) unstable; urgency=low

  * data/templates/Debian.info.in:
    - add 'lenny' template info (closes: #476364)
  * aptsources/distinfo.py:
    - fix template matching for arch specific code (LP: #244093)

 -- Michael Vogt <mvo@debian.org>  Fri, 25 Jul 2008 18:13:53 +0200

python-apt (0.7.7ubuntu2) intrepid; urgency=low

  * python/metaindex.cc
    - fix crash when incorrect attribute is given
  * data/templates/Ubuntu.info.in:
    - updated
  * aptsources/distro.py:
    - add parameter to get_distro() to make unit testing easier
  * tests/test_aptsources_ports.py:
    - add test for arch specific handling (when sub arch is on
      a different mirror than "main" arches)

  [ Julian Andres Klode ]
  * python/acquire.cc (GetPkgAcqFile): Support DestDir and DestFilename.

 -- Michael Vogt <mvo@debian.org>  Mon, 24 Nov 2008 10:24:30 +0200

python-apt (0.7.7ubuntu1) intrepid; urgency=low

  * merged from debian-sid

 -- Michael Vogt <michael.vogt@ubuntu.com>  Tue, 22 Jul 2008 15:58:37 +0200

python-apt (0.7.7) unstable; urgency=low

  [ Emanuele Rocca ]
  * data/templates/Debian.info.in:
    - s/MatchUri/MatchURI/. Thanks, Gustavo Noronha Silva (closes: #487673)
  * python/cache.cc:
    - Throw an exception rather than segfaulting when GetCache() is called
      before InitSystem() (closes: #369147)
  * doc/examples/config.py:
    - Fix config.py --help (closes: #257007)

  [ Michael Vogt ]
  * python/apt_pkgmodule.cc:
    - fix bug in hashsum calculation when the original string
      contains \0 charackters (thanks to Celso Providelo and
      Ryan Hass for the test-case) LP: #243630
  * tests/test_hashsums.py:
    - add tests for the hashsum code
  * apt/package.py:
    - add "isAutoRemovable()" method
  * python/pkgsrcrecords.cc:
    - add "Record" attribute to the PkgSrcRecord to access the
      full source record
  * debian/rules:
    - remove the arch-build target, we have bzr-builddeb now

 -- Michael Vogt <mvo@debian.org>  Tue, 22 Jul 2008 10:16:03 +0200

python-apt (0.7.6ubuntu3) intrepid; urgency=low

  * apt/package.py:
    - add "isAutoRemovable()" method

 -- Michael Vogt <michael.vogt@ubuntu.com>  Mon, 14 Jul 2008 15:18:03 +0100

python-apt (0.7.6ubuntu2) intrepid; urgency=low

  * python/apt_pkgmodule.cc:
    - fix bug in hashsum calculation when the original string
      contains \0 charackters (thanks to Celso Providelo and 
      Ryan Hass for the test-case) LP: #243630
  * tests/test_hashsums.py:
    - add tests for the hashsum code

 -- Michael Vogt <mvo@debian.org>  Fri, 04 Jul 2008 19:53:28 +0200

python-apt (0.7.6ubuntu1) intrepid; urgency=low

  * merged with debian, remaining changes:
    - more up-to-date mirror list

 -- Michael Vogt <michael.vogt@ubuntu.com>  Fri, 04 Jul 2008 11:00:33 +0200

python-apt (0.7.6) unstable; urgency=low

  * apt/cache.py:
    - add "memonly" option to apt.Cache() to force python-apt to
      not touch the pkgcache.bin file (this works around a possible
      race condition in the pkgcache.bin handling)
  * data/templates/Ubuntu.info.in:
    - added ubuntu 'intrepid'
  * debian/README.source:
    - added (basic) documentation how to build python-apt
  * aptsources/distinfo.py:
    - support arch specific BaseURI, MatchURI and MirrosFile fields
      in the distinfo template
  * debian/control:
    - move bzr branch to bzr.debian.org and update Vcs-Bzr

 -- Michael Vogt <mvo@debian.org>  Wed, 18 Jun 2008 14:46:43 +0200

python-apt (0.7.5ubuntu2) intrepid; urgency=low

  * apt/cache.py:
    - add "memonly" option to apt.Cache() to force python-apt to
      not touch the pkgcache.bin file (this works around a possible
      race condition in the pkgcache.bin handling)

 -- Michael Vogt <michael.vogt@ubuntu.com>  Fri, 13 Jun 2008 12:14:34 +0200

python-apt (0.7.5ubuntu1) intrepid; urgency=low

  * merged from debian-sid

 -- Michael Vogt <michael.vogt@ubuntu.com>  Thu, 12 Jun 2008 12:32:00 +0200

python-apt (0.7.5) unstable; urgency=low

  * use the new ListUpdate() code
  * add example in doc/examples/update.py
  * python/pkgrecords.cc:
    - export the Homepage field
  * python/tar.cc:
    - fix .lzma extraction (thanks to bigjools)
  * python/sourcelist.cc:
    - support GetIndexes() GetAll argument to implement
      something like --print-uris
  * python/apt_pkgmodule.cc:
    - add InstState{Ok,ReInstReq,Hold,HoldReInstReq} constants
  * apt/cache.py:
    - add reqReinstallPkgs property that lists all packages in
      ReInstReq or HoldReInstReq

 -- Michael Vogt <mvo@debian.org>  Tue, 19 Feb 2008 21:06:36 +0100

python-apt (0.7.4ubuntu9) intrepid; urgency=low

  * aptsources/distinfo.py:
    - support arch specific BaseURI, MatchURI and MirrosFile fields
      in the distinfo template (LP: #220890)

 -- Michael Vogt <michael.vogt@ubuntu.com>  Wed, 28 May 2008 12:20:23 +0200

python-apt (0.7.4ubuntu8) intrepid; urgency=low

  * data/templates/Ubuntu.info.in:
    - added ubuntu 'intrepid'
  * debian/README.source: 
    - added (basic) documentation how to build python-apt

 -- Michael Vogt <michael.vogt@ubuntu.com>  Mon, 05 May 2008 10:40:58 +0200

python-apt (0.7.4ubuntu7) hardy; urgency=low

  * data/templates/Ubuntu.mirrors: 
    - updated mirrors list from launchpad (LP: #153284)
  * util/get_ubuntu_mirrors_from_lp.py:
    - rewritten to use +archivemirrors-rss and feedburner

 -- Michael Vogt <michael.vogt@ubuntu.com>  Mon, 07 Apr 2008 16:15:28 +0200

python-apt (0.7.4ubuntu6) hardy; urgency=low

  * rebuild due to python-central problems

 -- Michael Vogt <michael.vogt@ubuntu.com>  Tue, 19 Feb 2008 17:58:29 +0100

python-apt (0.7.4ubuntu5) hardy; urgency=low

  * python/sourcelist.cc:
    - support GetIndexes() GetAll argument to implement
      something like --print-uris
  * python/apt_pkgmodule.cc:
    - add InstState{Ok,ReInstReq,Hold,HoldReInstReq} constants
  * apt/cache.py:
    - add reqReinstallPkgs property that lists all packages in
      ReInstReq or HoldReInstReq

 -- Michael Vogt <michael.vogt@ubuntu.com>  Mon, 18 Feb 2008 16:55:51 +0100

python-apt (0.7.4ubuntu4) hardy; urgency=low

  * python/pkgrecords.cc:
    - export the Homepage field

 -- Michael Vogt <michael.vogt@ubuntu.com>  Mon, 11 Feb 2008 10:34:39 +0100

python-apt (0.7.4ubuntu3) hardy; urgency=low

  * python/tar.cc:
    - fix .lzma extraction (thanks to bigjools for reporting)

 -- Michael Vogt <michael.vogt@ubuntu.com>  Fri, 25 Jan 2008 09:57:31 +0000

python-apt (0.7.4ubuntu2) hardy; urgency=low

  * use the new apt ListUpdate() code
  * add example in doc/examples/update.py

 -- Michael Vogt <mvo@debian.org>  Tue, 19 Feb 2008 21:06:36 +0100

python-apt (0.7.4ubuntu1) hardy; urgency=low

  * merged from debian/unstable, remaining changes:
   - rebuild against latest apt
   - maintainer field changed

 -- Michael Vogt <michael.vogt@ubuntu.com>  Thu, 13 Dec 2007 15:00:22 +0100

python-apt (0.7.4) unstable; urgency=low

  * apt/debfile.py:
    - added wrapper around apt_inst.debExtract()
    - support dictionary like access
  * apt/package.py:
    - fix apt.package.Dependency.relation initialization
  * python/apt_instmodule.cc:
    - added arCheckMember()
    - fix typo
  * aptsources/distro.py:
    - throw NoDistroTemplateException if not distribution template
      can be found
  * python/string.cc:
    - fix overflow in SizeToStr()
  * python/metaindex.cc:
    - added support for the metaIndex objects
  * python/sourceslist.cc:
    - support new "List" attribute that returns the list of
      metaIndex source entries
  * python/depcache.cc:
    - be more threading friendly
  * python/tag.cc
    - support "None" as default in
      ParseSection(control).get(field, default), LP: #44470
  * python/progress.cc:
    - fix refcount problem in OpProgress
    - fix refcount problem in FetchProgress
    - fix refcount problem in CdromProgress
  * apt/README.apt:
    - fix typo (thanks to Thomas Schoepf, closes: #387787)
  * po/fr.po:
    - merge update, thanks to Christian Perrier (closes:  #435918)
  * data/templates/:
    - update templates

 -- Michael Vogt <mvo@debian.org>  Thu, 06 Dec 2007 15:35:46 +0100

python-apt (0.7.3.1ubuntu6) hardy; urgency=low

  * remove python-central pre-depends, this is no longer needed
    during upgrades now that we have "PYCENTRAL_NO_DPKG_QUERY"

 -- Michael Vogt <michael.vogt@ubuntu.com>  Wed, 21 Nov 2007 20:33:42 +0100

python-apt (0.7.3.1ubuntu5) hardy; urgency=low

  * add hardy to the ubuntu sources.list template

 -- Michael Vogt <michael.vogt@ubuntu.com>  Sat, 27 Oct 2007 15:03:18 -0400

python-apt (0.7.3.1ubuntu4) gutsy; urgency=low

  * pre-depend on gutsy version pycentral, this ensures that we get a 
    updated dpkg with triggers support before pycentral uses  
    /usr/bin/dpkg-querry (LP: #152827)

 -- Michael Vogt <michael.vogt@ubuntu.com>  Mon, 15 Oct 2007 11:24:12 +0200

python-apt (0.7.3.1ubuntu3) gutsy; urgency=low

  * data/templates/Ubuntu.mirrors:
    - update the static mirror list from LP (LP: #126148)

 -- Michael Vogt <michael.vogt@ubuntu.com>  Thu, 11 Oct 2007 00:13:00 +0200

python-apt (0.7.3.1ubuntu2) gutsy; urgency=low

  * apt/package.py:
    - fix apt.package.Dependency.relation initialization

 -- Michael Vogt <michael.vogt@ubuntu.com>  Mon, 01 Oct 2007 20:08:47 +0200

python-apt (0.7.3.1ubuntu1) gutsy; urgency=low

  * python/metaindex.cc:
    - added support for the metaIndex objects
  * python/sourceslist.cc:
    - support new "List" attribute that returns the list of
      metaIndex source entries
  * python/string.cc:
    - fix overflow in SizeToStr()

 -- Michael Vogt <michael.vogt@ubuntu.com>  Tue, 04 Sep 2007 16:36:11 +0200

python-apt (0.7.3.1) unstable; urgency=low

  * NMU
  * Fix version to not use CPU and OS since it's not available on APT
    anymore (closes: #435653, #435674)

 -- Otavio Salvador <otavio@debian.org>  Thu, 02 Aug 2007 18:45:25 -0300

python-apt (0.7.3ubuntu2) gutsy; urgency=low

  * rebuild against latest apt

 -- Michael Vogt <michael.vogt@ubuntu.com>  Fri, 03 Aug 2007 14:16:41 +0200

python-apt (0.7.3ubuntu1) gutsy; urgency=low

  * apt/debfile.py:
    - added wrapper around apt_inst.debExtract()
    - support dictionary like access
  * python/apt_instmodule.cc:
    - added arCheckMember()
  * build with latest python-distutils-extra (thanks
    to doko for notifiying about the problem)
  * aptsources/distro.py:
    - throw NoDistroTemplateException if not distribution template
      can be found

 -- Michael Vogt <michael.vogt@ubuntu.com>  Tue, 31 Jul 2007 13:40:04 +0200

python-apt (0.7.3) unstable; urgency=low

  * apt/package.py:
    - added Record class that can be accessed like a dictionary
      and return it in candidateRecord and installedRecord
      (thanks to Alexander Sack for discussing this with me)
  * doc/examples/records.py:
    - added example how to use the new Records class
  * apt/cache.py:
    - throw FetchCancelleException, FetchFailedException,
      LockFailedException exceptions when something goes wrong
  * aptsources/distro.py:
    - generalized some code, bringing it into the Distribution
      class, and wrote some missing methods for the DebianDistribution
      one (thanks to Gustavo Noronha Silva)
  * debian/control:
    - updated for python-distutils-extra (>= 1.9.0)
  * debian/python-apt.install:
    - fix i18n files
  * python/indexfile.cc:
    - increase str buffer in PackageIndexFileRepr

 -- Michael Vogt <michael.vogt@ubuntu.com>  Fri, 27 Jul 2007 16:57:28 +0200

python-apt (0.7.2ubuntu3) gutsy; urgency=low

  * Rebuild against libapt-pkg-libc6.6-6-4.4.

 -- Colin Watson <cjwatson@ubuntu.com>  Mon, 09 Jul 2007 16:36:46 +0100

python-apt (0.7.2ubuntu2) gutsy; urgency=low

  * python/package.py:
    - added Record class that can be accessed like a dictionary
      and return it in candidateRecord and installedRecord
      (thanks to Alexander Sack for discussing this with me)
  * doc/examples/records.py:
    - added example how to use the new Records class
  * python/cache.py:
    - throw FetchCancelleException, FetchFailedException, 
      LockFailedException exceptions when something goes wrong

 -- Michael Vogt <michael.vogt@ubuntu.com>  Thu, 28 Jun 2007 16:03:01 +0200

python-apt (0.7.2ubuntu1) gutsy; urgency=low

  * merged from debian/unstable
  * Remaining changes:
    - data/templates/Ubuntu.info: gutsy repository information
    - set Maintainer field to ubuntu

 -- Michael Vogt <michael.vogt@ubuntu.com>  Thu, 14 Jun 2007 12:08:49 +0200

python-apt (0.7.2) unstable; urgency=low

  * build against the new apt
  * support for new "aptsources" pythn module
    (thanks to Sebastian Heinlein)
  * merged support for translated package descriptions
  * merged support for automatic removal of unused dependencies

 -- Michael Vogt <mvo@debian.org>  Sun, 10 Jun 2007 20:13:38 +0200

python-apt (0.7.1) experimental; urgency=low

  * merged http://glatzor.de/bzr/python-apt/sebi:
    - this means that the new aptsources modules is available

 -- Michael Vogt <mvo@debian.org>  Mon, 14 May 2007 13:33:42 +0200

python-apt (0.7.0) experimental; urgency=low

  * support translated pacakge descriptions
  * support automatic dependency information

 -- Michael Vogt <mvo@debian.org>  Wed,  2 May 2007 18:41:53 +0200

python-apt (0.6.22) unstable; urgency=low

  * python/apt_pkgmodule.cc:
    - added pkgCache::State::PkgCurrentState enums
  * python/pkgrecords.cc:
    - added SourceVer

 -- Michael Vogt <mvo@debian.org>  Wed, 23 May 2007 09:44:03 +0200

python-apt (0.6.21ubuntu1) gutsy; urgency=low

  [Michael Vogt]
  * python/apt_pkgmodule.cc:
    - added pkgCache::State::PkgCurrentState enums
  * data/templates/Ubuntu.info.in:
    - updated for gusty
  [Sebastian Heinlein]
  * Fix the addition of of sources that are already enabled but not with
    all components - fix LP#98795
  * Handle changes of forced servers of child repositories in a more
    sane way - fix LP#85060

 -- Michael Vogt <michael.vogt@ubuntu.com>  Wed,  2 May 2007 14:27:54 +0200

python-apt (0.6.21) unstable; urgency=low

  * apt/cdrom.py:
    - better cdrom handling support
  * apt/package.py:
    - added candidateDependencies, installedDependencies
    - SizeToString supports PyLong too
    - support pkg.architecture
    - support candidateRecord, installedRecord
  * apt/cache.py:
    - fix rootdir
  * apt/cdrom.py:
    - fix bug in cdrom mountpoint handling

 -- Michael Vogt <mvo@debian.org>  Tue, 24 Apr 2007 21:24:28 +0200

python-apt (0.6.20ubuntu16) feisty; urgency=low

  * Fix the addition of of sources that are already enabled but not with
    all components - fix LP#98795

 -- Sebastian Heinlein <glatzor@ubuntu.com>  Wed,  4 Apr 2007 11:31:33 +0200

python-apt (0.6.20ubuntu15) unstable; urgency=low

  [ Sebastian Heinlein ]
  * Update the mirror lists from Launchpad
  * Only include http and ftp servers - LP#99060
  [Michael Vogt]
  * fix error in invalid unicode handler (LP#99753)

 -- Michael Vogt <michael.vogt@ubuntu.com>  Mon,  2 Apr 2007 14:25:31 +0200

python-apt (0.6.20ubuntu14) feisty; urgency=low

  [Michael Vogt]
  * aptsources/distro.py:
    - fix typo (LP#84009)
  * fix gettext import (LP#92764)
  * po/*.po:
    - make update-po
  [ Sebastian Heinlein ]
  * remove an oboslete function
  * fix the url comparision with trainling slashes - LP#95031

 -- Michael Vogt <michael.vogt@ubuntu.com>  Mon, 26 Mar 2007 18:47:22 +0200

python-apt (0.6.20ubuntu13) feisty; urgency=low

  * fix in the duplicated source checking (thanks to Sebastian Heinlein)
  * python/depache.cc:
    - properly support isAutoInstalled flag

 -- Michael Vogt <michael.vogt@ubuntu.com>  Wed, 14 Mar 2007 16:38:22 +0100

python-apt (0.6.20ubuntu12) feisty; urgency=low

  * apt/cdrom.py:
    - fix bug in cdrom __init__ code
  * debian/rules:
    - added "DH_PYCENTRAL=nomove"


 -- Michael Vogt <michael.vogt@ubuntu.com>  Wed,  7 Mar 2007 10:41:00 +0100

python-apt (0.6.20ubuntu11) feisty; urgency=low

  * apt/packages.py:
    - support candidateDependencies, installedDependencies
    - support pkg.architecture
    - support candidateRecord, installedRecord

 -- Michael Vogt <michael.vogt@ubuntu.com>  Tue,  6 Mar 2007 16:22:49 +0100

python-apt (0.6.20ubuntu10) feisty; urgency=low

  * debian/control:
    - added XS-Vcs-Bzr header to make finding the repo easier
  * apt/cache.py:
    - fix rootdir var

 -- Michael Vogt <michael.vogt@ubuntu.com>  Thu,  1 Mar 2007 14:36:33 +0100

python-apt (0.6.20ubuntu9) feisty; urgency=low

  * Re-add debian/python-apt.install (LP: #88134)
    - This seems to have gone missing between 0.6.20ubuntu6 and 0.6.20ubuntu8
    - This probably happened because it wasn't added to bzr

 -- Matt Zimmerman <mdz@ubuntu.com>  Mon, 26 Feb 2007 14:04:15 -0800

python-apt (0.6.20ubuntu8) feisty; urgency=low

  * fix FTBFS

 -- Michael Vogt <michael.vogt@ubuntu.com>  Mon, 26 Feb 2007 18:41:37 +0100

python-apt (0.6.20ubuntu7) feisty; urgency=low

  * aptsources/distro.py:
    - fix crash in add_source (LP#85806)
  * apt/package.py:
    - handle invalid unicode more gracefully (LP#86215)
  * rebuild against latest apt

 -- Michael Vogt <michael.vogt@ubuntu.com>  Mon, 26 Feb 2007 14:31:00 +0100

python-apt (0.6.20ubuntu6) feisty; urgency=low

  * Build the extension for the debug interpreter.
  * Set Ubuntu maintainer address.

 -- Matthias Klose <doko@ubuntu.com>  Sat, 17 Feb 2007 02:10:37 +0100

python-apt (0.6.20ubuntu5) feisty; urgency=low

  * be more robust in has_repository (LP#84897)

 -- Michael Vogt <michael.vogt@ubuntu.com>  Tue, 13 Feb 2007 17:49:55 +0100

python-apt (0.6.20ubuntu4) feisty; urgency=low

  * rebuild against latest libapt

 -- Michael Vogt <michael.vogt@ubuntu.com>  Tue,  6 Feb 2007 16:40:37 +0100

python-apt (0.6.20ubuntu3) feisty; urgency=low

  * fixes in the new 'aptsources' module 
    (thanks to Sebastian Heinlein)
  * apt/cdrom.py:
    - better cdrom handling support
  * python/string.cc:
    - SizeToString supports PyLong too 
  * apt/cache.py:
    - fix rootdir

 -- Michael Vogt <michael.vogt@ubuntu.com>  Mon,  5 Feb 2007 10:29:55 +0100

python-apt (0.6.20ubuntu2) feisty; urgency=low

  * python/depcache.cc:
    - MarkInstall() has new FromUser argument to support marking
      packages as automatically installed
  * merged the 'aptsources' module for sources.list handling 
    (thanks to Sebastian Heinlein)

 -- Michael Vogt <michael.vogt@ubuntu.com>  Fri,  2 Feb 2007 16:26:38 +0100

python-apt (0.6.20ubuntu1) feisty; urgency=low

  * merged from debian

 -- Michael Vogt <michael.vogt@ubuntu.com>  Tue, 19 Dec 2006 13:41:32 +0100

python-apt (0.6.20) unstable; urgency=low

  * python/generic.h:
    - fix incorrect use of PyMem_DEL(), use pyObject_DEL()
      instead. This fixes a nasty segfault with python2.5
      (lp: 63226)
  * python/pkgrecords.cc:
    - export SHA1Hash() as well
  * debian/rules: Remove dh_python call.
  * apt/progress.cc:
    - protect against not-parsable strings send from dpkg (lp: 68553)
  * python/pkgmanager.cc:
    - fix typo (closes: #382853)
  * debian/control:
    - tightend dependency (closes: #383478)
  * apt/progress.py:
    - use os._exit() in the child (lp: #53298)
    - use select() when checking for statusfd (lp: #53282)
  * acknoledge NMU (closes: #378048, #373512)
  * python/apt_pkgmodule.cc:
    - fix missing docstring (closes: #368907),
      Thanks to Josh Triplett
  * make it build against python2.5
  * python/progress.cc:
    - fix memleak (lp: #43096)

 -- Michael Vogt <mvo@debian.org>  Tue, 19 Dec 2006 13:32:11 +0100

python-apt (0.6.19ubuntu9.1) edgy-updates; urgency=low

  * protect against not-parsable strings send from dpkg (lp: 68553)

 -- Michael Vogt <michael.vogt@ubuntu.com>  Fri, 27 Oct 2006 10:41:44 +0200

python-apt (0.6.19ubuntu9) edgy; urgency=low

  * Reupload to restore dependency on python-central.
  * debian/rules: Remove dh_python call.

 -- Matthias Klose <doko@ubuntu.com>  Thu, 12 Oct 2006 14:26:46 +0200

python-apt (0.6.19ubuntu8) edgy; urgency=low

  * support pkgDepCache::ActionGroup()

 -- Michael Vogt <michael.vogt@ubuntu.com>  Fri,  6 Oct 2006 18:03:46 +0200

python-apt (0.6.19ubuntu7) edgy; urgency=low

  * python/generic.h:
    - fix incorrect use of PyMem_DEL(), use PyObject_DEL()
      instead. This fixes a nasty segfault with python2.5
      (lp: 63226)

 -- Michael Vogt <michael.vogt@ubuntu.com>  Wed,  4 Oct 2006 16:45:53 +0200

python-apt (0.6.19ubuntu6) edgy; urgency=low

  * python/progress.cc:
    - fix memleak (lp: #43096)

 -- Michael Vogt <michael.vogt@ubuntu.com>  Mon,  2 Oct 2006 18:33:44 +0200

python-apt (0.6.19ubuntu5) edgy; urgency=low

  * python/pkgmanager.cc:
    - fix typo (closes: #382853)
  * debian/control:
    - tightend dependency (closes: #383478)
  * apt/progress.py:
    - use os._exit() in the child (lp: #53298)
    - use select() when checking for statusfd (lp: #53282)
  * acknoledge NMU (closes: #378048, #373512)
  * python/apt_pkgmodule.cc:
    - fix missing docstring (closes: #368907), 
      Thanks to Josh Triplett
  * make it build against python2.5

 -- Michael Vogt <michael.vogt@ubuntu.com>  Mon, 18 Sep 2006 18:28:19 +0200

python-apt (0.6.19ubuntu4) edgy; urgency=low

  * Rebuild to add support for python2.5.

 -- Matthias Klose <doko@ubuntu.com>  Fri,  8 Sep 2006 13:32:47 +0000
  
python-apt (0.6.19ubuntu3) edgy; urgency=low

  * merged ddtp support

 -- Michael Vogt <michael.vogt@ubuntu.com>  Mon, 14 Aug 2006 16:25:51 +0200

python-apt (0.6.19ubuntu2) edgy; urgency=low

  * tightened build-deps on latest apt

 -- Michael Vogt <michael.vogt@ubuntu.com>  Thu,  3 Aug 2006 17:02:30 +0200

python-apt (0.6.19ubuntu1) edgy; urgency=low

  [ Michael Vogt ]
  * doc/examples/print_uris.py:
    - added a example to show how the indexfile.ArchiveURI() can be used
      with binary packages
  * python/apt_pkgmodule.cc:
    - export sha256 generation
  * added support for the pkgDepCache.IsGarbage() flag

  [ Otavio Salvador ]
  * apt/cache.py:
    - fix commit doc string to also cite the open related callbacks
    - allow change of rootdir for APT database loading
    - add dh_installexamples in package building Closes: #376014

 -- Michael Vogt <michael.vogt@ubuntu.com>  Thu, 27 Jul 2006 15:00:55 +0200

python-apt (0.6.19) unstable; urgency=low

  [ Michael Vogt ]
  * doc/examples/print_uris.py:
    - added a example to show how the indexfile.ArchiveURI() can be used
      with binary packages
  * python/apt_pkgmodule.cc:
    - export sha256 generation

  [ Otavio Salvador ]
  * apt/cache.py:
    - fix commit doc string to also cite the open related callbacks
    - allow change of rootdir for APT database loading
    - add dh_installexamples in package building Closes: #376014
  * python/depcache.cc:
    - "IsGarbage()" method added (to support auto-mark)

 -- Michael Vogt <mvo@debian.org>  Thu, 27 Jul 2006 00:42:20 +0200

python-apt (0.6.18-0.2) unstable; urgency=low

  * Non-maintainer upload.
  * Add ${shlibs:Depends} and ${misc:Depends} (Closes: #377615).

 -- Christoph Berg <myon@debian.org>  Tue, 18 Jul 2006 11:39:52 +0200

python-apt (0.6.18-0.1) unstable; urgency=high

  * Non-maintainer upload.
  * Call dh_pycentral and dh_python before dh_installdeb, to make sure
    the dh_pycentral snippets are put into the maintainer scripts; patch from
    Sam Morris. (Closes: #376416)

 -- Steinar H. Gunderson <sesse@debian.org>  Wed, 12 Jul 2006 23:26:50 +0200

python-apt (0.6.18) unstable; urgency=low

  * Non-maintainer upload.
  * Update for the new Python policy. Closes: #373512

 -- Raphael Hertzog <hertzog@debian.org>  Sat, 17 Jun 2006 15:09:28 +0200

python-apt (0.6.17) unstable; urgency=low

  * apt/progress.py:
    - initialize FetchProgress.eta with the correct type
    - strip the staus str before passing it to InstallProgress.statusChanged()
    - added InstallProgress.statusChange(pkg, percent, status)
    - make DumbInstallProgress a new-style class
      (thanks to kamion for the suggestions)
    - fix various pychecker warnings
  * apt/cache.py:
    - return useful values on Cache.update()
    - Release locks on failure (thanks to Colin Watson)
    - fix various pychecker warnings
  * apt/package.py:
    - fix various pychecker warnings
    - check if looupRecords succeeded
    - fix bug in the return statement of _downloadable()
  * python/srcrecords.cc:
    - add "Restart" method
    - don't run auto "Restart" before performing a Lookup
    - fix the initalization (no need to pass a PkgCacheType to the records)
    - added "Index" attribute
  * python/indexfile.cc:
    - added ArchiveURI() method

 -- Michael Vogt <mvo@debian.org>  Mon,  8 May 2006 22:34:58 +0200

python-apt (0.6.16.2ubuntu9) edgy; urgency=low

  * rebuild against the latest apt (with auto-mark support)
  * the full merge needs a newer python-support 

 -- Michael Vogt <michael.vogt@ubuntu.com>  Mon,  3 Jul 2006 21:33:40 +0200

python-apt (0.6.16.2ubuntu8) dapper; urgency=low

  * apt/package.py:
    - fix return value in {candidate,installed}Downloadable

 -- Michael Vogt <michael.vogt@ubuntu.com>  Wed, 17 May 2006 19:28:44 +0200

python-apt (0.6.16.2ubuntu7) dapper; urgency=low

  * apt/package.py:
    - check if _lookupRecord() succeeded when checking
      maintainer or description (fixes invalid descriptions under 
      rare circumstances in gnome-app-install)

 -- Michael Vogt <michael.vogt@ubuntu.com>  Wed, 17 May 2006 18:12:58 +0200

python-apt (0.6.16.2ubuntu6) dapper; urgency=low

  * debian/control:
    - Replaces: python-apt (<< 0.6.11), instead of Conflicts which is not
      correct here. (closes: #308586).
  * python/srcrecords.cc:
    - don't run auto "Restart" before performing a Lookup (but require
      explicit "Restart", fixes the docs/examples/sources.py example)
    - fix the initalization (no need to pass a PkgCacheType to the records)
  
 -- Michael Vogt <michael.vogt@ubuntu.com>  Mon,  8 May 2006 16:40:14 +0200

python-apt (0.6.16.2ubuntu5) dapper; urgency=low

  * apt/cache.py: Release locks on failure (thanks to Colin Watson)
    (closes: #35867)

 -- Michael Vogt <michael.vogt@ubuntu.com>  Tue, 21 Mar 2006 15:09:14 +0100

python-apt (0.6.16.2ubuntu4) dapper; urgency=low

  * apt/package.py: 
     - added Package.setDelete(purge) option

 -- Michael Vogt <michael.vogt@ubuntu.com>  Mon,  6 Mar 2006 18:59:33 +0000

python-apt (0.6.16.2ubuntu3) dapper; urgency=low

  * apt/package.py: undo some damager from pychecker

 -- Michael Vogt <michael.vogt@ubuntu.com>  Wed,  1 Mar 2006 15:34:23 +0100

python-apt (0.6.16.2ubuntu2) dapper; urgency=low

  * apt/progress.py: 
    - initialize FetchProgress.eta with the correct type
    - strip the staus str before passing it to InstallProgress.statusChanged()
  * apt/cache.py:
    - return useful values on Cache.update()
  * fix FTBFS

 -- Michael Vogt <michael.vogt@ubuntu.com>  Tue, 28 Feb 2006 14:07:06 +0100

python-apt (0.6.16.2ubuntu1) dapper; urgency=low

  * apt/progress.py: 
    - added InstallProgress.statusChange(pkg, percent, status) 
    - make DumbInstallProgress a new-style class 
      (thanks to kamion for the suggestions)
    - fix various pychecker warnings
  * apt/cache.py, apt/package.py: fix various pychecker warnings

 -- Michael Vogt <michael.vogt@ubuntu.com>  Tue, 28 Feb 2006 12:04:37 +0100

python-apt (0.6.16.2) unstable; urgency=low

  * Non-maintainer upload.
  * debian/control:
    + Replaces: python-apt (<< 0.6.11), instead of Conflicts which is not
      correct here. (closes: #308586).

 -- Pierre Habouzit <madcoder@debian.org>  Fri, 14 Apr 2006 19:30:51 +0200

python-apt (0.6.16.1) unstable; urgency=low

  * memleak fixed when pkgCache objects are deallocated
  * typos fixed (thanks to Gustavo Franco)
  * pkgRecords.Record added to get raw record data
  * python/cache.cc: "key" in pkgCache::VerIterator.DependsList[key] is
                     no longer locale specific but always english

 -- Michael Vogt <mvo@debian.org>  Wed, 22 Feb 2006 10:41:13 +0100

python-apt (0.6.16ubuntu2) dapper; urgency=low

  * Drop python2.3 package.

 -- Matthias Klose <doko@ubuntu.com>  Tue, 14 Feb 2006 15:27:26 +0000

python-apt (0.6.16ubuntu1) dapper; urgency=low

  * memleak fixed when pkgCache objects are deallocated

 -- Michael Vogt <michael.vogt@ubuntu.com>  Thu, 12 Jan 2006 00:08:05 +0100

python-apt (0.6.16) unstable; urgency=low

  * added GetPkgAcqFile to queue individual file downloads with the
    system (dosn't make use of the improved pkgAcqFile yet)
  * added SourceList.GetIndexes()
  * rewrote apt.cache.update() to use the improved aquire interface
  * apt/ API change: apt.Package.candidateOrigin returns a list of origins
    now instead of a single one
  * apt_pkg.Cdrom.Add() returns a boolean now, CdromProgress has totalSteps
  * added support for pkgIndexFile and added SourcesList.FindIndex()
  * added "trusted" to the Origin class

 -- Michael Vogt <michael.vogt@ubuntu.com>  Thu,  5 Jan 2006 00:56:36 +0100

python-apt (0.6.15) unstable; urgency=low

  * rewrote cache.Commit() and make it raise proper Exception if stuff
    goes wrong
  * fix a invalid return from cache.commit(), fail if a download failed
  * apt.Package.candidateOrigin returns a class now
  * added pkgAcquire, pkgPackageManager and a example (acquire.py)
  * tightend build-dependencies for new apt and the c++ transition

 -- Michael Vogt <mvo@debian.org>  Mon, 28 Nov 2005 23:48:37 +0100

python-apt (0.6.14) unstable; urgency=low

  * doc/examples/build-deps.py:
    - fixed/improved (thanks to Martin Michlmayr, closes: #321507)
  * apt_pkg.Cache.Update() does no longer reopen the cache
    (this is the job of the caller now)
  * python/srcrecords.cc:
    - support for "srcrecords.Files" added
    - always run "Restart" before performing a Lookup
  * export locking via: GetLock(),PkgSystem{Lock,UnLock}
  * apt/cache.py:
    - added  __iter__ to make "for pkg in apt.Cache:" stuff possible

 -- Michael Vogt <mvo@debian.org>  Wed,  9 Nov 2005 04:52:08 +0100

python-apt (0.6.13) unstable; urgency=low

  * support for depcache added
  * support for the PkgProblemResolver added
  * support for PkgSrcRecord.BuildDepends added
  * support for cdrom handling (add, ident) added
  * support for progress reporting from operations added
    (e.g. OpProgress, FetchProgress, InstallProgress, CdromProgress)
  * added tests/ directory with various tests for the code
  * native apt/ python directory added that contains
    a more pythonic interface to apt_pkg
  * made the apt/ python code PEP08 conform
  * python exceptions return the apt error message now
    (thanks to Chris Halls for the patch)

 -- Michael Vogt <mvo@debian.org>  Fri,  5 Aug 2005 10:30:31 +0200

python-apt (0.6.12.2) unstable; urgency=low

   * rebuild against the latest apt (c++ transition)

 -- Michael Vogt <mvo@debian.org>  Mon, 1 Aug 2005 11:06:03 +0200

python-apt (0.6.12.1) unstable; urgency=low

   * rebuild against the latest apt

 -- Michael Vogt <mvo@debian.org>  Tue, 28 Jun 2005 18:29:57 +0200

python-apt (0.6.12ubuntu1) breezy; urgency=low

  * Greek0@gmx.net--2005-main/python-apt--debian--0.6:
    - python2.{3,4}-apt conflicts with python-apt (<< 0.6.11)
      (closes: #308586)
      (closes ubuntu: #11380)

 -- Michael Vogt <michael.vogt@ubuntu.com>  Thu, 12 May 2005 11:34:05 +0200

python-apt (0.6.12) breezy; urgency=low

  * added a tests/ directory
  * added tests/pkgsrcrecords.py that will check if the pkgsrcrecords
    interface does not segfault
  * new native python "apt" interface that hides the details of apt_pkg

 -- Michael Vogt <michael.vogt@ubuntu.com>  Fri,  6 May 2005 10:11:52 +0200

python-apt (0.6.11) experimental; urgency=low

  * fixed some reference count problems in the depcache and
    pkgsrcrecords code
  * DepCache.Init() is never called implicit now
  * merged with python-apt tree from Greek0@gmx.net--2005-main

 -- Michael Vogt <mvo@debian.org>  Fri,  6 May 2005 10:04:38 +0200

python-apt (0.5.36ubuntu2) hoary; urgency=low

  * return "None" in GetCandidateVer() if no Candidate is found

 -- Michael Vogt <michael.vogt@ubuntu.com>  Tue, 15 Mar 2005 12:30:06 +0100

python-apt (0.5.36ubuntu1) hoary; urgency=low

  * DepCache.ReadPinFile() added
  * Fixed a bug in DepCache.Upgrade()

 -- Michael Vogt <michael.vogt@ubuntu.com>  Wed,  2 Mar 2005 11:32:15 +0100

python-apt (0.5.36) hoary; urgency=low

  * Fix build-depends, somehow lost in merge

 -- Matt Zimmerman <mdz@ubuntu.com>  Sat, 26 Feb 2005 18:53:54 -0800

python-apt (0.5.35) hoary; urgency=low

  * Target hoary this time

 -- Matt Zimmerman <mdz@ubuntu.com>  Sat, 26 Feb 2005 15:57:21 -0800

python-apt (0.5.34) unstable; urgency=low

  * Restore Ubuntu changes
    - Build python 2.4 as default, add python2.3-apt
    - Typo fix (Ubuntu #4677)

 -- Matt Zimmerman <mdz@ubuntu.com>  Sat, 26 Feb 2005 15:53:30 -0800

python-apt (0.5.33) unstable; urgency=low

  * Merge michael.vogt@ubuntu.com--2005/python-apt--pkgDepCache--0
    - Basic depcache API (Ubuntu #6889)

 -- Matt Zimmerman <mdz@ubuntu.com>  Sat, 26 Feb 2005 15:37:48 -0800

python-apt (0.5.32) unstable; urgency=low

  * Update to work with apt 0.5.32 (bzip2 deb support)

 -- Matt Zimmerman <mdz@debian.org>  Sun, 12 Dec 2004 09:44:45 -0800

python-apt (0.5.10) unstable; urgency=low

  * Recompile with apt 0.5

 -- Matt Zimmerman <mdz@debian.org>  Fri, 26 Dec 2003 09:09:40 -0800

python-apt (0.5.9) unstable; urgency=low

  * Fix broken object initialization in sourcelist.cc and srcrecords.cc
    (Closes: #215792)

 -- Matt Zimmerman <mdz@debian.org>  Thu, 25 Dec 2003 12:12:04 -0800

python-apt (0.5.8) unstable; urgency=low

  * Adjust build-depends to build with python2.3.  No other changes.
  * This seems to break the new source package support, probably because
    the new source package support is buggy.

 -- Matt Zimmerman <mdz@debian.org>  Fri,  8 Aug 2003 09:01:12 -0400

python-apt (0.5.5.2) unstable; urgency=low

  * Add myself to Uploaders so that bugs don't get tagged as NMU-fixed anymore
  * Initial support for working with source packages (Closes: #199716)

 -- Matt Zimmerman <mdz@debian.org>  Tue, 22 Jul 2003 22:20:00 -0400

python-apt (0.5.5.1) unstable; urgency=low

  * DepIterator::GlobOr increments the iterator; don't increment it again.
    This caused every other dependency to be skipped (Closes: #195805)
  * Avoid a null pointer dereference when calling keys() on an empty
    configuration (Closes: #149380)

 -- Matt Zimmerman <mdz@debian.org>  Mon,  2 Jun 2003 23:18:53 -0400

python-apt (0.5.5) unstable; urgency=low

  * Rebuild with apt 0.5.5

 -- Matt Zimmerman <mdz@debian.org>  Tue,  6 May 2003 10:01:22 -0400

python-apt (0.5.4.9) unstable; urgency=low

  * Parse /var/lib/dpkg/status in examples/tagfile.py, so that it works
    out of the box (Closes: #175340)
  * Rebuild with apt 0.5.4.9 (libapt-pkg-libc6.3-5-3.3)

 -- Matt Zimmerman <mdz@debian.org>  Tue, 18 Feb 2003 16:42:24 -0500

python-apt (0.5.4.4) unstable; urgency=low

  * Fix for memory leak with TmpGetCache.
    Closes: #151489
  * Include additional examples from Moshe Zadka <m@moshez.org>
    Closes: #150091, #152048
  * Rebuild for python2.2, which is now the default version
    Closes: #158460
  * No CVS directories in source tarball
    Closes: #157773

 -- Matt Zimmerman <mdz@debian.org>  Tue, 27 Aug 2002 19:22:10 -0400

python-apt (0.5.4.3) unstable; urgency=low

  * #include <new> in python/generic.h so that we can build on ia64, which
    uses g++-2.96 (Closes: #137467)

 -- Matt Zimmerman <mdz@debian.org>  Sat,  9 Mar 2002 23:34:13 -0500

python-apt (0.5.4.2) unstable; urgency=high

  * Fix g++-3.0 compilation issues (Closes: #134020)

 -- Matt Zimmerman <mdz@debian.org>  Sun, 24 Feb 2002 00:20:22 -0500

python-apt (0.5.4.1) unstable; urgency=low

  * Add apt-utils to build-depends, since libapt-pkg-dev doesn't pull it
    in.  This should allow python-apt to be autobuilt more readily.

 -- Matt Zimmerman <mdz@debian.org>  Sat, 23 Feb 2002 19:01:15 -0500

python-apt (0.5.4) unstable; urgency=low

  * Initial release.
  * Initial packaging by Jason Gunthorpe, et al.

 -- Matt Zimmerman <mdz@debian.org>  Wed, 16 Jan 2002 01:37:56 -0500<|MERGE_RESOLUTION|>--- conflicted
+++ resolved
@@ -1,3 +1,13 @@
+python-apt (0.7.96.1ubuntu12) maverick; urgency=low
+
+  * merge fix from Steven Chamberlain <steven@pyro.eu.org> for
+    crash in unattended-upgrades, many many thanks (closes: #596408)
+  * python/acquire-item.cc:
+    - fix two more int -> long long change to follow the changes
+      from libapt
+
+ -- Michael Vogt <michael.vogt@ubuntu.com>  Fri, 24 Sep 2010 21:22:38 +0200
+
 python-apt (0.7.96.1ubuntu11) maverick; urgency=low
 
   * Fix return type of DebSize() and UsrSize(), its long long,
@@ -12,18 +22,8 @@
       templates
   * aptsources/distinfo.py, aptsources/distro.py:
     - support non-official templates (like extras.ubuntu.com)
-<<<<<<< HEAD
   * python/tag.cc:
     - accept "byte" type as well in TacSecNew (for py3)
-=======
-  * fix return type of DebSize() and UsrSize(), thanks to
-    Sebastian Heinlein, LP: #642936
-  * merge fix from Steven Chamberlain <steven@pyro.eu.org> for
-    crash in unattended-upgrades, many many thanks (closes: #596408)
-  * python/acquire-item.cc:
-    - fix two more int -> long long change to follow the changes
-      from libapt
->>>>>>> 9c9e4973
 
  -- Michael Vogt <michael.vogt@ubuntu.com>  Mon, 13 Sep 2010 11:28:24 +0200
 
