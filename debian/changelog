--- conflicted
+++ resolved
@@ -1,24 +1,5 @@
-python-apt (0.7.4ubuntu4) hardy; urgency=low
-
-  * python/pkgrecords.cc:
-    - export the Homepage field
-
- -- Michael Vogt <michael.vogt@ubuntu.com>  Mon, 11 Feb 2008 10:34:39 +0100
-
-python-apt (0.7.4ubuntu3) hardy; urgency=low
-
-  * python/tar.cc:
-<<<<<<< HEAD
-    - fix .lzma extraction (thanks to bigjools for reporting)
-
- -- Michael Vogt <michael.vogt@ubuntu.com>  Fri, 25 Jan 2008 09:57:31 +0000
-
-python-apt (0.7.4ubuntu2) hardy; urgency=low
-
-  * use the new apt ListUpdate() code
-  * add example in doc/examples/update.py
-=======
-    - fix .lzma extraction (thanks to bigjools)
+python-apt (0.7.4ubuntu5) hardy; urgency=low
+
   * python/sourcelist.cc:
     - support GetIndexes() GetAll argument to implement
       something like --print-uris
@@ -27,7 +8,27 @@
   * apt/cache.py:
     - add reqReinstallPkgs property that lists all packages in
       ReInstReq or HoldReInstReq
->>>>>>> 1bf52388
+
+ -- Michael Vogt <michael.vogt@ubuntu.com>  Mon, 18 Feb 2008 16:55:51 +0100
+
+python-apt (0.7.4ubuntu4) hardy; urgency=low
+
+  * python/pkgrecords.cc:
+    - export the Homepage field
+
+ -- Michael Vogt <michael.vogt@ubuntu.com>  Mon, 11 Feb 2008 10:34:39 +0100
+
+python-apt (0.7.4ubuntu3) hardy; urgency=low
+
+  * python/tar.cc:
+    - fix .lzma extraction (thanks to bigjools for reporting)
+
+ -- Michael Vogt <michael.vogt@ubuntu.com>  Fri, 25 Jan 2008 09:57:31 +0000
+
+python-apt (0.7.4ubuntu2) hardy; urgency=low
+
+  * use the new apt ListUpdate() code
+  * add example in doc/examples/update.py
 
  -- Michael Vogt <michael.vogt@ubuntu.com>  Fri, 04 Jan 2008 21:17:00 +0100
 
