<<<<<<< HEAD
python-apt (0.7.6ubuntu1) intrepid; urgency=low

  * merged with debian, remaining changes:
    - more up-to-date mirror list

 -- Michael Vogt <michael.vogt@ubuntu.com>  Fri, 04 Jul 2008 11:00:33 +0200
=======
python-apt (0.7.7) unstable; urgency=low

  * python/apt_pkgmodule.cc:
    - fix bug in hashsum calculation when the original string
      contains \0 charackters (thanks to Celso Providelo and 
      Ryan Hass for the test-case) LP: #243630
  * tests/test_hashsums.py:
    - add tests for the hashsum code

 -- Michael Vogt <mvo@debian.org>  Fri, 04 Jul 2008 19:53:28 +0200
>>>>>>> 7625577a

python-apt (0.7.6) unstable; urgency=low

  * apt/cache.py:
    - add "memonly" option to apt.Cache() to force python-apt to
      not touch the pkgcache.bin file (this works around a possible
      race condition in the pkgcache.bin handling)
  * data/templates/Ubuntu.info.in:
    - added ubuntu 'intrepid'
  * debian/README.source:
    - added (basic) documentation how to build python-apt
  * aptsources/distinfo.py:
    - support arch specific BaseURI, MatchURI and MirrosFile fields
      in the distinfo template
  * debian/control:
    - move bzr branch to bzr.debian.org and update Vcs-Bzr

 -- Michael Vogt <mvo@debian.org>  Wed, 18 Jun 2008 14:46:43 +0200

python-apt (0.7.5ubuntu2) intrepid; urgency=low

  * apt/cache.py:
    - add "memonly" option to apt.Cache() to force python-apt to
      not touch the pkgcache.bin file (this works around a possible
      race condition in the pkgcache.bin handling)

 -- Michael Vogt <michael.vogt@ubuntu.com>  Fri, 13 Jun 2008 12:14:34 +0200

python-apt (0.7.5ubuntu1) intrepid; urgency=low

  * merged from debian-sid

 -- Michael Vogt <michael.vogt@ubuntu.com>  Thu, 12 Jun 2008 12:32:00 +0200

python-apt (0.7.5) unstable; urgency=low

  * use the new ListUpdate() code
  * add example in doc/examples/update.py
  * python/pkgrecords.cc:
    - export the Homepage field
  * python/tar.cc:
    - fix .lzma extraction (thanks to bigjools)
   * python/sourcelist.cc:
     - support GetIndexes() GetAll argument to implement
       something like --print-uris
   * python/apt_pkgmodule.cc:
     - add InstState{Ok,ReInstReq,Hold,HoldReInstReq} constants
   * apt/cache.py:
     - add reqReinstallPkgs property that lists all packages in
       ReInstReq or HoldReInstReq

 -- Michael Vogt <mvo@debian.org>  Tue, 19 Feb 2008 21:06:36 +0100

python-apt (0.7.4ubuntu9) intrepid; urgency=low

  * aptsources/distinfo.py:
    - support arch specific BaseURI, MatchURI and MirrosFile fields
      in the distinfo template (LP: #220890)

 -- Michael Vogt <michael.vogt@ubuntu.com>  Wed, 28 May 2008 12:20:23 +0200

python-apt (0.7.4ubuntu8) intrepid; urgency=low

  * data/templates/Ubuntu.info.in:
    - added ubuntu 'intrepid'
  * debian/README.source: 
    - added (basic) documentation how to build python-apt

 -- Michael Vogt <michael.vogt@ubuntu.com>  Mon, 05 May 2008 10:40:58 +0200

python-apt (0.7.4ubuntu7) hardy; urgency=low

  * data/templates/Ubuntu.mirrors: 
    - updated mirrors list from launchpad (LP: #153284)
  * util/get_ubuntu_mirrors_from_lp.py:
    - rewritten to use +archivemirrors-rss and feedburner

 -- Michael Vogt <michael.vogt@ubuntu.com>  Mon, 07 Apr 2008 16:15:28 +0200

python-apt (0.7.4ubuntu6) hardy; urgency=low

  * rebuild due to python-central problems

 -- Michael Vogt <michael.vogt@ubuntu.com>  Tue, 19 Feb 2008 17:58:29 +0100

python-apt (0.7.4ubuntu5) hardy; urgency=low

  * python/sourcelist.cc:
    - support GetIndexes() GetAll argument to implement
      something like --print-uris
  * python/apt_pkgmodule.cc:
    - add InstState{Ok,ReInstReq,Hold,HoldReInstReq} constants
  * apt/cache.py:
    - add reqReinstallPkgs property that lists all packages in
      ReInstReq or HoldReInstReq

 -- Michael Vogt <michael.vogt@ubuntu.com>  Mon, 18 Feb 2008 16:55:51 +0100

python-apt (0.7.4ubuntu4) hardy; urgency=low

  * python/pkgrecords.cc:
    - export the Homepage field

 -- Michael Vogt <michael.vogt@ubuntu.com>  Mon, 11 Feb 2008 10:34:39 +0100

python-apt (0.7.4ubuntu3) hardy; urgency=low

  * python/tar.cc:
    - fix .lzma extraction (thanks to bigjools for reporting)

 -- Michael Vogt <michael.vogt@ubuntu.com>  Fri, 25 Jan 2008 09:57:31 +0000

python-apt (0.7.4ubuntu2) hardy; urgency=low

  * use the new apt ListUpdate() code
  * add example in doc/examples/update.py

 -- Michael Vogt <mvo@debian.org>  Tue, 19 Feb 2008 21:06:36 +0100

python-apt (0.7.4ubuntu1) hardy; urgency=low

  * merged from debian/unstable, remaining changes:
   - rebuild against latest apt
   - maintainer field changed

 -- Michael Vogt <michael.vogt@ubuntu.com>  Thu, 13 Dec 2007 15:00:22 +0100

python-apt (0.7.4) unstable; urgency=low

  * apt/debfile.py:
    - added wrapper around apt_inst.debExtract()
    - support dictionary like access 
  * apt/package.py:
    - fix apt.package.Dependency.relation initialization
  * python/apt_instmodule.cc:
    - added arCheckMember()
    - fix typo
  * aptsources/distro.py:
    - throw NoDistroTemplateException if not distribution template
      can be found
  * python/string.cc:
    - fix overflow in SizeToStr()
  * python/metaindex.cc:
    - added support for the metaIndex objects
  * python/sourceslist.cc:
    - support new "List" attribute that returns the list of
      metaIndex source entries
  * python/depcache.cc:
    - be more threading friendly
  * python/tag.cc
    - support "None" as default in 
      ParseSection(control).get(field, default), LP: #44470
  * python/progress.cc:
    - fix refcount problem in OpProgress
    - fix refcount problem in FetchProgress
    - fix refcount problem in CdromProgress
  * apt/README.apt:
    - fix typo (thanks to Thomas Schoepf, closes: #387787)
  * po/fr.po:
    - merge update, thanks to Christian Perrier (closes:  #435918)
  * data/templates/:
    - update templates

 -- Michael Vogt <mvo@debian.org>  Thu, 06 Dec 2007 15:35:46 +0100

python-apt (0.7.3.1ubuntu6) hardy; urgency=low

  * remove python-central pre-depends, this is no longer needed
    during upgrades now that we have "PYCENTRAL_NO_DPKG_QUERY"

 -- Michael Vogt <michael.vogt@ubuntu.com>  Wed, 21 Nov 2007 20:33:42 +0100

python-apt (0.7.3.1ubuntu5) hardy; urgency=low

  * add hardy to the ubuntu sources.list template

 -- Michael Vogt <michael.vogt@ubuntu.com>  Sat, 27 Oct 2007 15:03:18 -0400

python-apt (0.7.3.1ubuntu4) gutsy; urgency=low

  * pre-depend on gutsy version pycentral, this ensures that we get a 
    updated dpkg with triggers support before pycentral uses  
    /usr/bin/dpkg-querry (LP: #152827)

 -- Michael Vogt <michael.vogt@ubuntu.com>  Mon, 15 Oct 2007 11:24:12 +0200

python-apt (0.7.3.1ubuntu3) gutsy; urgency=low

  * data/templates/Ubuntu.mirrors:
    - update the static mirror list from LP (LP: #126148)

 -- Michael Vogt <michael.vogt@ubuntu.com>  Thu, 11 Oct 2007 00:13:00 +0200

python-apt (0.7.3.1ubuntu2) gutsy; urgency=low

  * apt/package.py:
    - fix apt.package.Dependency.relation initialization

 -- Michael Vogt <michael.vogt@ubuntu.com>  Mon, 01 Oct 2007 20:08:47 +0200

python-apt (0.7.3.1ubuntu1) gutsy; urgency=low

  * python/metaindex.cc:
    - added support for the metaIndex objects
  * python/sourceslist.cc:
    - support new "List" attribute that returns the list of
      metaIndex source entries
  * python/string.cc:
    - fix overflow in SizeToStr()

 -- Michael Vogt <michael.vogt@ubuntu.com>  Tue, 04 Sep 2007 16:36:11 +0200

python-apt (0.7.3.1) unstable; urgency=low

  * NMU
  * Fix version to not use CPU and OS since it's not available on APT
    anymore (closes: #435653, #435674)

 -- Otavio Salvador <otavio@debian.org>  Thu, 02 Aug 2007 18:45:25 -0300

python-apt (0.7.3ubuntu2) gutsy; urgency=low

  * rebuild against latest apt

 -- Michael Vogt <michael.vogt@ubuntu.com>  Fri, 03 Aug 2007 14:16:41 +0200

python-apt (0.7.3ubuntu1) gutsy; urgency=low

  * apt/debfile.py:
    - added wrapper around apt_inst.debExtract()
    - support dictionary like access
  * python/apt_instmodule.cc:
    - added arCheckMember()
  * build with latest python-distutils-extra (thanks
    to doko for notifiying about the problem)
  * aptsources/distro.py:
    - throw NoDistroTemplateException if not distribution template
      can be found

 -- Michael Vogt <michael.vogt@ubuntu.com>  Tue, 31 Jul 2007 13:40:04 +0200

python-apt (0.7.3) unstable; urgency=low

  * apt/package.py:
    - added Record class that can be accessed like a dictionary
      and return it in candidateRecord and installedRecord
      (thanks to Alexander Sack for discussing this with me)
  * doc/examples/records.py:
    - added example how to use the new Records class
  * apt/cache.py:
    - throw FetchCancelleException, FetchFailedException, 
      LockFailedException exceptions when something goes wrong
  * aptsources/distro.py:
    - generalized some code, bringing it into the Distribution
      class, and wrote some missing methods for the DebianDistribution
      one (thanks to Gustavo Noronha Silva)
  * debian/control:
    - updated for python-distutils-extra (>= 1.9.0)
  * debian/python-apt.install:
    - fix i18n files
  * python/indexfile.cc:
    - increase str buffer in PackageIndexFileRepr

 -- Michael Vogt <michael.vogt@ubuntu.com>  Fri, 27 Jul 2007 16:57:28 +0200

python-apt (0.7.2ubuntu3) gutsy; urgency=low

  * Rebuild against libapt-pkg-libc6.6-6-4.4.

 -- Colin Watson <cjwatson@ubuntu.com>  Mon, 09 Jul 2007 16:36:46 +0100

python-apt (0.7.2ubuntu2) gutsy; urgency=low

  * python/package.py:
    - added Record class that can be accessed like a dictionary
      and return it in candidateRecord and installedRecord
      (thanks to Alexander Sack for discussing this with me)
  * doc/examples/records.py:
    - added example how to use the new Records class
  * python/cache.py:
    - throw FetchCancelleException, FetchFailedException, 
      LockFailedException exceptions when something goes wrong

 -- Michael Vogt <michael.vogt@ubuntu.com>  Thu, 28 Jun 2007 16:03:01 +0200

python-apt (0.7.2ubuntu1) gutsy; urgency=low

  * merged from debian/unstable
  * Remaining changes:
    - data/templates/Ubuntu.info: gutsy repository information
    - set Maintainer field to ubuntu

 -- Michael Vogt <michael.vogt@ubuntu.com>  Thu, 14 Jun 2007 12:08:49 +0200

python-apt (0.7.2) unstable; urgency=low

  * build against the new apt
  * support for new "aptsources" pythn module
    (thanks to Sebastian Heinlein) 
  * merged support for translated package descriptions
  * merged support for automatic removal of unused dependencies

 -- Michael Vogt <mvo@debian.org>  Sun, 10 Jun 2007 20:13:38 +0200

python-apt (0.7.1) experimental; urgency=low

  * merged http://glatzor.de/bzr/python-apt/sebi:
    - this means that the new aptsources modules is available

 -- Michael Vogt <mvo@debian.org>  Mon, 14 May 2007 13:33:42 +0200

python-apt (0.7.0) experimental; urgency=low

  * support translated pacakge descriptions
  * support automatic dependency information

 -- Michael Vogt <mvo@debian.org>  Wed,  2 May 2007 18:41:53 +0200

python-apt (0.6.22) unstable; urgency=low

  * python/apt_pkgmodule.cc:
    - added pkgCache::State::PkgCurrentState enums
  * python/pkgrecords.cc:
    - added SourceVer

 -- Michael Vogt <mvo@debian.org>  Wed, 23 May 2007 09:44:03 +0200

python-apt (0.6.21ubuntu1) gutsy; urgency=low

  [Michael Vogt]
  * python/apt_pkgmodule.cc:
    - added pkgCache::State::PkgCurrentState enums
  * data/templates/Ubuntu.info.in:
    - updated for gusty
  [Sebastian Heinlein]
  * Fix the addition of of sources that are already enabled but not with
    all components - fix LP#98795
  * Handle changes of forced servers of child repositories in a more
    sane way - fix LP#85060

 -- Michael Vogt <michael.vogt@ubuntu.com>  Wed,  2 May 2007 14:27:54 +0200

python-apt (0.6.21) unstable; urgency=low

  * apt/cdrom.py:
    - better cdrom handling support
  * apt/package.py:
    - added candidateDependencies, installedDependencies
    - SizeToString supports PyLong too 
    - support pkg.architecture
    - support candidateRecord, installedRecord
  * apt/cache.py:
    - fix rootdir
  * apt/cdrom.py:
    - fix bug in cdrom mountpoint handling

 -- Michael Vogt <mvo@debian.org>  Tue, 24 Apr 2007 21:24:28 +0200

python-apt (0.6.20ubuntu16) feisty; urgency=low

  * Fix the addition of of sources that are already enabled but not with
    all components - fix LP#98795

 -- Sebastian Heinlein <glatzor@ubuntu.com>  Wed,  4 Apr 2007 11:31:33 +0200

python-apt (0.6.20ubuntu15) unstable; urgency=low

  [ Sebastian Heinlein ]
  * Update the mirror lists from Launchpad
  * Only include http and ftp servers - LP#99060
  [Michael Vogt]
  * fix error in invalid unicode handler (LP#99753)

 -- Michael Vogt <michael.vogt@ubuntu.com>  Mon,  2 Apr 2007 14:25:31 +0200

python-apt (0.6.20ubuntu14) feisty; urgency=low

  [Michael Vogt]
  * aptsources/distro.py:
    - fix typo (LP#84009)
  * fix gettext import (LP#92764)
  * po/*.po:
    - make update-po
  [ Sebastian Heinlein ]
  * remove an oboslete function
  * fix the url comparision with trainling slashes - LP#95031

 -- Michael Vogt <michael.vogt@ubuntu.com>  Mon, 26 Mar 2007 18:47:22 +0200

python-apt (0.6.20ubuntu13) feisty; urgency=low

  * fix in the duplicated source checking (thanks to Sebastian Heinlein)
  * python/depache.cc:
    - properly support isAutoInstalled flag

 -- Michael Vogt <michael.vogt@ubuntu.com>  Wed, 14 Mar 2007 16:38:22 +0100

python-apt (0.6.20ubuntu12) feisty; urgency=low

  * apt/cdrom.py:
    - fix bug in cdrom __init__ code
  * debian/rules:
    - added "DH_PYCENTRAL=nomove"


 -- Michael Vogt <michael.vogt@ubuntu.com>  Wed,  7 Mar 2007 10:41:00 +0100

python-apt (0.6.20ubuntu11) feisty; urgency=low

  * apt/packages.py:
    - support candidateDependencies, installedDependencies
    - support pkg.architecture
    - support candidateRecord, installedRecord

 -- Michael Vogt <michael.vogt@ubuntu.com>  Tue,  6 Mar 2007 16:22:49 +0100

python-apt (0.6.20ubuntu10) feisty; urgency=low

  * debian/control:
    - added XS-Vcs-Bzr header to make finding the repo easier
  * apt/cache.py:
    - fix rootdir var

 -- Michael Vogt <michael.vogt@ubuntu.com>  Thu,  1 Mar 2007 14:36:33 +0100

python-apt (0.6.20ubuntu9) feisty; urgency=low

  * Re-add debian/python-apt.install (LP: #88134)
    - This seems to have gone missing between 0.6.20ubuntu6 and 0.6.20ubuntu8
    - This probably happened because it wasn't added to bzr

 -- Matt Zimmerman <mdz@ubuntu.com>  Mon, 26 Feb 2007 14:04:15 -0800

python-apt (0.6.20ubuntu8) feisty; urgency=low

  * fix FTBFS

 -- Michael Vogt <michael.vogt@ubuntu.com>  Mon, 26 Feb 2007 18:41:37 +0100

python-apt (0.6.20ubuntu7) feisty; urgency=low

  * aptsources/distro.py:
    - fix crash in add_source (LP#85806)
  * apt/package.py:
    - handle invalid unicode more gracefully (LP#86215)
  * rebuild against latest apt

 -- Michael Vogt <michael.vogt@ubuntu.com>  Mon, 26 Feb 2007 14:31:00 +0100

python-apt (0.6.20ubuntu6) feisty; urgency=low

  * Build the extension for the debug interpreter.
  * Set Ubuntu maintainer address.

 -- Matthias Klose <doko@ubuntu.com>  Sat, 17 Feb 2007 02:10:37 +0100

python-apt (0.6.20ubuntu5) feisty; urgency=low

  * be more robust in has_repository (LP#84897)

 -- Michael Vogt <michael.vogt@ubuntu.com>  Tue, 13 Feb 2007 17:49:55 +0100

python-apt (0.6.20ubuntu4) feisty; urgency=low

  * rebuild against latest libapt

 -- Michael Vogt <michael.vogt@ubuntu.com>  Tue,  6 Feb 2007 16:40:37 +0100

python-apt (0.6.20ubuntu3) feisty; urgency=low

  * fixes in the new 'aptsources' module 
    (thanks to Sebastian Heinlein)
  * apt/cdrom.py:
    - better cdrom handling support
  * python/string.cc:
    - SizeToString supports PyLong too 
  * apt/cache.py:
    - fix rootdir

 -- Michael Vogt <michael.vogt@ubuntu.com>  Mon,  5 Feb 2007 10:29:55 +0100

python-apt (0.6.20ubuntu2) feisty; urgency=low

  * python/depcache.cc:
    - MarkInstall() has new FromUser argument to support marking
      packages as automatically installed
  * merged the 'aptsources' module for sources.list handling 
    (thanks to Sebastian Heinlein)

 -- Michael Vogt <michael.vogt@ubuntu.com>  Fri,  2 Feb 2007 16:26:38 +0100

python-apt (0.6.20ubuntu1) feisty; urgency=low

  * merged from debian

 -- Michael Vogt <michael.vogt@ubuntu.com>  Tue, 19 Dec 2006 13:41:32 +0100

python-apt (0.6.20) unstable; urgency=low

  * python/generic.h:
    - fix incorrect use of PyMem_DEL(), use pyObject_DEL()
      instead. This fixes a nasty segfault with python2.5
      (lp: 63226)
  * python/pkgrecords.cc:
    - export SHA1Hash() as well
  * debian/rules: Remove dh_python call.
  * apt/progress.cc:
    - protect against not-parsable strings send from dpkg (lp: 68553)
  * python/pkgmanager.cc:
    - fix typo (closes: #382853)
  * debian/control:
    - tightend dependency (closes: #383478)
  * apt/progress.py:
    - use os._exit() in the child (lp: #53298)
    - use select() when checking for statusfd (lp: #53282)
  * acknoledge NMU (closes: #378048, #373512)
  * python/apt_pkgmodule.cc:
    - fix missing docstring (closes: #368907), 
      Thanks to Josh Triplett
  * make it build against python2.5
  * python/progress.cc:
    - fix memleak (lp: #43096)

 -- Michael Vogt <mvo@debian.org>  Tue, 19 Dec 2006 13:32:11 +0100

python-apt (0.6.19ubuntu9.1) edgy-updates; urgency=low

  * protect against not-parsable strings send from dpkg (lp: 68553)

 -- Michael Vogt <michael.vogt@ubuntu.com>  Fri, 27 Oct 2006 10:41:44 +0200

python-apt (0.6.19ubuntu9) edgy; urgency=low

  * Reupload to restore dependency on python-central.
  * debian/rules: Remove dh_python call.

 -- Matthias Klose <doko@ubuntu.com>  Thu, 12 Oct 2006 14:26:46 +0200

python-apt (0.6.19ubuntu8) edgy; urgency=low

  * support pkgDepCache::ActionGroup()

 -- Michael Vogt <michael.vogt@ubuntu.com>  Fri,  6 Oct 2006 18:03:46 +0200

python-apt (0.6.19ubuntu7) edgy; urgency=low

  * python/generic.h:
    - fix incorrect use of PyMem_DEL(), use PyObject_DEL()
      instead. This fixes a nasty segfault with python2.5
      (lp: 63226)

 -- Michael Vogt <michael.vogt@ubuntu.com>  Wed,  4 Oct 2006 16:45:53 +0200

python-apt (0.6.19ubuntu6) edgy; urgency=low

  * python/progress.cc:
    - fix memleak (lp: #43096)

 -- Michael Vogt <michael.vogt@ubuntu.com>  Mon,  2 Oct 2006 18:33:44 +0200

python-apt (0.6.19ubuntu5) edgy; urgency=low

  * python/pkgmanager.cc:
    - fix typo (closes: #382853)
  * debian/control:
    - tightend dependency (closes: #383478)
  * apt/progress.py:
    - use os._exit() in the child (lp: #53298)
    - use select() when checking for statusfd (lp: #53282)
  * acknoledge NMU (closes: #378048, #373512)
  * python/apt_pkgmodule.cc:
    - fix missing docstring (closes: #368907), 
      Thanks to Josh Triplett
  * make it build against python2.5

 -- Michael Vogt <michael.vogt@ubuntu.com>  Mon, 18 Sep 2006 18:28:19 +0200

python-apt (0.6.19ubuntu4) edgy; urgency=low

  * Rebuild to add support for python2.5.

 -- Matthias Klose <doko@ubuntu.com>  Fri,  8 Sep 2006 13:32:47 +0000
  
python-apt (0.6.19ubuntu3) edgy; urgency=low

  * merged ddtp support

 -- Michael Vogt <michael.vogt@ubuntu.com>  Mon, 14 Aug 2006 16:25:51 +0200

python-apt (0.6.19ubuntu2) edgy; urgency=low

  * tightened build-deps on latest apt

 -- Michael Vogt <michael.vogt@ubuntu.com>  Thu,  3 Aug 2006 17:02:30 +0200

python-apt (0.6.19ubuntu1) edgy; urgency=low

  [ Michael Vogt ]
  * doc/examples/print_uris.py:
    - added a example to show how the indexfile.ArchiveURI() can be used
      with binary packages
  * python/apt_pkgmodule.cc:
    - export sha256 generation
  * added support for the pkgDepCache.IsGarbage() flag

  [ Otavio Salvador ]
  * apt/cache.py:
    - fix commit doc string to also cite the open related callbacks
    - allow change of rootdir for APT database loading
    - add dh_installexamples in package building Closes: #376014

 -- Michael Vogt <michael.vogt@ubuntu.com>  Thu, 27 Jul 2006 15:00:55 +0200

python-apt (0.6.19) unstable; urgency=low

  [ Michael Vogt ]
  * doc/examples/print_uris.py:
    - added a example to show how the indexfile.ArchiveURI() can be used
      with binary packages
  * python/apt_pkgmodule.cc:
    - export sha256 generation

  [ Otavio Salvador ]
  * apt/cache.py:
    - fix commit doc string to also cite the open related callbacks
    - allow change of rootdir for APT database loading
    - add dh_installexamples in package building Closes: #376014
  * python/depcache.cc:
    - "IsGarbage()" method added (to support auto-mark)

 -- Michael Vogt <mvo@debian.org>  Thu, 27 Jul 2006 00:42:20 +0200

python-apt (0.6.18-0.2) unstable; urgency=low

  * Non-maintainer upload.
  * Add ${shlibs:Depends} and ${misc:Depends} (Closes: #377615).

 -- Christoph Berg <myon@debian.org>  Tue, 18 Jul 2006 11:39:52 +0200

python-apt (0.6.18-0.1) unstable; urgency=high

  * Non-maintainer upload.
  * Call dh_pycentral and dh_python before dh_installdeb, to make sure
    the dh_pycentral snippets are put into the maintainer scripts; patch from
    Sam Morris. (Closes: #376416)

 -- Steinar H. Gunderson <sesse@debian.org>  Wed, 12 Jul 2006 23:26:50 +0200

python-apt (0.6.18) unstable; urgency=low

  * Non-maintainer upload.
  * Update for the new Python policy. Closes: #373512

 -- Raphael Hertzog <hertzog@debian.org>  Sat, 17 Jun 2006 15:09:28 +0200

python-apt (0.6.17) unstable; urgency=low

  * apt/progress.py: 
    - initialize FetchProgress.eta with the correct type
    - strip the staus str before passing it to InstallProgress.statusChanged()
    - added InstallProgress.statusChange(pkg, percent, status) 
    - make DumbInstallProgress a new-style class 
      (thanks to kamion for the suggestions)
    - fix various pychecker warnings
  * apt/cache.py:
    - return useful values on Cache.update()
    - Release locks on failure (thanks to Colin Watson)
    - fix various pychecker warnings
  * apt/package.py: 
    - fix various pychecker warnings
    - check if looupRecords succeeded
    - fix bug in the return statement of _downloadable()
  * python/srcrecords.cc:
    - add "Restart" method
    - don't run auto "Restart" before performing a Lookup 
    - fix the initalization (no need to pass a PkgCacheType to the records)
    - added "Index" attribute
  * python/indexfile.cc:
    - added ArchiveURI() method
  
 -- Michael Vogt <mvo@debian.org>  Mon,  8 May 2006 22:34:58 +0200

python-apt (0.6.16.2ubuntu9) edgy; urgency=low

  * rebuild against the latest apt (with auto-mark support)
  * the full merge needs a newer python-support 

 -- Michael Vogt <michael.vogt@ubuntu.com>  Mon,  3 Jul 2006 21:33:40 +0200

python-apt (0.6.16.2ubuntu8) dapper; urgency=low

  * apt/package.py:
    - fix return value in {candidate,installed}Downloadable

 -- Michael Vogt <michael.vogt@ubuntu.com>  Wed, 17 May 2006 19:28:44 +0200

python-apt (0.6.16.2ubuntu7) dapper; urgency=low

  * apt/package.py:
    - check if _lookupRecord() succeeded when checking
      maintainer or description (fixes invalid descriptions under 
      rare circumstances in gnome-app-install)

 -- Michael Vogt <michael.vogt@ubuntu.com>  Wed, 17 May 2006 18:12:58 +0200

python-apt (0.6.16.2ubuntu6) dapper; urgency=low

  * debian/control:
    - Replaces: python-apt (<< 0.6.11), instead of Conflicts which is not
      correct here. (closes: #308586).
  * python/srcrecords.cc:
    - don't run auto "Restart" before performing a Lookup (but require
      explicit "Restart", fixes the docs/examples/sources.py example)
    - fix the initalization (no need to pass a PkgCacheType to the records)
  
 -- Michael Vogt <michael.vogt@ubuntu.com>  Mon,  8 May 2006 16:40:14 +0200

python-apt (0.6.16.2ubuntu5) dapper; urgency=low

  * apt/cache.py: Release locks on failure (thanks to Colin Watson)
    (closes: #35867)

 -- Michael Vogt <michael.vogt@ubuntu.com>  Tue, 21 Mar 2006 15:09:14 +0100

python-apt (0.6.16.2ubuntu4) dapper; urgency=low

  * apt/package.py: 
     - added Package.setDelete(purge) option

 -- Michael Vogt <michael.vogt@ubuntu.com>  Mon,  6 Mar 2006 18:59:33 +0000

python-apt (0.6.16.2ubuntu3) dapper; urgency=low

  * apt/package.py: undo some damager from pychecker

 -- Michael Vogt <michael.vogt@ubuntu.com>  Wed,  1 Mar 2006 15:34:23 +0100

python-apt (0.6.16.2ubuntu2) dapper; urgency=low

  * apt/progress.py: 
    - initialize FetchProgress.eta with the correct type
    - strip the staus str before passing it to InstallProgress.statusChanged()
  * apt/cache.py:
    - return useful values on Cache.update()
  * fix FTBFS

 -- Michael Vogt <michael.vogt@ubuntu.com>  Tue, 28 Feb 2006 14:07:06 +0100

python-apt (0.6.16.2ubuntu1) dapper; urgency=low

  * apt/progress.py: 
    - added InstallProgress.statusChange(pkg, percent, status) 
    - make DumbInstallProgress a new-style class 
      (thanks to kamion for the suggestions)
    - fix various pychecker warnings
  * apt/cache.py, apt/package.py: fix various pychecker warnings

 -- Michael Vogt <michael.vogt@ubuntu.com>  Tue, 28 Feb 2006 12:04:37 +0100

python-apt (0.6.16.2) unstable; urgency=low
  
  * Non-maintainer upload.
  * debian/control:
    + Replaces: python-apt (<< 0.6.11), instead of Conflicts which is not
      correct here. (closes: #308586).

 -- Pierre Habouzit <madcoder@debian.org>  Fri, 14 Apr 2006 19:30:51 +0200
  
python-apt (0.6.16.1) unstable; urgency=low

  * memleak fixed when pkgCache objects are deallocated
  * typos fixed (thanks to Gustavo Franco)
  * pkgRecords.Record added to get raw record data
  * python/cache.cc: "key" in pkgCache::VerIterator.DependsList[key] is
                     no longer locale specific but always english

 -- Michael Vogt <mvo@debian.org>  Wed, 22 Feb 2006 10:41:13 +0100

python-apt (0.6.16ubuntu2) dapper; urgency=low

  * Drop python2.3 package.

 -- Matthias Klose <doko@ubuntu.com>  Tue, 14 Feb 2006 15:27:26 +0000

python-apt (0.6.16ubuntu1) dapper; urgency=low

  * memleak fixed when pkgCache objects are deallocated

 -- Michael Vogt <michael.vogt@ubuntu.com>  Thu, 12 Jan 2006 00:08:05 +0100

python-apt (0.6.16) unstable; urgency=low

  * added GetPkgAcqFile to queue individual file downloads with the 
    system (dosn't make use of the improved pkgAcqFile yet)
  * added SourceList.GetIndexes()
  * rewrote apt.cache.update() to use the improved aquire interface
  * apt/ API change: apt.Package.candidateOrigin returns a list of origins 
    now instead of a single one
  * apt_pkg.Cdrom.Add() returns a boolean now, CdromProgress has totalSteps
  * added support for pkgIndexFile and added SourcesList.FindIndex()
  * added "trusted" to the Origin class

 -- Michael Vogt <michael.vogt@ubuntu.com>  Thu,  5 Jan 2006 00:56:36 +0100

python-apt (0.6.15) unstable; urgency=low

  * rewrote cache.Commit() and make it raise proper Exception if stuff
    goes wrong
  * fix a invalid return from cache.commit(), fail if a download failed
  * apt.Package.candidateOrigin returns a class now
  * added pkgAcquire, pkgPackageManager and a example (acquire.py)
  * tightend build-dependencies for new apt and the c++ transition

 -- Michael Vogt <mvo@debian.org>  Mon, 28 Nov 2005 23:48:37 +0100

python-apt (0.6.14) unstable; urgency=low

  * doc/examples/build-deps.py:
    - fixed/improved (thanks to Martin Michlmayr, closes: #321507)
  * apt_pkg.Cache.Update() does no longer reopen the cache
    (this is the job of the caller now)
  * python/srcrecords.cc:
    - support for "srcrecords.Files" added
    - always run "Restart" before performing a Lookup 
  * export locking via: GetLock(),PkgSystem{Lock,UnLock} 
  * apt/cache.py:
    - added  __iter__ to make "for pkg in apt.Cache:" stuff possible

 -- Michael Vogt <mvo@debian.org>  Wed,  9 Nov 2005 04:52:08 +0100

python-apt (0.6.13) unstable; urgency=low

  * support for depcache added
  * support for the PkgProblemResolver added
  * support for PkgSrcRecord.BuildDepends added
  * support for cdrom handling (add, ident) added
  * support for progress reporting from operations added
    (e.g. OpProgress, FetchProgress, InstallProgress, CdromProgress)
  * added tests/ directory with various tests for the code
  * native apt/ python directory added that contains
    a more pythonic interface to apt_pkg
  * made the apt/ python code PEP08 conform
  * python exceptions return the apt error message now 
    (thanks to Chris Halls for the patch)
  
 -- Michael Vogt <mvo@debian.org>  Fri,  5 Aug 2005 10:30:31 +0200

python-apt (0.6.12.2) unstable; urgency=low

   * rebuild against the latest apt (c++ transition)

 -- Michael Vogt <mvo@debian.org>  Mon, 1 Aug 2005 11:06:03 +0200

python-apt (0.6.12.1) unstable; urgency=low

   * rebuild against the latest apt

 -- Michael Vogt <mvo@debian.org>  Tue, 28 Jun 2005 18:29:57 +0200 

python-apt (0.6.12ubuntu1) breezy; urgency=low

  * Greek0@gmx.net--2005-main/python-apt--debian--0.6:
    - python2.{3,4}-apt conflicts with python-apt (<< 0.6.11)
      (closes: #308586)
      (closes ubuntu: #11380)

 -- Michael Vogt <michael.vogt@ubuntu.com>  Thu, 12 May 2005 11:34:05 +0200

python-apt (0.6.12) breezy; urgency=low
  
  * added a tests/ directory
  * added tests/pkgsrcrecords.py that will check if the pkgsrcrecords
    interface does not segfault
  * new native python "apt" interface that hides the details of apt_pkg

 -- Michael Vogt <michael.vogt@ubuntu.com>  Fri,  6 May 2005 10:11:52 +0200
  
python-apt (0.6.11) experimental; urgency=low

  * fixed some reference count problems in the depcache and 
    pkgsrcrecords code
  * DepCache.Init() is never called implicit now
  * merged with python-apt tree from Greek0@gmx.net--2005-main

 -- Michael Vogt <mvo@debian.org>  Fri,  6 May 2005 10:04:38 +0200

python-apt (0.5.36ubuntu2) hoary; urgency=low

  * return "None" in GetCandidateVer() if no Candidate is found

 -- Michael Vogt <michael.vogt@ubuntu.com>  Tue, 15 Mar 2005 12:30:06 +0100

python-apt (0.5.36ubuntu1) hoary; urgency=low

  * DepCache.ReadPinFile() added
  * Fixed a bug in DepCache.Upgrade()

 -- Michael Vogt <michael.vogt@ubuntu.com>  Wed,  2 Mar 2005 11:32:15 +0100

python-apt (0.5.36) hoary; urgency=low

  * Fix build-depends, somehow lost in merge

 -- Matt Zimmerman <mdz@ubuntu.com>  Sat, 26 Feb 2005 18:53:54 -0800

python-apt (0.5.35) hoary; urgency=low

  * Target hoary this time

 -- Matt Zimmerman <mdz@ubuntu.com>  Sat, 26 Feb 2005 15:57:21 -0800

python-apt (0.5.34) unstable; urgency=low

  * Restore Ubuntu changes
    - Build python 2.4 as default, add python2.3-apt
    - Typo fix (Ubuntu #4677)

 -- Matt Zimmerman <mdz@ubuntu.com>  Sat, 26 Feb 2005 15:53:30 -0800

python-apt (0.5.33) unstable; urgency=low

  * Merge michael.vogt@ubuntu.com--2005/python-apt--pkgDepCache--0
    - Basic depcache API (Ubuntu #6889)

 -- Matt Zimmerman <mdz@ubuntu.com>  Sat, 26 Feb 2005 15:37:48 -0800

python-apt (0.5.32) unstable; urgency=low

  * Update to work with apt 0.5.32 (bzip2 deb support)

 -- Matt Zimmerman <mdz@debian.org>  Sun, 12 Dec 2004 09:44:45 -0800

python-apt (0.5.10) unstable; urgency=low

  * Recompile with apt 0.5

 -- Matt Zimmerman <mdz@debian.org>  Fri, 26 Dec 2003 09:09:40 -0800

python-apt (0.5.9) unstable; urgency=low

  * Fix broken object initialization in sourcelist.cc and srcrecords.cc
    (Closes: #215792)

 -- Matt Zimmerman <mdz@debian.org>  Thu, 25 Dec 2003 12:12:04 -0800

python-apt (0.5.8) unstable; urgency=low

  * Adjust build-depends to build with python2.3.  No other changes.
  * This seems to break the new source package support, probably because
    the new source package support is buggy.

 -- Matt Zimmerman <mdz@debian.org>  Fri,  8 Aug 2003 09:01:12 -0400

python-apt (0.5.5.2) unstable; urgency=low

  * Add myself to Uploaders so that bugs don't get tagged as NMU-fixed anymore 
  * Initial support for working with source packages (Closes: #199716)

 -- Matt Zimmerman <mdz@debian.org>  Tue, 22 Jul 2003 22:20:00 -0400

python-apt (0.5.5.1) unstable; urgency=low

  * DepIterator::GlobOr increments the iterator; don't increment it again.
    This caused every other dependency to be skipped (Closes: #195805)
  * Avoid a null pointer dereference when calling keys() on an empty
    configuration (Closes: #149380) 

 -- Matt Zimmerman <mdz@debian.org>  Mon,  2 Jun 2003 23:18:53 -0400

python-apt (0.5.5) unstable; urgency=low

  * Rebuild with apt 0.5.5

 -- Matt Zimmerman <mdz@debian.org>  Tue,  6 May 2003 10:01:22 -0400

python-apt (0.5.4.9) unstable; urgency=low

  * Parse /var/lib/dpkg/status in examples/tagfile.py, so that it works
    out of the box (Closes: #175340)
  * Rebuild with apt 0.5.4.9 (libapt-pkg-libc6.3-5-3.3)

 -- Matt Zimmerman <mdz@debian.org>  Tue, 18 Feb 2003 16:42:24 -0500

python-apt (0.5.4.4) unstable; urgency=low

  * Fix for memory leak with TmpGetCache.
    Closes: #151489
  * Include additional examples from Moshe Zadka <m@moshez.org>
    Closes: #150091, #152048
  * Rebuild for python2.2, which is now the default version
    Closes: #158460
  * No CVS directories in source tarball
    Closes: #157773

 -- Matt Zimmerman <mdz@debian.org>  Tue, 27 Aug 2002 19:22:10 -0400
  
python-apt (0.5.4.3) unstable; urgency=low

  * #include <new> in python/generic.h so that we can build on ia64, which
    uses g++-2.96 (Closes: #137467)

 -- Matt Zimmerman <mdz@debian.org>  Sat,  9 Mar 2002 23:34:13 -0500

python-apt (0.5.4.2) unstable; urgency=high

  * Fix g++-3.0 compilation issues (Closes: #134020)

 -- Matt Zimmerman <mdz@debian.org>  Sun, 24 Feb 2002 00:20:22 -0500

python-apt (0.5.4.1) unstable; urgency=low

  * Add apt-utils to build-depends, since libapt-pkg-dev doesn't pull it
    in.  This should allow python-apt to be autobuilt more readily.

 -- Matt Zimmerman <mdz@debian.org>  Sat, 23 Feb 2002 19:01:15 -0500

python-apt (0.5.4) unstable; urgency=low

  * Initial release.
  * Initial packaging by Jason Gunthorpe, et al.

 -- Matt Zimmerman <mdz@debian.org>  Wed, 16 Jan 2002 01:37:56 -0500<|MERGE_RESOLUTION|>--- conflicted
+++ resolved
@@ -1,12 +1,4 @@
-<<<<<<< HEAD
-python-apt (0.7.6ubuntu1) intrepid; urgency=low
-
-  * merged with debian, remaining changes:
-    - more up-to-date mirror list
-
- -- Michael Vogt <michael.vogt@ubuntu.com>  Fri, 04 Jul 2008 11:00:33 +0200
-=======
-python-apt (0.7.7) unstable; urgency=low
+python-apt (0.7.6ubuntu2) intrepid; urgency=low
 
   * python/apt_pkgmodule.cc:
     - fix bug in hashsum calculation when the original string
@@ -16,7 +8,13 @@
     - add tests for the hashsum code
 
  -- Michael Vogt <mvo@debian.org>  Fri, 04 Jul 2008 19:53:28 +0200
->>>>>>> 7625577a
+
+python-apt (0.7.6ubuntu1) intrepid; urgency=low
+
+  * merged with debian, remaining changes:
+    - more up-to-date mirror list
+
+ -- Michael Vogt <michael.vogt@ubuntu.com>  Fri, 04 Jul 2008 11:00:33 +0200
 
 python-apt (0.7.6) unstable; urgency=low
 
