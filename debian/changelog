<<<<<<< HEAD
python-apt (0.6.19ubuntu6) edgy; urgency=low

  * python/progress.cc:
    - fix memleak (lp: #43096)

 -- Michael Vogt <michael.vogt@ubuntu.com>  Mon,  2 Oct 2006 18:33:44 +0200

python-apt (0.6.19ubuntu5) edgy; urgency=low
=======
python-apt (0.6.21) unstable; urgency=low

  * python/generic.h:
    - fix incorrect use of PyMem_DEL(), use pyObject_DEL()
      instead. This fixes a nasty segfault with python2.5
      (lp: 63226)

 --

python-apt (0.6.20) unstable; urgency=low
>>>>>>> 722f0d8b

  * python/pkgmanager.cc:
    - fix typo (closes: #382853)
  * debian/control:
    - tightend dependency (closes: #383478)
  * apt/progress.py:
    - use os._exit() in the child (lp: #53298)
    - use select() when checking for statusfd (lp: #53282)
  * acknoledge NMU (closes: #378048, #373512)
  * python/apt_pkgmodule.cc:
    - fix missing docstring (closes: #368907), 
      Thanks to Josh Triplett
  * make it build against python2.5

 -- Michael Vogt <michael.vogt@ubuntu.com>  Mon, 18 Sep 2006 18:28:19 +0200

python-apt (0.6.19ubuntu4) edgy; urgency=low

  * Rebuild to add support for python2.5.

 -- Matthias Klose <doko@ubuntu.com>  Fri,  8 Sep 2006 13:32:47 +0000
  
python-apt (0.6.19ubuntu3) edgy; urgency=low

  * merged ddtp support

 -- Michael Vogt <michael.vogt@ubuntu.com>  Mon, 14 Aug 2006 16:25:51 +0200

python-apt (0.6.19ubuntu2) edgy; urgency=low

  * tightened build-deps on latest apt

 -- Michael Vogt <michael.vogt@ubuntu.com>  Thu,  3 Aug 2006 17:02:30 +0200

python-apt (0.6.19ubuntu1) edgy; urgency=low

  [ Michael Vogt ]
  * doc/examples/print_uris.py:
    - added a example to show how the indexfile.ArchiveURI() can be used
      with binary packages
  * python/apt_pkgmodule.cc:
    - export sha256 generation
  * added support for the pkgDepCache.IsGarbage() flag

  [ Otavio Salvador ]
  * apt/cache.py:
    - fix commit doc string to also cite the open related callbacks
    - allow change of rootdir for APT database loading
    - add dh_installexamples in package building Closes: #376014

 -- Michael Vogt <michael.vogt@ubuntu.com>  Thu, 27 Jul 2006 15:00:55 +0200

python-apt (0.6.18-0.2) unstable; urgency=low

  * Non-maintainer upload.
  * Add ${shlibs:Depends} and ${misc:Depends} (Closes: #377615).

 -- Christoph Berg <myon@debian.org>  Tue, 18 Jul 2006 11:39:52 +0200

python-apt (0.6.18-0.1) unstable; urgency=high

  * Non-maintainer upload.
  * Call dh_pycentral and dh_python before dh_installdeb, to make sure
    the dh_pycentral snippets are put into the maintainer scripts; patch from
    Sam Morris. (Closes: #376416)

 -- Steinar H. Gunderson <sesse@debian.org>  Wed, 12 Jul 2006 23:26:50 +0200

python-apt (0.6.18) unstable; urgency=low

  * Non-maintainer upload.
  * Update for the new Python policy. Closes: #373512

 -- Raphael Hertzog <hertzog@debian.org>  Sat, 17 Jun 2006 15:09:28 +0200

python-apt (0.6.17) unstable; urgency=low

    * apt/cache.py:
    - return useful values on Cache.update()
    - Release locks on failure (thanks to Colin Watson)
    - fix various pychecker warnings
  * apt/package.py: 
    - fix various pychecker warnings
    - check if looupRecords succeeded
    - fix bug in the return statement of _downloadable()
  * python/srcrecords.cc:
    - add "Restart" method
    - don't run auto "Restart" before performing a Lookup 
    - fix the initalization (no need to pass a PkgCacheType to the records)
    - added "Index" attribute
  * python/indexfile.cc:
    - added ArchiveURI() method
  
 -- Michael Vogt <mvo@debian.org>  Mon,  8 May 2006 22:34:58 +0200

python-apt (0.6.16.2ubuntu9) edgy; urgency=low

  * rebuild against the latest apt (with auto-mark support)
  * the full merge needs a newer python-support 

 -- Michael Vogt <michael.vogt@ubuntu.com>  Mon,  3 Jul 2006 21:33:40 +0200

python-apt (0.6.16.2ubuntu8) dapper; urgency=low

  * apt/package.py:
    - fix return value in {candidate,installed}Downloadable

 -- Michael Vogt <michael.vogt@ubuntu.com>  Wed, 17 May 2006 19:28:44 +0200

python-apt (0.6.16.2ubuntu7) dapper; urgency=low

  * apt/package.py:
    - check if _lookupRecord() succeeded when checking
      maintainer or description (fixes invalid descriptions under 
      rare circumstances in gnome-app-install)

 -- Michael Vogt <michael.vogt@ubuntu.com>  Wed, 17 May 2006 18:12:58 +0200

python-apt (0.6.16.2ubuntu6) dapper; urgency=low

  * debian/control:
    - Replaces: python-apt (<< 0.6.11), instead of Conflicts which is not
      correct here. (closes: #308586).
  * python/srcrecords.cc:
    - don't run auto "Restart" before performing a Lookup (but require
      explicit "Restart", fixes the docs/examples/sources.py example)
    - fix the initalization (no need to pass a PkgCacheType to the records)
  
 -- Michael Vogt <michael.vogt@ubuntu.com>  Mon,  8 May 2006 16:40:14 +0200

python-apt (0.6.16.2ubuntu5) dapper; urgency=low

  * apt/cache.py: Release locks on failure (thanks to Colin Watson)
    (closes: #35867)

 -- Michael Vogt <michael.vogt@ubuntu.com>  Tue, 21 Mar 2006 15:09:14 +0100

python-apt (0.6.16.2ubuntu4) dapper; urgency=low

  * apt/package.py: 
     - added Package.setDelete(purge) option

 -- Michael Vogt <michael.vogt@ubuntu.com>  Mon,  6 Mar 2006 18:59:33 +0000

python-apt (0.6.16.2ubuntu3) dapper; urgency=low

  * apt/package.py: undo some damager from pychecker

 -- Michael Vogt <michael.vogt@ubuntu.com>  Wed,  1 Mar 2006 15:34:23 +0100

python-apt (0.6.16.2ubuntu2) dapper; urgency=low

  * apt/progress.py: 
    - initialize FetchProgress.eta with the correct type
    - strip the staus str before passing it to InstallProgress.statusChanged()
  * apt/cache.py:
    - return useful values on Cache.update()
  * fix FTBFS

 -- Michael Vogt <michael.vogt@ubuntu.com>  Tue, 28 Feb 2006 14:07:06 +0100

python-apt (0.6.16.2ubuntu1) dapper; urgency=low

  * apt/progress.py: 
    - added InstallProgress.statusChange(pkg, percent, status) 
    - make DumbInstallProgress a new-style class 
      (thanks to kamion for the suggestions)
    - fix various pychecker warnings
  * apt/cache.py, apt/package.py: fix various pychecker warnings

 -- Michael Vogt <michael.vogt@ubuntu.com>  Tue, 28 Feb 2006 12:04:37 +0100

python-apt (0.6.16.2) unstable; urgency=low
  
  * Non-maintainer upload.
  * debian/control:
    + Replaces: python-apt (<< 0.6.11), instead of Conflicts which is not
      correct here. (closes: #308586).

 -- Pierre Habouzit <madcoder@debian.org>  Fri, 14 Apr 2006 19:30:51 +0200
  
python-apt (0.6.16.1) unstable; urgency=low

  * typos fixed (thanks to Gustavo Franco)
  * pkgRecords.Record added to get raw record data
  * python/cache.cc: "key" in pkgCache::VerIterator.DependsList[key] is
                     no longer locale specific but always englis

 -- Michael Vogt <mvo@debian.org>  Wed, 22 Feb 2006 10:41:13 +0100

python-apt (0.6.16ubuntu2) dapper; urgency=low

  * Drop python2.3 package.

 -- Matthias Klose <doko@ubuntu.com>  Tue, 14 Feb 2006 15:27:26 +0000

python-apt (0.6.16ubuntu1) dapper; urgency=low

  * memleak fixed when pkgCache objects are deallocated

 -- Michael Vogt <michael.vogt@ubuntu.com>  Thu, 12 Jan 2006 00:08:05 +0100

python-apt (0.6.16) unstable; urgency=low

  * added GetPkgAcqFile to queue individual file downloads with the 
    system (dosn't make use of the improved pkgAcqFile yet)
  * added SourceList.GetIndexes()
  * rewrote apt.cache.update() to use the improved aquire interface
  * apt/ API change: apt.Package.candidateOrigin returns a list of origins 
    now instead of a single one
  * apt_pkg.Cdrom.Add() returns a boolean now, CdromProgress has totalSteps
  * added support for pkgIndexFile and added SourcesList.FindIndex()
  * added "trusted" to the Origin class

 -- Michael Vogt <michael.vogt@ubuntu.com>  Thu,  5 Jan 2006 00:56:36 +0100

python-apt (0.6.15) unstable; urgency=low

  * rewrote cache.Commit() and make it raise proper Exception if stuff
    goes wrong
  * fix a invalid return from cache.commit(), fail if a download failed
  * apt.Package.candidateOrigin returns a class now
  * added pkgAcquire, pkgPackageManager and a example (acquire.py)
  * tightend build-dependencies for new apt and the c++ transition

 -- Michael Vogt <mvo@debian.org>  Mon, 28 Nov 2005 23:48:37 +0100

python-apt (0.6.14) unstable; urgency=low

  * doc/examples/build-deps.py:
    - fixed/improved (thanks to Martin Michlmayr, closes: #321507)
  * apt_pkg.Cache.Update() does no longer reopen the cache
    (this is the job of the caller now)
  * python/srcrecords.cc:
    - support for "srcrecords.Files" added
    - always run "Restart" before performing a Lookup 
  * export locking via: GetLock(),PkgSystem{Lock,UnLock} 
  * apt/cache.py:
    - added  __iter__ to make "for pkg in apt.Cache:" stuff possible

 -- Michael Vogt <mvo@debian.org>  Wed,  9 Nov 2005 04:52:08 +0100

python-apt (0.6.13) unstable; urgency=low

  * support for depcache added
  * support for the PkgProblemResolver added
  * support for PkgSrcRecord.BuildDepends added
  * support for cdrom handling (add, ident) added
  * support for progress reporting from operations added
    (e.g. OpProgress, FetchProgress, InstallProgress, CdromProgress)
  * added tests/ directory with various tests for the code
  * native apt/ python directory added that contains
    a more pythonic interface to apt_pkg
  * made the apt/ python code PEP08 conform
  * python exceptions return the apt error message now 
    (thanks to Chris Halls for the patch)
  
 -- Michael Vogt <mvo@debian.org>  Fri,  5 Aug 2005 10:30:31 +0200

python-apt (0.6.12.2) unstable; urgency=low

   * rebuild against the latest apt (c++ transition)

 -- Michael Vogt <mvo@debian.org>  Mon, 1 Aug 2005 11:06:03 +0200

python-apt (0.6.12.1) unstable; urgency=low

   * rebuild against the latest apt

 -- Michael Vogt <mvo@debian.org>  Tue, 28 Jun 2005 18:29:57 +0200 

python-apt (0.6.12ubuntu1) breezy; urgency=low

  * Greek0@gmx.net--2005-main/python-apt--debian--0.6:
    - python2.{3,4}-apt conflicts with python-apt (<< 0.6.11)
      (closes: #308586)
      (closes ubuntu: #11380)

 -- Michael Vogt <michael.vogt@ubuntu.com>  Thu, 12 May 2005 11:34:05 +0200

python-apt (0.6.12) breezy; urgency=low
  
  * added a tests/ directory
  * added tests/pkgsrcrecords.py that will check if the pkgsrcrecords
    interface does not segfault
  * new native python "apt" interface that hides the details of apt_pkg

 -- Michael Vogt <michael.vogt@ubuntu.com>  Fri,  6 May 2005 10:11:52 +0200
  
python-apt (0.6.11) experimental; urgency=low

  * fixed some reference count problems in the depcache and 
    pkgsrcrecords code
  * DepCache.Init() is never called implicit now
  * merged with python-apt tree from Greek0@gmx.net--2005-main

 -- Michael Vogt <mvo@debian.org>  Fri,  6 May 2005 10:04:38 +0200

python-apt (0.5.36ubuntu2) hoary; urgency=low

  * return "None" in GetCandidateVer() if no Candidate is found

 -- Michael Vogt <michael.vogt@ubuntu.com>  Tue, 15 Mar 2005 12:30:06 +0100

python-apt (0.5.36ubuntu1) hoary; urgency=low

  * DepCache.ReadPinFile() added
  * Fixed a bug in DepCache.Upgrade()

 -- Michael Vogt <michael.vogt@ubuntu.com>  Wed,  2 Mar 2005 11:32:15 +0100

python-apt (0.5.36) hoary; urgency=low

  * Fix build-depends, somehow lost in merge

 -- Matt Zimmerman <mdz@ubuntu.com>  Sat, 26 Feb 2005 18:53:54 -0800

python-apt (0.5.35) hoary; urgency=low

  * Target hoary this time

 -- Matt Zimmerman <mdz@ubuntu.com>  Sat, 26 Feb 2005 15:57:21 -0800

python-apt (0.5.34) unstable; urgency=low

  * Restore Ubuntu changes
    - Build python 2.4 as default, add python2.3-apt
    - Typo fix (Ubuntu #4677)

 -- Matt Zimmerman <mdz@ubuntu.com>  Sat, 26 Feb 2005 15:53:30 -0800

python-apt (0.5.33) unstable; urgency=low

  * Merge michael.vogt@ubuntu.com--2005/python-apt--pkgDepCache--0
    - Basic depcache API (Ubuntu #6889)

 -- Matt Zimmerman <mdz@ubuntu.com>  Sat, 26 Feb 2005 15:37:48 -0800

python-apt (0.5.32) unstable; urgency=low

  * Update to work with apt 0.5.32 (bzip2 deb support)

 -- Matt Zimmerman <mdz@debian.org>  Sun, 12 Dec 2004 09:44:45 -0800

python-apt (0.5.10) unstable; urgency=low

  * Recompile with apt 0.5

 -- Matt Zimmerman <mdz@debian.org>  Fri, 26 Dec 2003 09:09:40 -0800

python-apt (0.5.9) unstable; urgency=low

  * Fix broken object initialization in sourcelist.cc and srcrecords.cc
    (Closes: #215792)

 -- Matt Zimmerman <mdz@debian.org>  Thu, 25 Dec 2003 12:12:04 -0800

python-apt (0.5.8) unstable; urgency=low

  * Adjust build-depends to build with python2.3.  No other changes.
  * This seems to break the new source package support, probably because
    the new source package support is buggy.

 -- Matt Zimmerman <mdz@debian.org>  Fri,  8 Aug 2003 09:01:12 -0400

python-apt (0.5.5.2) unstable; urgency=low

  * Add myself to Uploaders so that bugs don't get tagged as NMU-fixed anymore 
  * Initial support for working with source packages (Closes: #199716)

 -- Matt Zimmerman <mdz@debian.org>  Tue, 22 Jul 2003 22:20:00 -0400

python-apt (0.5.5.1) unstable; urgency=low

  * DepIterator::GlobOr increments the iterator; don't increment it again.
    This caused every other dependency to be skipped (Closes: #195805)
  * Avoid a null pointer dereference when calling keys() on an empty
    configuration (Closes: #149380) 

 -- Matt Zimmerman <mdz@debian.org>  Mon,  2 Jun 2003 23:18:53 -0400

python-apt (0.5.5) unstable; urgency=low

  * Rebuild with apt 0.5.5

 -- Matt Zimmerman <mdz@debian.org>  Tue,  6 May 2003 10:01:22 -0400

python-apt (0.5.4.9) unstable; urgency=low

  * Parse /var/lib/dpkg/status in examples/tagfile.py, so that it works
    out of the box (Closes: #175340)
  * Rebuild with apt 0.5.4.9 (libapt-pkg-libc6.3-5-3.3)

 -- Matt Zimmerman <mdz@debian.org>  Tue, 18 Feb 2003 16:42:24 -0500

python-apt (0.5.4.4) unstable; urgency=low

  * Fix for memory leak with TmpGetCache.
    Closes: #151489
  * Include additional examples from Moshe Zadka <m@moshez.org>
    Closes: #150091, #152048
  * Rebuild for python2.2, which is now the default version
    Closes: #158460
  * No CVS directories in source tarball
    Closes: #157773

 -- Matt Zimmerman <mdz@debian.org>  Tue, 27 Aug 2002 19:22:10 -0400
  
python-apt (0.5.4.3) unstable; urgency=low

  * #include <new> in python/generic.h so that we can build on ia64, which
    uses g++-2.96 (Closes: #137467)

 -- Matt Zimmerman <mdz@debian.org>  Sat,  9 Mar 2002 23:34:13 -0500

python-apt (0.5.4.2) unstable; urgency=high

  * Fix g++-3.0 compilation issues (Closes: #134020)

 -- Matt Zimmerman <mdz@debian.org>  Sun, 24 Feb 2002 00:20:22 -0500

python-apt (0.5.4.1) unstable; urgency=low

  * Add apt-utils to build-depends, since libapt-pkg-dev doesn't pull it
    in.  This should allow python-apt to be autobuilt more readily.

 -- Matt Zimmerman <mdz@debian.org>  Sat, 23 Feb 2002 19:01:15 -0500

python-apt (0.5.4) unstable; urgency=low

  * Initial release.
  * Initial packaging by Jason Gunthorpe, et al.

 -- Matt Zimmerman <mdz@debian.org>  Wed, 16 Jan 2002 01:37:56 -0500<|MERGE_RESOLUTION|>--- conflicted
+++ resolved
@@ -1,4 +1,12 @@
-<<<<<<< HEAD
+python-apt (0.6.19ubuntu7) edgy; urgency=low
+
+  * python/generic.h:
+    - fix incorrect use of PyMem_DEL(), use PyObject_DEL()
+      instead. This fixes a nasty segfault with python2.5
+      (lp: 63226)
+
+ -- Michael Vogt <michael.vogt@ubuntu.com>  Wed,  4 Oct 2006 16:45:53 +0200
+
 python-apt (0.6.19ubuntu6) edgy; urgency=low
 
   * python/progress.cc:
@@ -7,18 +15,6 @@
  -- Michael Vogt <michael.vogt@ubuntu.com>  Mon,  2 Oct 2006 18:33:44 +0200
 
 python-apt (0.6.19ubuntu5) edgy; urgency=low
-=======
-python-apt (0.6.21) unstable; urgency=low
-
-  * python/generic.h:
-    - fix incorrect use of PyMem_DEL(), use pyObject_DEL()
-      instead. This fixes a nasty segfault with python2.5
-      (lp: 63226)
-
- --
-
-python-apt (0.6.20) unstable; urgency=low
->>>>>>> 722f0d8b
 
   * python/pkgmanager.cc:
     - fix typo (closes: #382853)
