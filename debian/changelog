--- conflicted
+++ resolved
@@ -1,3 +1,19 @@
+python-apt (0.7.2ubuntu4) UNRELEASED; urgency=low
+
+  * aptsources/distro.py:
+   - generalized some code, bringing it into the Distribution
+     class, and wrote some missing methods for the DebianDistribution
+     one (thanks to Gustavo Noronha Silva)
+  * debian/control:
+   - updated for python-distutils-extra (>= 1.9.0)
+  * debian/python-apt.install:
+   - fix i18n files
+  * python/indexfile.cc:
+   - increase str buffer in PackageIndexFileRepr
+
+
+ -- Michael Vogt <michael.vogt@ubuntu.com>  Mon, 30 Jul 2007 18:23:59 +0200
+
 python-apt (0.7.2ubuntu3) gutsy; urgency=low
 
   * Rebuild against libapt-pkg-libc6.6-6-4.4.
@@ -15,18 +31,7 @@
   * apt/cache.py:
     - throw FetchCancelleException, FetchFailedException, 
       LockFailedException exceptions when something goes wrong
-  * aptsources/distro.py:
-    - generalized some code, bringing it into the Distribution
-      class, and wrote some missing methods for the DebianDistribution
-      one (thanks to Gustavo Noronha Silva)
-  * debian/control:
-    - updated for python-distutils-extra (>= 1.9.0)
-  * debian/python-apt.install:
-    - fix i18n files
-  * python/indexfile.cc:
-    - increase str buffer in PackageIndexFileRepr
-
-<<<<<<< HEAD
+
  -- Michael Vogt <michael.vogt@ubuntu.com>  Thu, 28 Jun 2007 16:03:01 +0200
 
 python-apt (0.7.2ubuntu1) gutsy; urgency=low
@@ -37,9 +42,6 @@
     - set Maintainer field to ubuntu
 
  -- Michael Vogt <michael.vogt@ubuntu.com>  Thu, 14 Jun 2007 12:08:49 +0200
-=======
- -- 
->>>>>>> a13e90fd
 
 python-apt (0.7.2) unstable; urgency=low
 
