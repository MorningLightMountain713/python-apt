update-manager (0.42.2ubuntu12) dapper; urgency=low

  * channels/*.in: typo fix
  * po/POTFILES.in: add missing files (ubuntu: #38738)
  * fix the help string in update-manager (ubuntu: #23274)
  * fix the bad grammar in "Cannot install all available updates"
    (ubuntu: #32864)
  * don't inform about new distro release on dapper by default (can be
    changed via a gconf setting/commandline switch)

 --

update-manager (0.42.2ubuntu11) dapper; urgency=low

  * debian/control: 
    - depend on unattended-upgrades
    - move python-gnome2 to recommends (we only use gconf from it)
  * UpdateManager/fakegconf.py: update for xubuntu (thanks to Jani Monoses)

 -- Michael Vogt <michael.vogt@ubuntu.com>  Wed,  5 Apr 2006 14:46:10 +0200

update-manager (0.42.2ubuntu10) dapper; urgency=low

  * update-manger: fix a missing import (#36138)
  * typo fix (#36123)
  * correct dapper version number (#36136)
  * keybindings fixed (#36116)
  * calc the update before downloading the changelog (#36140)
  * add a fake gconf interface for xubuntu (nop for normal ubuntu)
    (Thanks to Jani Monoses for the patch)
  
<<<<<<< HEAD
 -- Michael Vogt <michael.vogt@ubuntu.com>  Tue,  4 Apr 2006 18:17:16 +0200
=======
 -- Michael Vogt <michael.vogt@ubuntu.com>  Mon, 27 Mar 2006 16:45:56 +0200
>>>>>>> 00af0c2e

update-manager (0.42.2ubuntu9) dapper; urgency=low

  * Better English (tm)  (fixes #35985)
  * Use the the number of available and not selected updates to determinate
    if the system is up-to-date (fixes #35300)
  * fix ui problem with software preferences (fixes #35987)
  * fix width problem in SoftwareProperties

 -- Michael Vogt <michael.vogt@ubuntu.com>  Wed, 22 Mar 2006 21:57:28 +0100

update-manager (0.42.2ubuntu8) dapper; urgency=low

  * fix a FTBFS

 -- Michael Vogt <michael.vogt@ubuntu.com>  Wed, 15 Mar 2006 17:54:08 +0000

update-manager (0.42.2ubuntu7) dapper; urgency=low

  * various spelling fixes and ui-glitches 

 -- Michael Vogt <michael.vogt@ubuntu.com>  Tue, 14 Mar 2006 16:58:01 +0000

update-manager (0.42.2ubuntu6) dapper; urgency=low

  * po/pt_BR.po: updated translation 
    (thanks to Carlos Eduardo Pedroza Santiviago)
  * po/pt.po: updated Portugise translation (thanks to Rui Azevedo)
  * debian/control: arch: all now
  * debian/rules: undo the detection in favour of the simpler update of
                  the desktop files
  * data/gnome-software-properties.desktop.in, update-manager.desktop.in:
    - added X-Ubuntu-Gettext-Domain
  * help/*: updated to latest svn

 -- Michael Vogt <michael.vogt@ubuntu.com>  Mon, 20 Feb 2006 15:58:09 +0100

update-manager (0.42.2ubuntu5) dapper; urgency=low

  * debian/rules: Add gettext domain to .server and .desktop files to get
    language pack support for them. (Similarly to cdbs' gnome.mk)

 -- Martin Pitt <martin.pitt@ubuntu.com>  Thu, 23 Feb 2006 18:42:04 +0100
  
update-manager (0.42.2ubuntu4) dapper; urgency=low

  * removed some of the gnome dependencies (gconf still in)
  * the ReleaseNotes dialog has clickable links now (thanks to Sebastian 
    Heinlein)

 -- Michael Vogt <michael.vogt@ubuntu.com>  Mon, 20 Feb 2006 13:24:55 +0100

update-manager (0.42.2ubuntu3) dapper; urgency=low

  * fixed description of the ubuntu repository (#30813)
  * use the new synaptic --parent-window-id switch when runing the backend

 -- Michael Vogt <michael.vogt@ubuntu.com>  Wed,  8 Feb 2006 20:53:46 +0100

update-manager (0.42.2ubuntu2) dapper; urgency=low

  * SoftwareProperties/SoftwareProperties.py:
    - re-added the internet update options (#27932)
  * data/gnome-software-properties.desktop:
    - use gksu instead of gksudo (#30057)
  * wording fixes (#30296)

 -- Michael Vogt <michael.vogt@ubuntu.com>  Tue,  7 Feb 2006 13:13:09 +0100

update-manager (0.42.2ubuntu1) dapper; urgency=low

  * UpdateManager/MetaRelease.py: 
    - never offer a upgrade to a unsupported (i.e. developer) dist
  * data/gnome-software-properties.desktop.in: use X-KDE-SubstituteUID=true
  * small UI layout changes (should fix the cancel/close button problem)

 -- Michael Vogt <michael.vogt@ubuntu.com>  Tue, 31 Jan 2006 09:48:13 +0000

update-manager (0.42.1ubuntu1) dapper; urgency=low

  * UpdateManagert:
    improved the HIG complicane more, removed some of the uglines
    from the last version (Malone #22090)
  * SoftwareProperties:
    improved the HIG complicane (Malone #28530)
  (thanks to Sebastian Heinlein)

 -- Michael Vogt <michael.vogt@ubuntu.com>  Tue, 17 Jan 2006 17:27:15 +0100

update-manager (0.42ubuntu1) dapper; urgency=low

  * improved the HIG comlicane, thanks to Sebastian Heinlein:
    - Rename the button "close" to "cancel"
    - Move status bar to a separate dialog
    - Wording
    - Add a wider border around the changelog and
      description
     - Align and capitalize the button "Cancel downloading"
    (ubuntu: #28453)
  * bugfixes in the cache locking
  
 -- Michael Vogt <michael.vogt@ubuntu.com>  Mon, 16 Jan 2006 12:56:29 +0100

update-manager (0.40.2) dapper; urgency=low

  * SoftwareProperties/SoftwareProperties.py:
    - fix a problem with transient/parent window in custom apt line
      dialog (ubuntu #21585)
    - fix a problem in the conf file writer that can lead to absurdly
      large files

 -- Michael Vogt <michael.vogt@ubuntu.com>  Thu,  5 Jan 2006 12:37:33 +0100

update-manager (0.40.1) dapper; urgency=low

  * SoftwareProperties/SoftwareProperties.py:
    - make it embedded friendlier

 -- Michael Vogt <michael.vogt@ubuntu.com>  Fri, 16 Dec 2005 14:02:27 +0100

update-manager (0.40) dapper; urgency=low

  * new upstream release:
    - switched from autotools to distutils
    - massive code cleanups 
    - use SimpleGladeApp now
    - SoftwareProperties has a new GUI
    - UpdateManager has support for upgrading from one dist to another
      now (given that the required "recipe" for the upgrade is available)
      See https://wiki.ubuntu.com/AutomaticUpgrade for details
    - use python-apt for "reload" and "add cdrom" now
    - improved the handling of sources.list a lot (including support for
      /etc/apt/sources.list.d)
  * support for the AutomaticUpgrades spec added via the meta-release 
    information
  * data/update-manager.desktop.in: 
    - use X-KDE-SubstituteUID added and use gksu now

 -- Michael Vogt <michael.vogt@ubuntu.com>  Tue, 15 Nov 2005 17:22:12 +0100

update-manager (0.37.1+svn20050404.15) breezy; urgency=low

  * added intltool to build-depends (for rosetta)

 -- Michael Vogt <mvo@debian.org>  Thu,  6 Oct 2005 17:30:38 +0200

update-manager (0.37.1+svn20050404.14) breezy; urgency=low

  * debian/rules:
    - run intltool-update -p for rosetta
  * src/update-manager.in:
    - release the lock before runing gnome-software-properties (ubuntu #17022)

 -- Michael Vogt <michael.vogt@ubuntu.com>  Tue,  4 Oct 2005 22:28:43 +0200

update-manager (0.37.1+svn20050404.13) breezy; urgency=low

  * src/update-manager.in:
    - use the right column for type-ahead searching (ubuntu #16853)

 -- Michael Vogt <michael.vogt@ubuntu.com>  Tue,  4 Oct 2005 11:01:58 +0200

update-manager (0.37.1+svn20050404.12) breezy; urgency=low

  * added locking support
  * use explicit path to python2.4 (thanks anthony!) (Ubuntu #16087)
  * CTRL-{w,q} close the update-manager window (Ubuntu #15729)

 -- Michael Vogt <michael.vogt@ubuntu.com>  Wed, 28 Sep 2005 17:40:05 +0200

update-manager (0.37.1+svn20050404.11) breezy; urgency=low

  * fix a typo in the reload tooltip (thanks to P Jones) (ubuntu #14699)

 -- Michael Vogt <michael.vogt@ubuntu.com>  Mon, 12 Sep 2005 14:49:13 +0200

update-manager (0.37.1+svn20050404.10) breezy; urgency=low

  * fix for a typo in the source of the last upload (*cough*) 

 -- Michael Vogt <michael.vogt@ubuntu.com>  Wed, 31 Aug 2005 15:39:53 +0200

update-manager (0.37.1+svn20050404.9) breezy; urgency=low

  * do a "save" dist-upgrade (add only, no removes)

 -- Michael Vogt <michael.vogt@ubuntu.com>  Wed, 31 Aug 2005 12:09:20 +0200

update-manager (0.37.1+svn20050404.8) breezy; urgency=low

  * if repository window is running from inside synaptic, don't show "Add
    cdrom" button (it's available in the synaptic menu already)

 -- Michael Vogt <michael.vogt@ubuntu.com>  Tue, 30 Aug 2005 14:12:50 +0200

update-manager (0.37.1+svn20050404.7) breezy; urgency=low

  * if running from inside another application (e.g. synaptic), make sure 
    the dialogs get a correct parent (ubuntu #14001)
  * if nothing changed, do not run "reload" if runing from inside synaptic

 -- Michael Vogt <michael.vogt@ubuntu.com>  Mon, 29 Aug 2005 12:09:12 +0200

update-manager (0.37.1+svn20050404.6) breezy; urgency=low

  * remove (parts of) ubuntu branding from the application
  * make it run only with python2.4 (ubuntu #10876)
  * make sure to always properly escape the strings displayed
    in the treeview

 -- Michael Vogt <michael.vogt@ubuntu.com>  Tue, 23 Aug 2005 16:49:54 +0200

update-manager (0.37.1+svn20050404.5) breezy; urgency=low

  * updates where not shown sometimes, fixed that (ubuntu #13410)

 -- Michael Vogt <michael.vogt@ubuntu.com>  Tue, 16 Aug 2005 10:49:46 +0200

update-manager (0.37.1+svn20050404.4) breezy; urgency=low

  * re-read the sources.list after a "add-custom" (ubuntu #9855)
  * settings window has a title (ubuntu #10756)
  * default actions for the buttons (ubuntu #10741)
  * various typos fixed (ubuntu #9866)
  * make sure that no dialogs are opened without a parent (ubuntu #10284)

 -- Michael Vogt <michael.vogt@ubuntu.com>  Mon, 15 Aug 2005 15:15:06 +0200

update-manager (0.37.1+svn20050404.3) breezy; urgency=low

  * use breezy as default for newly created sources (ubuntu #13009)
  * be more carefull with preserving the mirror
  * a better explaination for the "Reload" button (ubuntu #11432)

 -- Michael Vogt <michael.vogt@ubuntu.com>  Wed, 10 Aug 2005 12:07:55 +0200

update-manager (0.37.1+svn20050404.2) breezy; urgency=low

  * fix a small problem in the parsing code (ubuntu #8754)

 -- Michael Vogt <michael.vogt@ubuntu.com>  Fri,  6 May 2005 11:24:17 +0200

update-manager (0.37.1+svn20050404.1) hoary; urgency=low

  * pickup the correct proxy settings from apt (#8668)

 -- Michael Vogt <michael.vogt@ubuntu.com>  Wed,  6 Apr 2005 16:39:44 +0200

update-manager (0.37.1+svn20050404) hoary; urgency=low

  * translation updates:
    - xh, fr

 -- Michael Vogt <michael.vogt@ubuntu.com>  Mon,  4 Apr 2005 22:21:17 +0200

update-manager (0.37.1+svn20050403) hoary; urgency=low

  * translation updates:
    - pt_BR, tw
  * documentation updates (thanks to Sean Wheller and
    Jeff Schering)
  * small fixes:
    - make sure to not duplicate sources.list entires (even for
      mirrors)
    - added the hoary-updates to the templates and matchers (#8600)
    - some missing i18n strings marked as such (thanks to Zygmunt Krynicki)
    - don't fail on missing net connections
    - always update the status label
 
 -- Michael Vogt <michael.vogt@ubuntu.com>  Sun,  3 Apr 2005 20:54:42 +0200

update-manager (0.37.1+svn20050323) hoary; urgency=low

  * translation updates
  * gui can set the new apt cache properties now
  * warn about broken packages (#7688)
  * only ask to reload the package list if something changed (#7871)
  * various focus fixes (#7900)

 -- Michael Vogt <michael.vogt@ubuntu.com>  Wed, 23 Mar 2005 01:18:38 +0100

update-manager (0.37.1+svn20050314) hoary; urgency=low

  * new svn snapshot, lot's of bugfixes and i18n updates.
    - fix for a ui problem (#6837)
    - read pined packages correctly (#7058)
    - update list correctly after reload (#7182)
    - tell user when dist-upgrade is needed (#7271)
    - cdrom sources can be added now too (#7315)
    - meta-release file bugfix (#7330)
    - translation updates (da, fr, es, ro, pl)

 -- Michael Vogt <michael.vogt@ubuntu.com>  Mon, 14 Mar 2005 08:49:52 +0100

update-manager (0.37.1+svn20050304) hoary; urgency=low

  * new snapshot, use python-apt depcache now

 -- Michael Vogt <michael.vogt@ubuntu.com>  Fri,  4 Mar 2005 22:55:46 +0100

update-manager (0.37.1+svn20050301) hoary; urgency=low

  * new snapshot, better de.po, better i18n support

 -- Michael Vogt <michael.vogt@ubuntu.com>  Tue,  1 Mar 2005 12:06:39 +0100

update-manager (0.37.1+svn20050228.1) hoary; urgency=low

  * fixed a FTBFS (because of the "cleanfiles" in Makefile.am)

 -- Michael Vogt <michael.vogt@ubuntu.com>  Mon, 28 Feb 2005 19:12:28 +0100

update-manager (0.37.1+svn20050228) hoary; urgency=low

  * get the correct candidate version for updatable packages
    (ubuntu #6825)

 -- Michael Vogt <michael.vogt@ubuntu.com>  Mon, 28 Feb 2005 11:00:38 +0100

update-manager (0.37.1+svn20050221) hoary; urgency=low

  * new svn snapshot, fixes:
    - #6756: window size too big 
    - #6767, #6780: gnome-software-properties window broken

 -- Michael Vogt <michael.vogt@ubuntu.com>  Mon, 21 Feb 2005 11:30:52 +0100

update-manager (0.37.1+svn20050219) hoary; urgency=low

  * new svn snapshot, fixes:
    - #6565, #6565 (typo)
    - #6634 (remeber last details state)
    - #6635 (progress dialog merged in main window)
    - #6578 (hide details if no updates are available)

 -- Michael Vogt <michael.vogt@ubuntu.com>  Sat, 19 Feb 2005 00:32:50 +0100

update-manager (0.37.1) hoary; urgency=low

  * typo (#6542)
  * package list is sorted now
  * applied "hide details if system is update-to-date" patch 
    (#6578, thanks to Jorge Bernal)

 -- Michael Vogt <michael.vogt@ubuntu.com>  Tue, 15 Feb 2005 10:49:17 +0100

update-manager (0.37) hoary; urgency=low

  * test for lock file and show error if the lock is already taken
  * use utf8 for the description
  * changelogs are fetched from http://changelogs.ubuntu.com/ now 
    (closes: #6315)
  * handle 404 from http and set the error accordingly
  * set main_window to not sensitive when downloading changelogs
  * if no updates are available, hide the checkbox column (closes: #6443)
  
 -- Michael Vogt <michael.vogt@ubuntu.com>  Mon, 14 Feb 2005 15:08:06 +0100

update-manager (0.36.6) hoary; urgency=low

  * various bugfixes and embedding of synaptics progress windows

 -- Michael Vogt <michael.vogt@ubuntu.com>  Tue,  8 Feb 2005 22:12:53 +0100

update-manager (0.36.5) hoary; urgency=low

  * disabled sources can now be displayed too (optional preference)
  * comments can be added
  * various bugfixes

 -- Michael Vogt <michael.vogt@ubuntu.com>  Thu,  3 Feb 2005 16:21:32 +0100

update-manager (0.36.4) hoary; urgency=low

  * regression of the last upload fixed
  * gnome-software-properties can be embedded into other windows now
    (usefull for e.g. synaptic)

 -- Michael Vogt <michael.vogt@ubuntu.com>  Mon, 31 Jan 2005 22:59:35 +0100

update-manager (0.36.3) hoary; urgency=low

  * updates to the main window design

 -- Michael Vogt <michael.vogt@ubuntu.com>  Mon, 31 Jan 2005 16:59:41 +0100

update-manager (0.36.2) hoary; urgency=low

  * new main window layout in update-manager 
    (Michiel design, looks _so_ nice)

 -- Michael Vogt <michael.vogt@ubuntu.com>  Fri, 28 Jan 2005 12:20:57 +0100

update-manager (0.36.1) hoary; urgency=low

  * columns are resizable now (closes: #5541)
  * lot's of typo/gui-glitches fixes (closes: #5200,  #5816, #5801, #5802)

 -- Michael Vogt <michael.vogt@ubuntu.com>  Mon, 24 Jan 2005 16:14:45 +0100

update-manager (0.36) hoary; urgency=low

  * new upstream release, added support to control APT::Periodic::*
    variables in gnome-software-properties

 -- Michael Vogt <mvo@debian.org>  Wed, 19 Jan 2005 16:59:19 +0100

update-manager (0.35) hoary; urgency=low

  * new upstream release
    - typo fix (closes: #5200)

 -- Michael Vogt <mvo@debian.org>  Wed,  5 Jan 2005 12:23:55 +0100

update-manager (0.34) hoary; urgency=low

  * new upstream release

 -- Michael Vogt <mvo@debian.org>  Fri, 24 Dec 2004 12:50:13 +0100

update-manager (0.33) hoary; urgency=low

  * new upstream release, featuring the gnome-software-properties

 -- Michael Vogt <mvo@debian.org>  Tue, 30 Nov 2004 12:41:06 +0100

update-manager (0.32) hoary; urgency=low

  * new upstream release

 -- Michael Vogt <mvo@debian.org>  Tue, 23 Nov 2004 15:28:09 +0100

update-manager (0.31-1ubuntu1) hoary; urgency=low

  * Update Build-Deps and fix FTBFS.

 -- Fabio M. Di Nitto <fabbione@fabbione.net>  Mon, 22 Nov 2004 13:04:09 +0100

update-manager (0.31-1) hoary; urgency=low

  * new upstream release, added icon, desktop file and bugfix

 -- Michael Vogt <mvo@debian.org>  Sat, 13 Nov 2004 11:30:37 +0100

update-manager (0.3-1) hoary; urgency=low

  * New upstream release, inital ubuntu release

 -- Michael Vogt <mvo@debian.org>  Wed,  3 Nov 2004 14:48:14 +0100

update-manager (0.2-1) unstable; urgency=low

  * New upstream release.

 -- Michiel Sikkes <michiel@eyesopened.nl>  Sat, 30 Oct 2004 02:22:12 +0200

update-manager (0.1-2) unstable; urgency=low

  * Um Yeah.

 -- Michiel Sikkes <m.sikkes@luon.net>  Tue, 26 Oct 2004 13:16:13 +0200

update-manager (0.1-1) unstable; urgency=low

  * Initial Release.

 -- Michiel Sikkes <michiel@eyesopened.nl>  Mon, 25 Oct 2004 21:49:07 +0200
<|MERGE_RESOLUTION|>--- conflicted
+++ resolved
@@ -7,8 +7,10 @@
     (ubuntu: #32864)
   * don't inform about new distro release on dapper by default (can be
     changed via a gconf setting/commandline switch)
-
- --
+  * fix UI issue of the edit dialog for given templates (thanks to
+    Chipzz for the patch)
+   
+ -- Michael Vogt <michael.vogt@ubuntu.com>  Wed, 12 Apr 2006 20:23:21 +0200
 
 update-manager (0.42.2ubuntu11) dapper; urgency=low
 
@@ -29,11 +31,7 @@
   * add a fake gconf interface for xubuntu (nop for normal ubuntu)
     (Thanks to Jani Monoses for the patch)
   
-<<<<<<< HEAD
  -- Michael Vogt <michael.vogt@ubuntu.com>  Tue,  4 Apr 2006 18:17:16 +0200
-=======
- -- Michael Vogt <michael.vogt@ubuntu.com>  Mon, 27 Mar 2006 16:45:56 +0200
->>>>>>> 00af0c2e
 
 update-manager (0.42.2ubuntu9) dapper; urgency=low
 
