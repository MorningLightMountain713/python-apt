python-apt (0.6.16.2ubuntu6) unstable; urgency=low

  * debian/control:
    + Replaces: python-apt (<< 0.6.11), instead of Conflicts which is not
      correct here. (closes: #308586).
  
 -- 

python-apt (0.6.16.2ubuntu5) dapper; urgency=low

  * apt/cache.py: Release locks on failure (thanks to Colin Watson)
    (closes: #35867)

 -- Michael Vogt <michael.vogt@ubuntu.com>  Tue, 21 Mar 2006 15:09:14 +0100

python-apt (0.6.16.2ubuntu4) dapper; urgency=low

  * apt/package.py: 
     - added Package.setDelete(purge) option

 -- Michael Vogt <michael.vogt@ubuntu.com>  Mon,  6 Mar 2006 18:59:33 +0000

python-apt (0.6.16.2ubuntu3) dapper; urgency=low

  * apt/package.py: undo some damager from pychecker

 -- Michael Vogt <michael.vogt@ubuntu.com>  Wed,  1 Mar 2006 15:34:23 +0100

python-apt (0.6.16.2ubuntu2) dapper; urgency=low

  * apt/progress.py: 
    - initialize FetchProgress.eta with the correct type
    - strip the staus str before passing it to InstallProgress.statusChanged()
  * apt/cache.py:
    - return useful values on Cache.update()
  * fix FTBFS

 -- Michael Vogt <michael.vogt@ubuntu.com>  Tue, 28 Feb 2006 14:07:06 +0100

python-apt (0.6.16.2ubuntu1) dapper; urgency=low

  * apt/progress.py: 
    - added InstallProgress.statusChange(pkg, percent, status) 
    - make DumbInstallProgress a new-style class 
      (thanks to kamion for the suggestions)
    - fix various pychecker warnings
  * apt/cache.py, apt/package.py: fix various pychecker warnings
<<<<<<< HEAD

 -- Michael Vogt <michael.vogt@ubuntu.com>  Tue, 28 Feb 2006 12:04:37 +0100
=======
  * apt/cache.py: Release locks on failure (thanks to Colin Watson)
  * python/srcrecords.cc:
    - add "Restart" method
    - don't run auto "Restart" before performing a Lookup 
    - fix the initalization (no need to pass a PkgCacheType to the records)
  
 -- Michael Vogt <michael.vogt@ubuntu.com>  Wed, 22 Mar 2006 11:19:34 +0100
>>>>>>> e02913b6

python-apt (0.6.16.1) unstable; urgency=low

  * typos fixed (thanks to Gustavo Franco)
  * pkgRecords.Record added to get raw record data
  * python/cache.cc: "key" in pkgCache::VerIterator.DependsList[key] is
                     no longer locale specific but always englis

 -- Michael Vogt <mvo@debian.org>  Wed, 22 Feb 2006 10:41:13 +0100

python-apt (0.6.16ubuntu2) dapper; urgency=low

  * Drop python2.3 package.

 -- Matthias Klose <doko@ubuntu.com>  Tue, 14 Feb 2006 15:27:26 +0000

python-apt (0.6.16ubuntu1) dapper; urgency=low

  * memleak fixed when pkgCache objects are deallocated

 -- Michael Vogt <michael.vogt@ubuntu.com>  Thu, 12 Jan 2006 00:08:05 +0100

python-apt (0.6.16) unstable; urgency=low

  * added GetPkgAcqFile to queue individual file downloads with the 
    system (dosn't make use of the improved pkgAcqFile yet)
  * added SourceList.GetIndexes()
  * rewrote apt.cache.update() to use the improved aquire interface
  * apt/ API change: apt.Package.candidateOrigin returns a list of origins 
    now instead of a single one
  * apt_pkg.Cdrom.Add() returns a boolean now, CdromProgress has totalSteps
  * added support for pkgIndexFile and added SourcesList.FindIndex()
  * added "trusted" to the Origin class

 -- Michael Vogt <michael.vogt@ubuntu.com>  Thu,  5 Jan 2006 00:56:36 +0100

python-apt (0.6.15) unstable; urgency=low

  * rewrote cache.Commit() and make it raise proper Exception if stuff
    goes wrong
  * fix a invalid return from cache.commit(), fail if a download failed
  * apt.Package.candidateOrigin returns a class now
  * added pkgAcquire, pkgPackageManager and a example (acquire.py)
  * tightend build-dependencies for new apt and the c++ transition

 -- Michael Vogt <mvo@debian.org>  Mon, 28 Nov 2005 23:48:37 +0100

python-apt (0.6.14) unstable; urgency=low

  * doc/examples/build-deps.py:
    - fixed/improved (thanks to Martin Michlmayr, closes: #321507)
  * apt_pkg.Cache.Update() does no longer reopen the cache
    (this is the job of the caller now)
  * python/srcrecords.cc:
    - support for "srcrecords.Files" added
    - always run "Restart" before performing a Lookup 
  * export locking via: GetLock(),PkgSystem{Lock,UnLock} 
  * apt/cache.py:
    - added  __iter__ to make "for pkg in apt.Cache:" stuff possible

 -- Michael Vogt <mvo@debian.org>  Wed,  9 Nov 2005 04:52:08 +0100

python-apt (0.6.13) unstable; urgency=low

  * support for depcache added
  * support for the PkgProblemResolver added
  * support for PkgSrcRecord.BuildDepends added
  * support for cdrom handling (add, ident) added
  * support for progress reporting from operations added
    (e.g. OpProgress, FetchProgress, InstallProgress, CdromProgress)
  * added tests/ directory with various tests for the code
  * native apt/ python directory added that contains
    a more pythonic interface to apt_pkg
  * made the apt/ python code PEP08 conform
  * python exceptions return the apt error message now 
    (thanks to Chris Halls for the patch)
  
 -- Michael Vogt <mvo@debian.org>  Fri,  5 Aug 2005 10:30:31 +0200

python-apt (0.6.12.2) unstable; urgency=low

   * rebuild against the latest apt (c++ transition)

 -- Michael Vogt <mvo@debian.org>  Mon, 1 Aug 2005 11:06:03 +0200

python-apt (0.6.12.1) unstable; urgency=low

   * rebuild against the latest apt

 -- Michael Vogt <mvo@debian.org>  Tue, 28 Jun 2005 18:29:57 +0200 

python-apt (0.6.12ubuntu1) breezy; urgency=low

  * Greek0@gmx.net--2005-main/python-apt--debian--0.6:
    - python2.{3,4}-apt conflicts with python-apt (<< 0.6.11)
      (closes: #308586)
      (closes ubuntu: #11380)

 -- Michael Vogt <michael.vogt@ubuntu.com>  Thu, 12 May 2005 11:34:05 +0200

python-apt (0.6.12) breezy; urgency=low
  
  * added a tests/ directory
  * added tests/pkgsrcrecords.py that will check if the pkgsrcrecords
    interface does not segfault
  * new native python "apt" interface that hides the details of apt_pkg

 -- Michael Vogt <michael.vogt@ubuntu.com>  Fri,  6 May 2005 10:11:52 +0200
  
python-apt (0.6.11) experimental; urgency=low

  * fixed some reference count problems in the depcache and 
    pkgsrcrecords code
  * DepCache.Init() is never called implicit now
  * merged with python-apt tree from Greek0@gmx.net--2005-main

 -- Michael Vogt <mvo@debian.org>  Fri,  6 May 2005 10:04:38 +0200

python-apt (0.5.36ubuntu2) hoary; urgency=low

  * return "None" in GetCandidateVer() if no Candidate is found

 -- Michael Vogt <michael.vogt@ubuntu.com>  Tue, 15 Mar 2005 12:30:06 +0100

python-apt (0.5.36ubuntu1) hoary; urgency=low

  * DepCache.ReadPinFile() added
  * Fixed a bug in DepCache.Upgrade()

 -- Michael Vogt <michael.vogt@ubuntu.com>  Wed,  2 Mar 2005 11:32:15 +0100

python-apt (0.5.36) hoary; urgency=low

  * Fix build-depends, somehow lost in merge

 -- Matt Zimmerman <mdz@ubuntu.com>  Sat, 26 Feb 2005 18:53:54 -0800

python-apt (0.5.35) hoary; urgency=low

  * Target hoary this time

 -- Matt Zimmerman <mdz@ubuntu.com>  Sat, 26 Feb 2005 15:57:21 -0800

python-apt (0.5.34) unstable; urgency=low

  * Restore Ubuntu changes
    - Build python 2.4 as default, add python2.3-apt
    - Typo fix (Ubuntu #4677)

 -- Matt Zimmerman <mdz@ubuntu.com>  Sat, 26 Feb 2005 15:53:30 -0800

python-apt (0.5.33) unstable; urgency=low

  * Merge michael.vogt@ubuntu.com--2005/python-apt--pkgDepCache--0
    - Basic depcache API (Ubuntu #6889)

 -- Matt Zimmerman <mdz@ubuntu.com>  Sat, 26 Feb 2005 15:37:48 -0800

python-apt (0.5.32) unstable; urgency=low

  * Update to work with apt 0.5.32 (bzip2 deb support)

 -- Matt Zimmerman <mdz@debian.org>  Sun, 12 Dec 2004 09:44:45 -0800

python-apt (0.5.10) unstable; urgency=low

  * Recompile with apt 0.5

 -- Matt Zimmerman <mdz@debian.org>  Fri, 26 Dec 2003 09:09:40 -0800

python-apt (0.5.9) unstable; urgency=low

  * Fix broken object initialization in sourcelist.cc and srcrecords.cc
    (Closes: #215792)

 -- Matt Zimmerman <mdz@debian.org>  Thu, 25 Dec 2003 12:12:04 -0800

python-apt (0.5.8) unstable; urgency=low

  * Adjust build-depends to build with python2.3.  No other changes.
  * This seems to break the new source package support, probably because
    the new source package support is buggy.

 -- Matt Zimmerman <mdz@debian.org>  Fri,  8 Aug 2003 09:01:12 -0400

python-apt (0.5.5.2) unstable; urgency=low

  * Add myself to Uploaders so that bugs don't get tagged as NMU-fixed anymore 
  * Initial support for working with source packages (Closes: #199716)

 -- Matt Zimmerman <mdz@debian.org>  Tue, 22 Jul 2003 22:20:00 -0400

python-apt (0.5.5.1) unstable; urgency=low

  * DepIterator::GlobOr increments the iterator; don't increment it again.
    This caused every other dependency to be skipped (Closes: #195805)
  * Avoid a null pointer dereference when calling keys() on an empty
    configuration (Closes: #149380) 

 -- Matt Zimmerman <mdz@debian.org>  Mon,  2 Jun 2003 23:18:53 -0400

python-apt (0.5.5) unstable; urgency=low

  * Rebuild with apt 0.5.5

 -- Matt Zimmerman <mdz@debian.org>  Tue,  6 May 2003 10:01:22 -0400

python-apt (0.5.4.9) unstable; urgency=low

  * Parse /var/lib/dpkg/status in examples/tagfile.py, so that it works
    out of the box (Closes: #175340)
  * Rebuild with apt 0.5.4.9 (libapt-pkg-libc6.3-5-3.3)

 -- Matt Zimmerman <mdz@debian.org>  Tue, 18 Feb 2003 16:42:24 -0500

python-apt (0.5.4.4) unstable; urgency=low

  * Fix for memory leak with TmpGetCache.
    Closes: #151489
  * Include additional examples from Moshe Zadka <m@moshez.org>
    Closes: #150091, #152048
  * Rebuild for python2.2, which is now the default version
    Closes: #158460
  * No CVS directories in source tarball
    Closes: #157773

 -- Matt Zimmerman <mdz@debian.org>  Tue, 27 Aug 2002 19:22:10 -0400
  
python-apt (0.5.4.3) unstable; urgency=low

  * #include <new> in python/generic.h so that we can build on ia64, which
    uses g++-2.96 (Closes: #137467)

 -- Matt Zimmerman <mdz@debian.org>  Sat,  9 Mar 2002 23:34:13 -0500

python-apt (0.5.4.2) unstable; urgency=high

  * Fix g++-3.0 compilation issues (Closes: #134020)

 -- Matt Zimmerman <mdz@debian.org>  Sun, 24 Feb 2002 00:20:22 -0500

python-apt (0.5.4.1) unstable; urgency=low

  * Add apt-utils to build-depends, since libapt-pkg-dev doesn't pull it
    in.  This should allow python-apt to be autobuilt more readily.

 -- Matt Zimmerman <mdz@debian.org>  Sat, 23 Feb 2002 19:01:15 -0500

python-apt (0.5.4) unstable; urgency=low

  * Initial release.
  * Initial packaging by Jason Gunthorpe, et al.

 -- Matt Zimmerman <mdz@debian.org>  Wed, 16 Jan 2002 01:37:56 -0500<|MERGE_RESOLUTION|>--- conflicted
+++ resolved
@@ -1,10 +1,14 @@
-python-apt (0.6.16.2ubuntu6) unstable; urgency=low
+python-apt (0.6.16.2ubuntu6) dapper; urgency=low
 
   * debian/control:
-    + Replaces: python-apt (<< 0.6.11), instead of Conflicts which is not
+    - Replaces: python-apt (<< 0.6.11), instead of Conflicts which is not
       correct here. (closes: #308586).
-  
- -- 
+  * python/srcrecords.cc:
+    - don't run auto "Restart" before performing a Lookup (but require
+      explicit "Restart", fixes the docs/examples/sources.py example)
+    - fix the initalization (no need to pass a PkgCacheType to the records)
+  
+ -- Michael Vogt <michael.vogt@ubuntu.com>  Mon,  8 May 2006 16:40:14 +0200
 
 python-apt (0.6.16.2ubuntu5) dapper; urgency=low
 
@@ -45,18 +49,8 @@
       (thanks to kamion for the suggestions)
     - fix various pychecker warnings
   * apt/cache.py, apt/package.py: fix various pychecker warnings
-<<<<<<< HEAD
 
  -- Michael Vogt <michael.vogt@ubuntu.com>  Tue, 28 Feb 2006 12:04:37 +0100
-=======
-  * apt/cache.py: Release locks on failure (thanks to Colin Watson)
-  * python/srcrecords.cc:
-    - add "Restart" method
-    - don't run auto "Restart" before performing a Lookup 
-    - fix the initalization (no need to pass a PkgCacheType to the records)
-  
- -- Michael Vogt <michael.vogt@ubuntu.com>  Wed, 22 Mar 2006 11:19:34 +0100
->>>>>>> e02913b6
 
 python-apt (0.6.16.1) unstable; urgency=low
 
