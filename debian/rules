--- conflicted
+++ resolved
@@ -3,47 +3,8 @@
 export DEBVER=$(shell dpkg-parsechangelog | sed -n -e 's/^Version: //p')
 export CFLAGS=-Wno-write-strings
 
-<<<<<<< HEAD
-DEB_PYTHON_PACKAGES_EXCLUDE=python-apt-dbg
-
-# Add here any variable or target overrides you need
-include /usr/share/cdbs/1/rules/debhelper.mk
-include /usr/share/cdbs/1/class/python-distutils.mk
-
-# Add python3 versions to the list of python versions
-cdbs_python_build_versions += $(shell find /usr/bin/python3.? | sed s/.*python//)
-
-
-DEBVER=$(shell dpkg-parsechangelog |sed -n -e '/^Version:/s/^Version: //p')
-DEB_COMPRESS_EXCLUDE:=.html .js _static/* _sources/* _sources/*/* .inv
-DEB_PYTHON_INSTALL_ARGS_ALL=--no-compile --install-layout=deb 
-
-# Define COMPAT_0_7 to get all the deprecated interfaces.
-export CFLAGS+=-DCOMPAT_0_7 -Wno-write-strings
-export DEBVER
-
-build/python-apt-dbg::
-	set -e; \
-	for i in $(cdbs_python_build_versions); do \
-	  python$$i-dbg ./setup.py build; \
-	done
-
-install/python-apt-dbg::
-	for i in $(cdbs_python_build_versions); do \
-	  python$$i-dbg ./setup.py install --root $(CURDIR)/debian/python-apt-dbg \
-	                                   $(DEB_PYTHON_INSTALL_ARGS_ALL); \
-	done
-	find debian/python-apt-dbg \
-		! -type d ! -name '*_d.so' | xargs rm -f
-	find debian/python-apt-dbg -depth -empty -exec rmdir {} \;
-
-binary-predeb/python-apt::
-	ln -sf ../../../../javascript/jquery/jquery.js \
-	       debian/python-apt/usr/share/doc/python-apt/html/_static/jquery.js
-=======
 %:
 	dh --with python-central $@
->>>>>>> 1d67c814
 
 override_dh_installdocs:
 	dh_installdocs
@@ -52,13 +13,8 @@
 	rm -rf debian/python-apt-dbg/usr/share/doc/python-apt-dbg
 	ln -s python-apt debian/python-apt-dbg/usr/share/doc/python-apt-dbg
 
-<<<<<<< HEAD
-clean::
-	rm -rf build/lib* build/temp* build
-=======
 override_dh_strip:
 	dh_strip --dbg-package=python-apt-dbg
 	
 override_dh_compress:
-	dh_compress -X.js -X_static/* -X _sources/* -X_sources/*/* -X.inv
->>>>>>> 1d67c814
+	dh_compress -X.js -X_static/* -X _sources/* -X_sources/*/* -X.inv