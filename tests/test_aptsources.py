--- conflicted
+++ resolved
@@ -1,18 +1,16 @@
 #!/usr/bin/env python
 
 import unittest
-import apt_pkg
 import os
 import copy
+import sys
 
-<<<<<<< HEAD
-import sys
 sys.path.insert(0, "../")
+import apt_pkg
 import aptsources
 import aptsources.sourceslist
 import aptsources.distro
-=======
->>>>>>> 7b14352c
+
 
 class TestAptSources(unittest.TestCase):
 
@@ -20,26 +18,19 @@
         unittest.TestCase.__init__(self, methodName)
         apt_pkg.init()
         apt_pkg.Config.Set("Dir::Etc", os.getcwd())
-<<<<<<< HEAD
-        apt_pkg.Config.Set("Dir::Etc::sourceparts","/xxx")
-=======
-        apt_pkg.Config.Set("Dir::Etc::sourceparts", ".")
->>>>>>> 7b14352c
+        apt_pkg.Config.Set("Dir::Etc::sourceparts", "/xxx")
 
     def testIsMirror(self):
-        self.assertTrue(aptsources.sourceslist.is_mirror("http://archive.ubuntu.com",
-                                                         "http://de.archive.ubuntu.com"))
-        self.assertFalse(aptsources.sourceslist.is_mirror("http://archive.ubuntu.com",
-                                                          "http://ftp.debian.org"))
+        yes = aptsources.sourceslist.is_mirror("http://archive.ubuntu.com",
+                                               "http://de.archive.ubuntu.com")
+        no = aptsources.sourceslist.is_mirror("http://archive.ubuntu.com",
+                                              "http://ftp.debian.org")
+        self.assertTrue(yes)
+        self.assertFalse(no)
 
     def testSourcesListReading(self):
-<<<<<<< HEAD
-        apt_pkg.Config.Set("Dir::Etc::sourcelist","data/sources.list")
+        apt_pkg.Config.Set("Dir::Etc::sourcelist", "data/sources.list")
         sources = aptsources.sourceslist.SourcesList()
-=======
-        apt_pkg.Config.Set("Dir::Etc::sourcelist", "data/sources.list")
-        sources = aptsources.SourcesList()
->>>>>>> 7b14352c
         self.assertEqual(len(sources.list), 6)
         # test load
         sources.list = []
@@ -47,13 +38,8 @@
         self.assertEqual(len(sources.list), 6)
 
     def testSourcesListAdding(self):
-<<<<<<< HEAD
-        apt_pkg.Config.Set("Dir::Etc::sourcelist","data/sources.list")
+        apt_pkg.Config.Set("Dir::Etc::sourcelist", "data/sources.list")
         sources = aptsources.sourceslist.SourcesList()
-=======
-        apt_pkg.Config.Set("Dir::Etc::sourcelist", "data/sources.list")
-        sources = aptsources.SourcesList()
->>>>>>> 7b14352c
         # test to add something that is already there (main)
         before = copy.deepcopy(sources)
         sources.add("deb", "http://de.archive.ubuntu.com/ubuntu/",
@@ -100,7 +86,8 @@
         self.assertEqual(found_universe, 1)
 
     def testMatcher(self):
-        apt_pkg.Config.Set("Dir::Etc::sourcelist","data/sources.list.testDistribution")
+        apt_pkg.Config.Set("Dir::Etc::sourcelist", "data/sources.list.test"
+                                                   "Distribution")
         sources = aptsources.sourceslist.SourcesList()
         distro = aptsources.distro.get_distro()
         distro.get_sources(sources)
@@ -111,16 +98,10 @@
                 self.fail("source entry '%s' has no matcher" % s)
 
     def testDistribution(self):
-<<<<<<< HEAD
-        apt_pkg.Config.Set("Dir::Etc::sourcelist","data/sources.list.testDistribution")
+        apt_pkg.Config.Set("Dir::Etc::sourcelist", "data/sources.list.test"
+                                                   "Distribution")
         sources = aptsources.sourceslist.SourcesList()
         distro = aptsources.distro.get_distro()
-=======
-        apt_pkg.Config.Set(
-            "Dir::Etc::sourcelist", "data/sources.list.testDistribution")
-        sources = aptsources.SourcesList()
-        distro = aptsources.Distribution()
->>>>>>> 7b14352c
         distro.get_sources(sources)
         # test if all suits of the current distro were detected correctly
         dist_templates = set()
@@ -128,13 +109,8 @@
             if s.template:
                 dist_templates.add(s.template.name)
         #print dist_templates
-<<<<<<< HEAD
-        for d in ["hardy","hardy-security","hardy-updates","intrepid","hardy-backports"]:
-=======
-        for d in [
-            "edgy", "edgy-security", "edgy-updates",
-            "hoary", "breezy", "breezy-backports"]:
->>>>>>> 7b14352c
+        for d in ("hardy", "hardy-security", "hardy-updates", "intrepid",
+                  "hardy-backports"):
             self.assertTrue(d in dist_templates)
         # test enable
         comp = "restricted"
@@ -146,7 +122,7 @@
                 "edgy" in entry.dist):
                 for c in entry.comps:
                     if c == comp:
-                        if not found.has_key(entry.dist):
+                        if not entry.dist in found:
                             found[entry.dist] = 0
                         found[entry.dist] += 1
         #print "".join([s.str() for s in sources])
@@ -163,7 +139,7 @@
                 entry.template.name == "edgy"):
                 for c in entry.comps:
                     if c == comp:
-                        if not found.has_key(entry.dist):
+                        if not entry.dist in found.has_key:
                             found[entry.dist] = 0
                         found[entry.dist] += 1
         #print "".join([s.str() for s in sources])
