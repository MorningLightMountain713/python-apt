--- conflicted
+++ resolved
@@ -8,50 +8,6 @@
 
 
 def main():
-<<<<<<< HEAD
-	apt_pkg.init()
-	cache = apt_pkg.GetCache()
-	depcache = apt_pkg.GetDepCache(cache)
-	depcache.Init()
-	i=0
-	all=cache.PackageCount
-	print "Running DepCache test on all packages"
-	print "(trying to install each and then mark it keep again):"
-	# first, get all pkgs
-	for pkg in cache.Packages:
-		i += 1
-		x = pkg.Name
-		# then get each version
-		ver =depcache.GetCandidateVer(pkg)
-		if ver != None:
-			depcache.MarkInstall(pkg)
-			if depcache.BrokenCount > 0:
-				fixer = apt_pkg.GetPkgProblemResolver(depcache)
-				fixer.Clear(pkg)
-				fixer.Protect(pkg)
-				# we first try to resolve the problem
-				# with the package that should be installed
-				# protected
-				try:
-					fixer.Resolve(True)
-				except SystemError:
-					# the pkg seems to be broken, the
-					# returns a exception
-					fixer.Clear(pkg)
-					fixer.Resolve(True)
-					if not depcache.MarkedInstall(pkg):
-						print "broken in archive: %s " % pkg.Name
-				fixer = None
-			if depcache.InstCount == 0:
-				if depcache.IsUpgradable(pkg):
-					print "Error marking %s for install" % x
-			for p in cache.Packages:
-				if depcache.MarkedInstall(p) or depcache.MarkedUpgrade(p):
-					depcache.MarkKeep(p)
-			if depcache.InstCount != 0:
-				print "Error undoing the selection for %s" % x
-		print "\r%i/%i=%.3f%%    " % (i,all,(float(i)/float(all)*100)),
-=======
     apt_pkg.init()
     cache = apt_pkg.GetCache()
     depcache = apt_pkg.GetDepCache(cache)
@@ -94,7 +50,6 @@
             if depcache.InstCount != 0:
                 print "Error undoing the selection for %s" % x
         print "\r%i/%i=%.3f%%    " % (i, all, (float(i) / float(all) * 100)),
->>>>>>> 7b14352c
 
     print
     print "Trying Upgrade:"
