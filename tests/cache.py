--- conflicted
+++ resolved
@@ -1,4 +1,4 @@
-#!/usr/bin/env python2.4
+#!/usr/bin/python
 #
 # Test for the pkgCache code
 #
@@ -8,44 +8,6 @@
 
 
 def main():
-<<<<<<< HEAD
-	apt_pkg.init()
-	cache = apt_pkg.GetCache()
-	depcache = apt_pkg.GetDepCache(cache)
-	depcache.Init()
-	i=0
-	all=cache.PackageCount
-	print "Running Cache test on all packages:"
-	# first, get all pkgs
-	for pkg in cache.Packages:
-		i += 1
-		x = pkg.Name
-		# then get each version
-		for ver in pkg.VersionList:
-			# get some version information
-			a = ver.FileList
-			b = ver.VerStr
-			c = ver.Arch
-			d = ver.DependsListStr
-			dl = ver.DependsList
-			# get all dependencies (a dict of string->list,
-			# e.g. "depends:" -> [ver1,ver2,..]
-			for dep in dl.keys():
-				# get the list of each dependency object
-				for depVerList in dl[dep]:
-					for z in depVerList:
-						# get all TargetVersions of
-						# the dependency object
-						for j in z.AllTargets():
-							f = j.FileList
-							g = ver.VerStr
-							h = ver.Arch
-							k = ver.DependsListStr
-							j = ver.DependsList
-							pass
-				
-		print "\r%i/%i=%.3f%%    " % (i,all,(float(i)/float(all)*100)),
-=======
     apt_pkg.init()
     cache = apt_pkg.GetCache()
     depcache = apt_pkg.GetDepCache(cache)
@@ -83,7 +45,6 @@
 
         print "\r%i/%i=%.3f%%    " % (i, all, (float(i) / float(all) * 100)),
 
->>>>>>> 7b14352c
 
 if __name__ == "__main__":
     main()
